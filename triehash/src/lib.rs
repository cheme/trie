// Copyright 2015-2018 Parity Technologies (UK) Ltd.
// This file is part of Parity.

// Parity is free software: you can redistribute it and/or modify
// it under the terms of the GNU General Public License as published by
// the Free Software Foundation, either version 3 of the License, or
// (at your option) any later version.

// Parity is distributed in the hope that it will be useful,
// but WITHOUT ANY WARRANTY; without even the implied warranty of
// MERCHANTABILITY or FITNESS FOR A PARTICULAR PURPOSE.  See the
// GNU General Public License for more details.

// You should have received a copy of the GNU General Public License
// along with Parity.  If not, see <http://www.gnu.org/licenses/>.

//! Generates trie root.
//!
//! This module should be used to generate trie root hash.

extern crate hashdb;
extern crate rlp;
#[cfg(test)]
extern crate keccak_hasher;
#[macro_use]
extern crate log;
#[cfg(test)]
extern crate env_logger;

use std::collections::BTreeMap;
use std::cmp;
<<<<<<< HEAD
=======
use std::iter::once;
>>>>>>> 38c8e8ec
use hashdb::Hasher;

mod stream;
pub use stream::TrieStream;
pub use stream::RlpTrieStream; // TODO: test-only, or move to façade crate

fn shared_prefix_len<T: Eq>(first: &[T], second: &[T]) -> usize {
	first.iter()
		.zip(second.iter())
		.position(|(f, s)| f != s)
		.unwrap_or_else(|| cmp::min(first.len(), second.len()))
}

/// Generates a trie root hash for a vector of values
///
/// ```rust
/// extern crate triehash;
/// extern crate keccak_hasher;
/// extern crate rlp;
/// use triehash::{ordered_trie_root, RlpTrieStream};
/// use keccak_hasher::KeccakHasher;
///
/// fn main() {
/// 	let v = &["doe", "reindeer"];
/// 	let root = "e766d5d51b89dc39d981b41bda63248d7abce4f0225eefd023792a540bcffee3";
<<<<<<< HEAD
/// 	assert_eq!(ordered_trie_root::<KeccakHasher, RlpTrieStream, _, _>(v), root.into());
/// }
/// ```
pub fn ordered_trie_root<H, S, I, A>(input: I) -> H::Out
	where I: IntoIterator<Item = A>,
		  A: AsRef<[u8]> + std::fmt::Debug,
		  H: Hasher,
		  <H as hashdb::Hasher>::Out: cmp::Ord + rlp::Encodable,
		  S: TrieStream,
{
	let gen_input: Vec<_> = input
		// first put elements into btree to sort them by nibbles (key'd by index)
		// optimize it later
		.into_iter()
		.enumerate()
		.map(|(i, slice)| (rlp::encode(&i), slice))
		.collect::<BTreeMap<_, _>>()
		// then convert the key to nibbles and  move them to a vector of (k, v) tuples
		.into_iter()
		.map(|(k, v)| (as_nibbles(&k), v) )
		.collect();

	gen_trie_root::<H, S, _, _>(&gen_input)
=======
/// 	assert_eq!(ordered_trie_root::<KeccakHasher, _>(v), root.into());
/// }
/// ```
pub fn ordered_trie_root<H, I>(input: I) -> H::Out
where
	I: IntoIterator,
	I::Item: AsRef<[u8]>,
	H: Hasher,
	<H as hashdb::Hasher>::Out: cmp::Ord + rlp::Encodable,
{
	trie_root::<H, _, _, _>(input.into_iter().enumerate().map(|(i, v)| (rlp::encode(&i), v)))
>>>>>>> 38c8e8ec
}

/// Generates a trie root hash for a vector of key-value tuples
///
/// ```rust
/// extern crate triehash;
/// extern crate keccak_hasher;
/// extern crate rlp;
/// use triehash::{trie_root, RlpTrieStream};
/// use keccak_hasher::KeccakHasher;
///
/// fn main() {
/// 	let v = vec![
/// 		("doe", "reindeer"),
/// 		("dog", "puppy"),
/// 		("dogglesworth", "cat"),
/// 	];
///
/// 	let root = "8aad789dff2f538bca5d8ea56e8abe10f4c7ba3a5dea95fea4cd6e7c3a1168d3";
/// 	assert_eq!(trie_root::<KeccakHasher, RlpTrieStream, _, _, _>(v), root.into());
/// }
/// ```
<<<<<<< HEAD
pub fn trie_root<H, S, I, A, B>(input: I) -> H::Out
	where I: IntoIterator<Item = (A, B)> + std::fmt::Debug,
		  A: AsRef<[u8]> + Ord + std::fmt::Debug,
		  B: AsRef<[u8]> + std::fmt::Debug,
		  H: Hasher,
		  <H as hashdb::Hasher>::Out: cmp::Ord + rlp::Encodable,
		  S: TrieStream,
{
	trace!(target: "triehash", "[trie_root] input: {:?}", input);
	let gen_input: Vec<_> = input
		// first put elements into btree to sort them and to remove duplicates
		.into_iter()
		.collect::<BTreeMap<_, _>>()
		// then convert the key to nibbles and  move them to a vector of (k, v) tuples
		.into_iter()
		// .inspect(|x| trace!(target: "triehash", "[trie_root] element: {:?}, as nibble: {:?}", x, as_nibbles(x.0.as_ref())))
		.map(|(k, v)| (as_nibbles(k.as_ref()), v) )
		.collect();

	trace!(target: "triehash", "[trie_root] normalized input: {:?}", gen_input);
	gen_trie_root::<H, S, _, _>(&gen_input)
}
pub fn trie_root2<H, S, I, A, B>(input: I) -> H::Out
	where I: IntoIterator<Item = (A, B)> + std::fmt::Debug,
		  A: AsRef<[u8]> + Ord + std::fmt::Debug,
		  B: AsRef<[u8]> + std::fmt::Debug,
		  H: Hasher,
		  <H as hashdb::Hasher>::Out: cmp::Ord + rlp::Encodable,
		  S: TrieStream,
{
	let gen_input: Vec<_> = input
		.into_iter()
		.collect::<BTreeMap<_, _>>()
		.into_iter()
		.map(|(k, v)| (as_nibbles(k.as_ref()), v) )
		.collect();

	trace!(target: "triehash", "[trie_root2] sorted, nibbleized input: {:?}", gen_input);
	let mut stream = S::new();
	build_trie::<H, S, _, _>(&gen_input, &mut stream);
=======
pub fn trie_root<H, I, A, B>(input: I) -> H::Out
where
	I: IntoIterator<Item = (A, B)>,
	A: AsRef<[u8]> + Ord,
	B: AsRef<[u8]>,
	H: Hasher,
	<H as hashdb::Hasher>::Out: cmp::Ord + rlp::Encodable,
{

	// first put elements into btree to sort them and to remove duplicates
	let input = input
		.into_iter()
		.collect::<BTreeMap<_, _>>();

	let mut nibbles = Vec::with_capacity(input.keys().map(|k| k.as_ref().len()).sum::<usize>() * 2);
	let mut lens = Vec::with_capacity(input.len() + 1);
	lens.push(0);
	for k in input.keys() {
		for &b in k.as_ref() {
			nibbles.push(b >> 4);
			nibbles.push(b & 0x0F);
		}
		lens.push(nibbles.len());
	}

	// then move them to a vector
	let input = input.into_iter().zip(lens.windows(2))
		.map(|((_, v), w)| (&nibbles[w[0]..w[1]], v))
		.collect::<Vec<_>>();

	let mut stream = RlpStream::new();
	hash256rlp::<H, _, _>(&input, 0, &mut stream);
>>>>>>> 38c8e8ec
	H::hash(&stream.out())
}

/// Generates a key-hashed (secure) trie root hash for a vector of key-value tuples.
///
/// ```rust
/// extern crate triehash;
/// extern crate keccak_hasher;
/// extern crate rlp;
/// use triehash::{sec_trie_root, RlpTrieStream};
/// use keccak_hasher::KeccakHasher;
///
/// fn main() {
/// 	let v = vec![
/// 		("doe", "reindeer"),
/// 		("dog", "puppy"),
/// 		("dogglesworth", "cat"),
/// 	];
///
/// 	let root = "d4cd937e4a4368d7931a9cf51686b7e10abb3dce38a39000fd7902a092b64585";
/// 	assert_eq!(sec_trie_root::<KeccakHasher, RlpTrieStream, _, _, _>(v), root.into());
/// }
/// ```
<<<<<<< HEAD
pub fn sec_trie_root<H, S, I, A, B>(input: I) -> H::Out
	where I: IntoIterator<Item = (A, B)>,
		  A: AsRef<[u8]> + std::fmt::Debug,
		  B: AsRef<[u8]> + std::fmt::Debug,
		  H: Hasher,
		  <H as hashdb::Hasher>::Out: cmp::Ord + rlp::Encodable,
		  S: TrieStream,
{
	let gen_input: Vec<_> = input
		// first put elements into btree to sort them and to remove duplicates
		.into_iter()
		.map(|(k, v)| (H::hash(k.as_ref()), v))
		.collect::<BTreeMap<_, _>>()
		// then convert the key to nibbles and  move them to a vector of (k, v) tuples
		.into_iter()
		.map(|(k, v)| (as_nibbles(k.as_ref()), v) )
		.collect();

	gen_trie_root::<H, S, _, _>(&gen_input)
}

fn gen_trie_root<H, S, A, B>(input: &[(A, B)]) -> H::Out
	where
		A: AsRef<[u8]> + std::fmt::Debug,
		B: AsRef<[u8]> + std::fmt::Debug,
		H: Hasher,
	  	<H as hashdb::Hasher>::Out: cmp::Ord + rlp::Encodable,
		S: TrieStream,
{
	// let mut stream = RlpTrieStream::new();
	let mut stream = S::new();
	hash256rlp::<H, S, _, _>(input, 0, &mut stream);
	H::hash(&stream.out())
=======
pub fn sec_trie_root<H, I, A, B>(input: I) -> H::Out
where
	I: IntoIterator<Item = (A, B)>,
	A: AsRef<[u8]>,
	B: AsRef<[u8]>,
	H: Hasher,
	<H as hashdb::Hasher>::Out: cmp::Ord + rlp::Encodable,
{
	trie_root::<H, _, _, _>(input.into_iter().map(|(k, v)| (H::hash(k.as_ref()), v)))
>>>>>>> 38c8e8ec
}

/// Hex-prefix Encoding. Encodes a payload and a flag. The high nibble of the first
/// bytes contains the flag; the lowest bit of the flag encodes the oddness of the
/// length and the second-lowest bit encodes whether the node is a value node. The
/// low nibble of the first byte is zero in the case of an even number of nibbles
/// in the payload, otherwise it is set to the first nibble of the payload.
/// All remaining nibbles (now an even number) fit properly into the remaining bytes.
///
/// The "termination marker" and "leaf-node" specifier are equivalent.
///
/// Input nibbles are in range `[0, 0xf]`.
///
/// ```markdown
///  [0,0,1,2,3,4,5]   0x10_01_23_45	// length is odd (7) so the lowest bit of the high nibble of the first byte is `1`; it is not a leaf node, so the second-lowest bit of the high nibble is 0; given it's an odd length, the lower nibble of the first byte is set to the first nibble. All in all we get 0b0001_000 (oddness) + 0b0000_0000 (is leaf?) + 0b0000_0000 = 0b0001_0000 = 0x10 and then we append the other nibbles
///  [0,1,2,3,4,5]     0x00_01_23_45	// length is even (6) and this is not a leaf node so the high nibble of the first byte is 0; the low nibble of the first byte is unused (0)
///  [1,2,3,4,5]       0x11_23_45   	// odd length, not leaf => high nibble of 1st byte is 0b0001 and low nibble of 1st byte is set to the first payload nibble (1) so all in all: 0b00010001, 0x11
///  [0,0,1,2,3,4]     0x00_00_12_34	// even length, not leaf => high nibble is 0 and the low nibble is unused so we get 0x00 and then the payload: 0x00_00_12…
///  [0,1,2,3,4]       0x10_12_34		// odd length, not leaf => oddness flag + first nibble (0) => 0x10
///  [1,2,3,4]         0x00_12_34
///  [0,0,1,2,3,4,5,T] 0x30_01_23_45	// odd length (7), leaf => high nibble of 1st byte is 0b0011; low nibble is set to 1st payload nibble so the first encoded byte is 0b0011_0000, i.e. 0x30
///  [0,0,1,2,3,4,T]   0x20_00_12_34	// even length (6), lead => high nibble of 1st byte is 0b0010; low nibble unused
///  [0,1,2,3,4,5,T]   0x20_01_23_45
///  [1,2,3,4,5,T]     0x31_23_45		// odd length (5), leaf => high nibble of 1st byte is 0b0011; low nibble of 1st byte is set to first payload nibble (1) so the 1st byte becomes 0b0011_0001, i.e. 0x31
///  [1,2,3,4,T]       0x20_12_34
/// ```
<<<<<<< HEAD
pub(crate) fn hex_prefix_encode(nibbles: &[u8], leaf: bool) -> Vec<u8> {
	let inlen = nibbles.len();
	let oddness_factor = inlen % 2;
	let mut res = Vec::with_capacity(inlen/2 + 1);
=======
fn hex_prefix_encode<'a>(nibbles: &'a [u8], leaf: bool) -> impl Iterator<Item = u8> + 'a {
	let inlen = nibbles.len();
	let oddness_factor = inlen % 2;
>>>>>>> 38c8e8ec

	let first_byte = {
		let mut bits = ((inlen as u8 & 1) + (2 * leaf as u8)) << 4;
		if oddness_factor == 1 {
			bits += nibbles[0];
		}
		bits
	};
<<<<<<< HEAD

	res.push(first_byte);

	let mut offset = oddness_factor;
	while offset < inlen {
		let byte = (nibbles[offset] << 4) + nibbles[offset + 1];
		res.push(byte);
		offset += 2;
	}

	res
}

/// Converts slice of bytes to a vec of nibbles (reppresented as bytes).
/// Each input byte is converted to two new bytes containing the upper/lower
/// half of the original.
fn as_nibbles(bytes: &[u8]) -> Vec<u8> {
	let mut res = Vec::with_capacity(bytes.len() * 2);
	for i in 0..bytes.len() {
		let byte = bytes[i];
		// trace!(target:"triehash", "original byte:         {:#010b}", byte);
		res.push(byte >> 4);
		// trace!(target:"triehash", "right shifted 4 steps: {:#010b}", byte >> 4);
		res.push(byte & 0b1111);
		// trace!(target:"triehash", "anded:                 {:#010b}", byte & 0b1111);
	}
	res
}

/// Takes a vector of key/value tuples where the key is a slice of nibbles
/// and encodes it into the provided `Stream`.
fn hash256rlp<H, S, A, B>(input: &[(A, B)], pre_len: usize, stream: &mut S)
	where
		A: AsRef<[u8]> + std::fmt::Debug,
		B: AsRef<[u8]> + std::fmt::Debug,
		H: Hasher,
		<H as hashdb::Hasher>::Out: rlp::Encodable,
		S: TrieStream,
=======
	once(first_byte).chain(nibbles[oddness_factor..].chunks(2).map(|ch| ch[0] << 4 | ch[1]))
}

fn hash256rlp<H, A, B>(input: &[(A, B)], pre_len: usize, stream: &mut RlpStream)
where
	A: AsRef<[u8]>,
	B: AsRef<[u8]>,
	H: Hasher,
	<H as hashdb::Hasher>::Out: rlp::Encodable,
>>>>>>> 38c8e8ec
{
	let inlen = input.len();
	trace!(target: "triehash", "[hash256rlp] START with input nibbles: {:?}, length: {:?}, shared prefix len: {:?}", input, inlen, pre_len);
	// in case of empty slice, just append empty data
	if inlen == 0 {
		stream.append_empty_data();
		trace!(target: "triehash", "[hash256rlp] no input. END.");
		return;
	}

	// take slices
	let key: &[u8] = &input[0].0.as_ref();
	let value: &[u8] = &input[0].1.as_ref();

	// if the slice contains just one item, append the suffix of the key
	// and then append value
	if inlen == 1 {
		stream.begin_list(2);
		stream.append_iter(hex_prefix_encode(&key[pre_len..], true));
		stream.append(&value);
		trace!(target: "triehash", "[hash256rlp] single item. END.");
		return;
	}

	trace!(target: "triehash", "[hash256rlp] multiple items ({:?})", inlen);
	// get length of the longest shared prefix in slice keys
	let shared_prefix = input.iter()
		// skip first tuple
		.skip(1)
		// get minimum number of shared nibbles between first and each successive
		.fold(key.len(), | acc, &(ref k, _) | {
			let o = cmp::min(shared_prefix_len(key, k.as_ref()), acc);
			trace!(target: "triehash", "[hash256rlp] first key length: {:?}, k: {:?}, current acc: {:?}; shared prefix len: {:?}", key.len(), k, acc, o);
			o
		});

	// if shared prefix is higher than current prefix append its
	// new part of the key to the stream
	// then recursively append suffixes of all items who had this key
	if shared_prefix > pre_len {
		stream.begin_list(2);
<<<<<<< HEAD
		stream.append(&&*hex_prefix_encode(&key[pre_len..shared_prefix], false));
		trace!(target: "triehash", "[hash256rlp] shared_prefix ({:?}) is longer than prefix len ({:?}); appending path {:?} to stream", shared_prefix, pre_len, &key[pre_len..shared_prefix]);
		hash256aux::<H, S, _, _>(input, shared_prefix, stream);
		// trace!(target: "triehash", "[hash256rlp] back after recursing. Stream: {:?}. END.", stream);
		trace!(target: "triehash", "[hash256rlp] back after recursing. END.");
=======
		stream.append_iter(hex_prefix_encode(&key[pre_len..shared_prefix], false));
		hash256aux::<H, _, _>(input, shared_prefix, stream);
>>>>>>> 38c8e8ec
		return;
	}
	trace!(target: "triehash", "[hash256rlp] shared prefix ({:?}) is >= previous shared prefix ({})", shared_prefix, pre_len);
	// One item for every possible nibble/suffix + 1 for data
	stream.begin_list(17);

	// if first key len is equal to prefix_len, move to next element
	let mut begin = match pre_len == key.len() {
		true => {
			trace!(target: "triehash", "  starting list from 1 because pre_len == key.len() => {} == {}", pre_len, key.len());
			1},
		false => {
			trace!(target: "triehash", "  starting list from 0 because pre_len != key.len() => {} != {}", pre_len, key.len());
			0}
	};

	// iterate over all possible nibbles (4 bits => values between 0..16)
	for i in 0..16 {
		// count how many successive elements have same next nibble
		let len = match begin < input.len() {
			true => input[begin..].iter()
				.inspect(|(k, v)| {
					trace!(target: "triehash", "    slot {}, input item: ({:?}, {:?}), pre_len'th key nibble, k[{}]: {} (in this slot? {})", i, k, v, pre_len, k.as_ref()[pre_len], k.as_ref()[pre_len] == i)
				})
				.take_while(| (k, _) | k.as_ref()[pre_len] == i)
				.count(),
			false => 0
		};

		// trace!(target: "triehash", "    slot {} {} successive elements have the same nibble. Begin: {}", i, len, begin);

		// if at least 1 successive element has the same nibble
		// append their suffixes
		match len {
			0 => {
				trace!(target: "triehash", "    slot {} No successive element has the same nibble. Appending empty data.", i);
				stream.append_empty_data(); },
			_ => {
				trace!(target: "triehash", "    slot {} {} successive elements have the same nibble. Recursing with {:?}", i, len, &input[begin..(begin + len)]);
				hash256aux::<H, S, _, _>(&input[begin..(begin + len)], pre_len + 1, stream)}
		}
		begin += len;
	}
	trace!(target: "triehash", "[hash256rlp] Done looping");
	// if first key len is equal prefix, append its value
	match pre_len == key.len() {
		true => { stream.append(&value); },
		false => { stream.append_empty_data(); }
	};
}

<<<<<<< HEAD
fn hash256aux<H, S, A, B>(input: &[(A, B)], pre_len: usize, stream: &mut S)
	where
		A: AsRef<[u8]> + std::fmt::Debug,
		B: AsRef<[u8]> + std::fmt::Debug,
		H: Hasher,
		<H as hashdb::Hasher>::Out: rlp::Encodable,
		S: TrieStream,
=======
fn hash256aux<H, A, B>(input: &[(A, B)], pre_len: usize, stream: &mut RlpStream)
where
	A: AsRef<[u8]>,
	B: AsRef<[u8]>,
	H: Hasher,
	<H as hashdb::Hasher>::Out: rlp::Encodable,
>>>>>>> 38c8e8ec
{
	let mut s = S::new();
	trace!(target: "triehash", "[aux] START with input nibbles: {:?}, prefix length: {}", input, pre_len);
	if input.len() == 1 {
		trace!(target: "triehash", "[aux] single item. Appending k/v.");
		s.begin_list(2);
		s.append(&&*hex_prefix_encode(&input[0].0.as_ref()[pre_len..], true));
		s.append(&input[0].1.as_ref());
	} else {
		trace!(target: "triehash", "[aux] multiple items. Recursing.");
		hash256rlp::<H, S, _, _>(input, pre_len, &mut s);
	}
	let out = s.out();
	match out.len() {
		0...31 => {
			trace!(target: "triehash", "[aux] short output: {}, appending raw: {:?}", out.len(), &out);
			stream.append_raw(&out, 1)
		},
		_ => {
			trace!(target: "triehash", "[aux] long output: {}, appending hash", out.len());
			stream.append(&H::hash(&out))}
	};
	trace!(target: "triehash", "[aux] END.");
}

// fn encode<S: TrieStream>(input: Vec<(&[u8],&[u8])>) -> S {
// 	let mut s = S::new();
// 	let key: &[u8] = &input[0].0.as_ref();
// 	let value: &[u8] = &input[0].1.as_ref();
// /*
// 1. iterate over list of k/v
// 1.1 last value? append rest of the key and append value. Return.
// 2. find the number of nibbles that the first key have in common with the remaining keys
// 2.1 Yes? Append common nibbles to stream
// 2.2 No? Add new list of 17 items
// 3.
// */
// 	let shared_prefix = input.iter()
// 		// skip first tuple
// 		.skip(1)
// 		// get the number of shared nibbles between first item and each successive
// 		.fold(key.len(), | acc, &(ref k, _) | {
// 			let o = cmp::min(shared_prefix_len(key, k.as_ref()), acc);
// 			trace!(target: "triehash", "[hash256rlp] first key length: {:?}, k: {:?}, current acc: {:?}; shared prefix len: {:?}", key.len(), k, acc, o);
// 			o
// 		});
// 	s.begin_list(2); s.append(&&*hex_prefix_encode(&key[..shared_prefix], false));
// 	s
// }


fn build_trie<H, S, A, B>(input: &[(A, B)], stream: &mut S)
where
	A: AsRef<[u8]> + std::fmt::Debug,
	B: AsRef<[u8]> + std::fmt::Debug,
	H: Hasher,
	<H as hashdb::Hasher>::Out: rlp::Encodable,
	S: TrieStream,
{
	let input_length = input.len();
	match input_length {
		0 => stream.append_empty_data(),
		1 => stream.append_leaf(&&*hex_prefix_encode(input[0].0.as_ref(), true), &input[0].1.as_ref()),
		_ => {
			unreachable!();
		}
	}
}

#[cfg(test)]
mod tests {
	use super::{trie_root, trie_root2, shared_prefix_len, hex_prefix_encode};
	use keccak_hasher::KeccakHasher;
	use super::RlpTrieStream;

	use std::sync::{Once, ONCE_INIT};
    static INIT: Once = ONCE_INIT;

	fn setup() {
		INIT.call_once(|| { ::env_logger::init(); });
	}

	#[test]
	fn xlearn() {
		setup();
		let empty_input : Vec<(&[u8], &[u8])>= vec![];
		assert_eq!(
			trie_root2::<KeccakHasher, RlpTrieStream, _, _, _>(empty_input.clone()),
			trie_root::<KeccakHasher, RlpTrieStream, _, _, _>(empty_input.clone()),
		);
		let input = vec![
			(&[0x5, 0x1], b"a" as &[u8]),
			(&[0x5, 0x3], b"c" as &[u8]),
			(&[0x5, 0x40], b"d" as &[u8]),
			(&[0x5, 0x2], b"b" as &[u8]), // out-of-order
			(&[0x5, 0x41], b"b" as &[u8]),
		];
		// let input = vec![(&[0xffu8, 0x02], b"a" as &[u8])];
		let _r = trie_root::<KeccakHasher, RlpTrieStream, _, _, _>(input);
	}
	#[test]
	fn single_item_works() {
		setup();
		let input : Vec<(&[u8], &[u8])>= vec![(&[0x11], &[0x22])];
		assert_eq!(
			trie_root2::<KeccakHasher, RlpTrieStream, _, _, _>(input.clone()),
			trie_root::<KeccakHasher, RlpTrieStream, _, _, _>(input.clone()),
		);
	}

	#[test]
	fn learn_nothing_shared() {
		setup();
		let input = vec![
			(&[0x16, 0x8], &[44]),
			(&[0x55, 0x7], &[13]),
		];
		let _r = trie_root::<KeccakHasher, RlpTrieStream, _, _, _>(input);
	}

	#[test]
	fn test_hex_prefix_encode() {
		let v = vec![0, 0, 1, 2, 3, 4, 5];
		let e = vec![0x10, 0x01, 0x23, 0x45];
		let h = hex_prefix_encode(&v, false).collect::<Vec<_>>();
		assert_eq!(h, e);

		let v = vec![0, 1, 2, 3, 4, 5];
		let e = vec![0x00, 0x01, 0x23, 0x45];
		let h = hex_prefix_encode(&v, false).collect::<Vec<_>>();
		assert_eq!(h, e);

		let v = vec![0, 1, 2, 3, 4, 5];
		let e = vec![0x20, 0x01, 0x23, 0x45];
		let h = hex_prefix_encode(&v, true).collect::<Vec<_>>();
		assert_eq!(h, e);

		let v = vec![1, 2, 3, 4, 5];
		let e = vec![0x31, 0x23, 0x45];
		let h = hex_prefix_encode(&v, true).collect::<Vec<_>>();
		assert_eq!(h, e);

		let v = vec![1, 2, 3, 4];
		let e = vec![0x00, 0x12, 0x34];
		let h = hex_prefix_encode(&v, false).collect::<Vec<_>>();
		assert_eq!(h, e);

		let v = vec![4, 1];
		let e = vec![0x20, 0x41];
		let h = hex_prefix_encode(&v, true).collect::<Vec<_>>();
		assert_eq!(h, e);
	}

	#[test]
	fn simple_test() {
		assert_eq!(trie_root::<KeccakHasher, RlpTrieStream, _, _, _>(vec![
			(b"A", b"aaaaaaaaaaaaaaaaaaaaaaaaaaaaaaaaaaaaaaaaaaaaaaaaaa" as &[u8])
		]), "d23786fb4a010da3ce639d66d5e904a11dbc02746d1ce25029e53290cabf28ab".into());
	}

	#[test]
	fn test_triehash_out_of_order() {
		assert!(trie_root::<KeccakHasher, RlpTrieStream, _, _, _>(vec![
			(vec![0x01u8, 0x23], vec![0x01u8, 0x23]),
			(vec![0x81u8, 0x23], vec![0x81u8, 0x23]),
			(vec![0xf1u8, 0x23], vec![0xf1u8, 0x23]),
		]) ==
		trie_root::<KeccakHasher, RlpTrieStream, _, _, _>(vec![
			(vec![0x01u8, 0x23], vec![0x01u8, 0x23]),
			(vec![0xf1u8, 0x23], vec![0xf1u8, 0x23]), // last two tuples are swapped
			(vec![0x81u8, 0x23], vec![0x81u8, 0x23]),
		]));
	}

	#[test]
	fn test_shared_prefix() {
		let a = vec![1,2,3,4,5,6];
		let b = vec![4,2,3,4,5,6];
		assert_eq!(shared_prefix_len(&a, &b), 0);
	}

	#[test]
	fn test_shared_prefix2() {
		let a = vec![1,2,3,3,5];
		let b = vec![1,2,3];
		assert_eq!(shared_prefix_len(&a, &b), 3);
	}

	#[test]
	fn test_shared_prefix3() {
		let a = vec![1,2,3,4,5,6];
		let b = vec![1,2,3,4,5,6];
		assert_eq!(shared_prefix_len(&a, &b), 6);
	}
}<|MERGE_RESOLUTION|>--- conflicted
+++ resolved
@@ -29,10 +29,8 @@
 
 use std::collections::BTreeMap;
 use std::cmp;
-<<<<<<< HEAD
-=======
 use std::iter::once;
->>>>>>> 38c8e8ec
+use std::fmt;
 use hashdb::Hasher;
 
 mod stream;
@@ -58,43 +56,18 @@
 /// fn main() {
 /// 	let v = &["doe", "reindeer"];
 /// 	let root = "e766d5d51b89dc39d981b41bda63248d7abce4f0225eefd023792a540bcffee3";
-<<<<<<< HEAD
-/// 	assert_eq!(ordered_trie_root::<KeccakHasher, RlpTrieStream, _, _>(v), root.into());
+/// 	assert_eq!(ordered_trie_root::<KeccakHasher, RlpTrieStream, _>(v), root.into());
 /// }
 /// ```
-pub fn ordered_trie_root<H, S, I, A>(input: I) -> H::Out
-	where I: IntoIterator<Item = A>,
-		  A: AsRef<[u8]> + std::fmt::Debug,
-		  H: Hasher,
-		  <H as hashdb::Hasher>::Out: cmp::Ord + rlp::Encodable,
-		  S: TrieStream,
-{
-	let gen_input: Vec<_> = input
-		// first put elements into btree to sort them by nibbles (key'd by index)
-		// optimize it later
-		.into_iter()
-		.enumerate()
-		.map(|(i, slice)| (rlp::encode(&i), slice))
-		.collect::<BTreeMap<_, _>>()
-		// then convert the key to nibbles and  move them to a vector of (k, v) tuples
-		.into_iter()
-		.map(|(k, v)| (as_nibbles(&k), v) )
-		.collect();
-
-	gen_trie_root::<H, S, _, _>(&gen_input)
-=======
-/// 	assert_eq!(ordered_trie_root::<KeccakHasher, _>(v), root.into());
-/// }
-/// ```
-pub fn ordered_trie_root<H, I>(input: I) -> H::Out
+pub fn ordered_trie_root<H, S, I>(input: I) -> H::Out
 where
-	I: IntoIterator,
-	I::Item: AsRef<[u8]>,
+	I: IntoIterator + fmt::Debug,
+	I::Item: AsRef<[u8]> + fmt::Debug,
 	H: Hasher,
 	<H as hashdb::Hasher>::Out: cmp::Ord + rlp::Encodable,
-{
-	trie_root::<H, _, _, _>(input.into_iter().enumerate().map(|(i, v)| (rlp::encode(&i), v)))
->>>>>>> 38c8e8ec
+S: TrieStream,
+{
+	trie_root::<H, S, _, _, _>(input.into_iter().enumerate().map(|(i, v)| (rlp::encode(&i), v)))
 }
 
 /// Generates a trie root hash for a vector of key-value tuples
@@ -102,7 +75,6 @@
 /// ```rust
 /// extern crate triehash;
 /// extern crate keccak_hasher;
-/// extern crate rlp;
 /// use triehash::{trie_root, RlpTrieStream};
 /// use keccak_hasher::KeccakHasher;
 ///
@@ -117,55 +89,13 @@
 /// 	assert_eq!(trie_root::<KeccakHasher, RlpTrieStream, _, _, _>(v), root.into());
 /// }
 /// ```
-<<<<<<< HEAD
 pub fn trie_root<H, S, I, A, B>(input: I) -> H::Out
-	where I: IntoIterator<Item = (A, B)> + std::fmt::Debug,
+	where I: IntoIterator<Item = (A, B)>,
 		  A: AsRef<[u8]> + Ord + std::fmt::Debug,
 		  B: AsRef<[u8]> + std::fmt::Debug,
 		  H: Hasher,
 		  <H as hashdb::Hasher>::Out: cmp::Ord + rlp::Encodable,
 		  S: TrieStream,
-{
-	trace!(target: "triehash", "[trie_root] input: {:?}", input);
-	let gen_input: Vec<_> = input
-		// first put elements into btree to sort them and to remove duplicates
-		.into_iter()
-		.collect::<BTreeMap<_, _>>()
-		// then convert the key to nibbles and  move them to a vector of (k, v) tuples
-		.into_iter()
-		// .inspect(|x| trace!(target: "triehash", "[trie_root] element: {:?}, as nibble: {:?}", x, as_nibbles(x.0.as_ref())))
-		.map(|(k, v)| (as_nibbles(k.as_ref()), v) )
-		.collect();
-
-	trace!(target: "triehash", "[trie_root] normalized input: {:?}", gen_input);
-	gen_trie_root::<H, S, _, _>(&gen_input)
-}
-pub fn trie_root2<H, S, I, A, B>(input: I) -> H::Out
-	where I: IntoIterator<Item = (A, B)> + std::fmt::Debug,
-		  A: AsRef<[u8]> + Ord + std::fmt::Debug,
-		  B: AsRef<[u8]> + std::fmt::Debug,
-		  H: Hasher,
-		  <H as hashdb::Hasher>::Out: cmp::Ord + rlp::Encodable,
-		  S: TrieStream,
-{
-	let gen_input: Vec<_> = input
-		.into_iter()
-		.collect::<BTreeMap<_, _>>()
-		.into_iter()
-		.map(|(k, v)| (as_nibbles(k.as_ref()), v) )
-		.collect();
-
-	trace!(target: "triehash", "[trie_root2] sorted, nibbleized input: {:?}", gen_input);
-	let mut stream = S::new();
-	build_trie::<H, S, _, _>(&gen_input, &mut stream);
-=======
-pub fn trie_root<H, I, A, B>(input: I) -> H::Out
-where
-	I: IntoIterator<Item = (A, B)>,
-	A: AsRef<[u8]> + Ord,
-	B: AsRef<[u8]>,
-	H: Hasher,
-	<H as hashdb::Hasher>::Out: cmp::Ord + rlp::Encodable,
 {
 
 	// first put elements into btree to sort them and to remove duplicates
@@ -189,9 +119,43 @@
 		.map(|((_, v), w)| (&nibbles[w[0]..w[1]], v))
 		.collect::<Vec<_>>();
 
-	let mut stream = RlpStream::new();
-	hash256rlp::<H, _, _>(&input, 0, &mut stream);
->>>>>>> 38c8e8ec
+	let mut stream = S::new();
+	hash256rlp::<H, S, _, _>(&input, 0, &mut stream);
+	H::hash(&stream.out())
+}
+
+pub fn trie_root2<H, S, I, A, B>(input: I) -> H::Out
+	where I: IntoIterator<Item = (A, B)>,
+		  A: AsRef<[u8]> + Ord + std::fmt::Debug,
+		  B: AsRef<[u8]> + std::fmt::Debug,
+		  H: Hasher,
+		  <H as hashdb::Hasher>::Out: cmp::Ord + rlp::Encodable,
+		  S: TrieStream,
+{
+
+	// first put elements into btree to sort them and to remove duplicates
+	let input = input
+		.into_iter()
+		.collect::<BTreeMap<_, _>>();
+
+	let mut nibbles = Vec::with_capacity(input.keys().map(|k| k.as_ref().len()).sum::<usize>() * 2);
+	let mut lens = Vec::with_capacity(input.len() + 1);
+	lens.push(0);
+	for k in input.keys() {
+		for &b in k.as_ref() {
+			nibbles.push(b >> 4);
+			nibbles.push(b & 0x0F);
+		}
+		lens.push(nibbles.len());
+	}
+
+	// then move them to a vector
+	let input = input.into_iter().zip(lens.windows(2))
+		.map(|((_, v), w)| (&nibbles[w[0]..w[1]], v))
+		.collect::<Vec<_>>();
+
+	let mut stream = S::new();
+	build_trie::<H, S, _, _>(&input, &mut stream);
 	H::hash(&stream.out())
 }
 
@@ -200,7 +164,6 @@
 /// ```rust
 /// extern crate triehash;
 /// extern crate keccak_hasher;
-/// extern crate rlp;
 /// use triehash::{sec_trie_root, RlpTrieStream};
 /// use keccak_hasher::KeccakHasher;
 ///
@@ -215,51 +178,16 @@
 /// 	assert_eq!(sec_trie_root::<KeccakHasher, RlpTrieStream, _, _, _>(v), root.into());
 /// }
 /// ```
-<<<<<<< HEAD
 pub fn sec_trie_root<H, S, I, A, B>(input: I) -> H::Out
-	where I: IntoIterator<Item = (A, B)>,
-		  A: AsRef<[u8]> + std::fmt::Debug,
-		  B: AsRef<[u8]> + std::fmt::Debug,
-		  H: Hasher,
-		  <H as hashdb::Hasher>::Out: cmp::Ord + rlp::Encodable,
-		  S: TrieStream,
-{
-	let gen_input: Vec<_> = input
-		// first put elements into btree to sort them and to remove duplicates
-		.into_iter()
-		.map(|(k, v)| (H::hash(k.as_ref()), v))
-		.collect::<BTreeMap<_, _>>()
-		// then convert the key to nibbles and  move them to a vector of (k, v) tuples
-		.into_iter()
-		.map(|(k, v)| (as_nibbles(k.as_ref()), v) )
-		.collect();
-
-	gen_trie_root::<H, S, _, _>(&gen_input)
-}
-
-fn gen_trie_root<H, S, A, B>(input: &[(A, B)]) -> H::Out
-	where
-		A: AsRef<[u8]> + std::fmt::Debug,
-		B: AsRef<[u8]> + std::fmt::Debug,
-		H: Hasher,
-	  	<H as hashdb::Hasher>::Out: cmp::Ord + rlp::Encodable,
-		S: TrieStream,
-{
-	// let mut stream = RlpTrieStream::new();
-	let mut stream = S::new();
-	hash256rlp::<H, S, _, _>(input, 0, &mut stream);
-	H::hash(&stream.out())
-=======
-pub fn sec_trie_root<H, I, A, B>(input: I) -> H::Out
 where
-	I: IntoIterator<Item = (A, B)>,
-	A: AsRef<[u8]>,
-	B: AsRef<[u8]>,
+	I: IntoIterator<Item = (A, B)> + fmt::Debug,
+	A: AsRef<[u8]> + fmt::Debug,
+	B: AsRef<[u8]> + fmt::Debug,
 	H: Hasher,
 	<H as hashdb::Hasher>::Out: cmp::Ord + rlp::Encodable,
-{
-	trie_root::<H, _, _, _>(input.into_iter().map(|(k, v)| (H::hash(k.as_ref()), v)))
->>>>>>> 38c8e8ec
+	S: TrieStream,
+{
+	trie_root::<H, S, _, _, _>(input.into_iter().map(|(k, v)| (H::hash(k.as_ref()), v)))
 }
 
 /// Hex-prefix Encoding. Encodes a payload and a flag. The high nibble of the first
@@ -286,16 +214,9 @@
 ///  [1,2,3,4,5,T]     0x31_23_45		// odd length (5), leaf => high nibble of 1st byte is 0b0011; low nibble of 1st byte is set to first payload nibble (1) so the 1st byte becomes 0b0011_0001, i.e. 0x31
 ///  [1,2,3,4,T]       0x20_12_34
 /// ```
-<<<<<<< HEAD
-pub(crate) fn hex_prefix_encode(nibbles: &[u8], leaf: bool) -> Vec<u8> {
-	let inlen = nibbles.len();
-	let oddness_factor = inlen % 2;
-	let mut res = Vec::with_capacity(inlen/2 + 1);
-=======
 fn hex_prefix_encode<'a>(nibbles: &'a [u8], leaf: bool) -> impl Iterator<Item = u8> + 'a {
 	let inlen = nibbles.len();
 	let oddness_factor = inlen % 2;
->>>>>>> 38c8e8ec
 
 	let first_byte = {
 		let mut bits = ((inlen as u8 & 1) + (2 * leaf as u8)) << 4;
@@ -304,34 +225,7 @@
 		}
 		bits
 	};
-<<<<<<< HEAD
-
-	res.push(first_byte);
-
-	let mut offset = oddness_factor;
-	while offset < inlen {
-		let byte = (nibbles[offset] << 4) + nibbles[offset + 1];
-		res.push(byte);
-		offset += 2;
-	}
-
-	res
-}
-
-/// Converts slice of bytes to a vec of nibbles (reppresented as bytes).
-/// Each input byte is converted to two new bytes containing the upper/lower
-/// half of the original.
-fn as_nibbles(bytes: &[u8]) -> Vec<u8> {
-	let mut res = Vec::with_capacity(bytes.len() * 2);
-	for i in 0..bytes.len() {
-		let byte = bytes[i];
-		// trace!(target:"triehash", "original byte:         {:#010b}", byte);
-		res.push(byte >> 4);
-		// trace!(target:"triehash", "right shifted 4 steps: {:#010b}", byte >> 4);
-		res.push(byte & 0b1111);
-		// trace!(target:"triehash", "anded:                 {:#010b}", byte & 0b1111);
-	}
-	res
+	once(first_byte).chain(nibbles[oddness_factor..].chunks(2).map(|ch| ch[0] << 4 | ch[1]))
 }
 
 /// Takes a vector of key/value tuples where the key is a slice of nibbles
@@ -343,17 +237,6 @@
 		H: Hasher,
 		<H as hashdb::Hasher>::Out: rlp::Encodable,
 		S: TrieStream,
-=======
-	once(first_byte).chain(nibbles[oddness_factor..].chunks(2).map(|ch| ch[0] << 4 | ch[1]))
-}
-
-fn hash256rlp<H, A, B>(input: &[(A, B)], pre_len: usize, stream: &mut RlpStream)
-where
-	A: AsRef<[u8]>,
-	B: AsRef<[u8]>,
-	H: Hasher,
-	<H as hashdb::Hasher>::Out: rlp::Encodable,
->>>>>>> 38c8e8ec
 {
 	let inlen = input.len();
 	trace!(target: "triehash", "[hash256rlp] START with input nibbles: {:?}, length: {:?}, shared prefix len: {:?}", input, inlen, pre_len);
@@ -395,16 +278,10 @@
 	// then recursively append suffixes of all items who had this key
 	if shared_prefix > pre_len {
 		stream.begin_list(2);
-<<<<<<< HEAD
-		stream.append(&&*hex_prefix_encode(&key[pre_len..shared_prefix], false));
+		stream.append_iter(hex_prefix_encode(&key[pre_len..shared_prefix], false));
 		trace!(target: "triehash", "[hash256rlp] shared_prefix ({:?}) is longer than prefix len ({:?}); appending path {:?} to stream", shared_prefix, pre_len, &key[pre_len..shared_prefix]);
 		hash256aux::<H, S, _, _>(input, shared_prefix, stream);
-		// trace!(target: "triehash", "[hash256rlp] back after recursing. Stream: {:?}. END.", stream);
 		trace!(target: "triehash", "[hash256rlp] back after recursing. END.");
-=======
-		stream.append_iter(hex_prefix_encode(&key[pre_len..shared_prefix], false));
-		hash256aux::<H, _, _>(input, shared_prefix, stream);
->>>>>>> 38c8e8ec
 		return;
 	}
 	trace!(target: "triehash", "[hash256rlp] shared prefix ({:?}) is >= previous shared prefix ({})", shared_prefix, pre_len);
@@ -434,8 +311,6 @@
 			false => 0
 		};
 
-		// trace!(target: "triehash", "    slot {} {} successive elements have the same nibble. Begin: {}", i, len, begin);
-
 		// if at least 1 successive element has the same nibble
 		// append their suffixes
 		match len {
@@ -456,7 +331,6 @@
 	};
 }
 
-<<<<<<< HEAD
 fn hash256aux<H, S, A, B>(input: &[(A, B)], pre_len: usize, stream: &mut S)
 	where
 		A: AsRef<[u8]> + std::fmt::Debug,
@@ -464,21 +338,13 @@
 		H: Hasher,
 		<H as hashdb::Hasher>::Out: rlp::Encodable,
 		S: TrieStream,
-=======
-fn hash256aux<H, A, B>(input: &[(A, B)], pre_len: usize, stream: &mut RlpStream)
-where
-	A: AsRef<[u8]>,
-	B: AsRef<[u8]>,
-	H: Hasher,
-	<H as hashdb::Hasher>::Out: rlp::Encodable,
->>>>>>> 38c8e8ec
 {
 	let mut s = S::new();
 	trace!(target: "triehash", "[aux] START with input nibbles: {:?}, prefix length: {}", input, pre_len);
 	if input.len() == 1 {
 		trace!(target: "triehash", "[aux] single item. Appending k/v.");
 		s.begin_list(2);
-		s.append(&&*hex_prefix_encode(&input[0].0.as_ref()[pre_len..], true));
+		s.append_iter(hex_prefix_encode(&input[0].0.as_ref()[pre_len..], true));
 		s.append(&input[0].1.as_ref());
 	} else {
 		trace!(target: "triehash", "[aux] multiple items. Recursing.");
@@ -518,7 +384,7 @@
 // 			trace!(target: "triehash", "[hash256rlp] first key length: {:?}, k: {:?}, current acc: {:?}; shared prefix len: {:?}", key.len(), k, acc, o);
 // 			o
 // 		});
-// 	s.begin_list(2); s.append(&&*hex_prefix_encode(&key[..shared_prefix], false));
+// 	s.begin_list(2); s.append_iter(hex_prefix_encode(&key[..shared_prefix], false));
 // 	s
 // }
 
@@ -534,7 +400,11 @@
 	let input_length = input.len();
 	match input_length {
 		0 => stream.append_empty_data(),
-		1 => stream.append_leaf(&&*hex_prefix_encode(input[0].0.as_ref(), true), &input[0].1.as_ref()),
+		1 => stream.append_leaf(
+				// &hex_prefix_encode(input[0].0.as_ref(), true).collect::<Vec<_>>(),
+				&input[0].0.as_ref(),
+				&input[0].1.as_ref()
+			),
 		_ => {
 			unreachable!();
 		}
