--- conflicted
+++ resolved
@@ -184,14 +184,9 @@
 ) -> Option<Vec<u8>> {
 	let fetched;
 	match value {
-<<<<<<< HEAD
 		ValuePlan::Node(hash_plan, _size) => {
-			if let Some(value) = val_fetcher.fetch_value(&node_data[hash_plan.clone()], node_prefix) {
-=======
-		ValuePlan::Node(hash_plan) => {
 			if let Some(value) = val_fetcher.fetch_value(&node_data[hash_plan.clone()], node_prefix)
 			{
->>>>>>> 57e3f11b
 				fetched = value;
 			} else {
 				return None
@@ -508,23 +503,13 @@
 
 			// Since `advance_child_index` returned true, the preconditions for `encode_node` are
 			// satisfied.
-<<<<<<< HEAD
-			let hash = last_entry.attached_value.as_ref().map(|value| {
-				(value.len(), db.insert(prefix.as_prefix(), value))
-			});
-			let node_data = last_entry.encode_node(hash.as_ref().map(|(size, h)| (h.as_ref(), *size)));
-			let node_hash = db.insert(
-				prefix.as_prefix(),
-				node_data.as_ref(),
-			);
-=======
 			let hash = last_entry
 				.attached_value
 				.as_ref()
-				.map(|value| db.insert(prefix.as_prefix(), value));
-			let node_data = last_entry.encode_node(hash.as_ref().map(|h| h.as_ref()));
+				.map(|value| (value.len(), db.insert(prefix.as_prefix(), value)));
+			let node_data =
+				last_entry.encode_node(hash.as_ref().map(|(size, h)| (h.as_ref(), *size)));
 			let node_hash = db.insert(prefix.as_prefix(), node_data.as_ref());
->>>>>>> 57e3f11b
 
 			if let Some(entry) = stack.pop() {
 				last_entry = entry;
