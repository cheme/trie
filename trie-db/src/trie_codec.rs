--- conflicted
+++ resolved
@@ -25,24 +25,13 @@
 //! expected to save roughly (n - 1) hashes in size where n is the number of nodes in the partial
 //! trie.
 
-<<<<<<< HEAD
-use hash_db::{HashDB};
-use crate::nibble::NibbleOps;
 use crate::{
-	CError, ChildReference, DBValue, NibbleVec, NodeCodec, Result,
-	TrieHash, TrieError, TrieDB, TrieDBNodeIterator, TrieLayout, TrieChildRangeIndex,
-	node::{Node, NodeHandle, NodePlan, OwnedNode, BranchChildrenNodePlan},
-};
-use crate::rstd::{
-	boxed::Box, convert::TryInto, rc::Rc, result, vec, vec::Vec,
-=======
-use crate::{
+	nibble::NibbleOps,
 	nibble_ops::NIBBLE_LENGTH,
 	node::{Node, NodeHandle, NodeHandlePlan, NodePlan, OwnedNode, ValuePlan},
 	rstd::{boxed::Box, convert::TryInto, marker::PhantomData, result, sync::Arc, vec, vec::Vec},
 	CError, ChildReference, DBValue, NibbleVec, NodeCodec, Result, TrieDB, TrieDBRawIterator,
 	TrieError, TrieHash, TrieLayout,
->>>>>>> 6eb4b88e
 };
 use hash_db::{HashDB, Prefix};
 
@@ -50,14 +39,9 @@
 
 struct EncoderStackEntry<L: TrieLayout> {
 	/// The prefix is the nibble path to the node in the trie.
-<<<<<<< HEAD
 	prefix: NibbleVec<L::Nibble>,
-	node: Rc<OwnedNode<DBValue, L::Nibble>>,
-=======
-	prefix: NibbleVec,
 	/// Node in memory content.
-	node: Arc<OwnedNode<DBValue>>,
->>>>>>> 6eb4b88e
+	node: Arc<OwnedNode<DBValue, L::Nibble>>,
 	/// The next entry in the stack is a child of the preceding entry at this index. For branch
 	/// nodes, the index is in [0, NIBBLE_LENGTH] and for extension nodes, the index is in [0, 1].
 	child_index: usize,
@@ -79,16 +63,10 @@
 	/// Preconditions:
 	/// - self.prefix + partial must be a prefix of child_prefix.
 	/// - if self.node is a branch, then child_prefix must be longer than self.prefix + partial.
-<<<<<<< HEAD
-	fn advance_child_index(&mut self, child_prefix: &NibbleVec<L::Nibble>)
-		-> result::Result<(), &'static str>
-	{
-=======
 	fn advance_child_index(
 		&mut self,
-		child_prefix: &NibbleVec,
+		child_prefix: &NibbleVec<L::Nibble>,
 	) -> result::Result<(), &'static str> {
->>>>>>> 6eb4b88e
 		match self.node.node_plan() {
 			NodePlan::Empty | NodePlan::Leaf { .. } =>
 				return Err("empty and leaf nodes have no children"),
@@ -121,11 +99,7 @@
 	}
 
 	/// Generates the encoding of the subtrie rooted at this entry.
-<<<<<<< HEAD
-	fn encode_node(&self) -> Result<Vec<u8>, TrieHash<L>, CError<L>> {
-=======
-	fn encode_node(&mut self) -> Result<Vec<u8>, C::HashOut, C::Error> {
->>>>>>> 6eb4b88e
+	fn encode_node(&mut self) -> Result<Vec<u8>, TrieHash<L>, CError<L>> {
 		let node_data = self.node.data();
 		let node_plan = self.node.node_plan();
 		let mut encoded = match node_plan {
@@ -142,61 +116,40 @@
 					node_data.to_vec()
 				} else {
 					let partial = partial.build(node_data);
-<<<<<<< HEAD
 					let empty_child = ChildReference::Inline(TrieHash::<L>::default(), 0);
 					L::Codec::extension_node(partial.right_iter(), partial.len(), empty_child)
-				}
-			}
+				},
 			NodePlan::Branch { value, children } => {
 				let mut result: Result<(), TrieHash<L>, CError<L>> = Ok(());
 				let result = &mut result;
 				let children = (0..L::Nibble::NIBBLE_LENGTH).map(|i| {
 					Self::branch_children(i, node_data, children, &self.omit_children, result)
 				});
-				L::Codec::branch_node(
-					children,
-					value.clone().map(|range| &node_data[range])
-=======
-					let empty_child = ChildReference::Inline(C::HashOut::default(), 0);
-					C::extension_node(partial.right_iter(), partial.len(), empty_child)
-				},
-			NodePlan::Branch { value, children } => {
 				let value = if self.omit_value {
 					value.is_some().then_some(OMIT_VALUE_HASH)
 				} else {
 					value.as_ref().map(|v| v.build(node_data))
 				};
-				C::branch_node(
-					Self::branch_children(node_data, &children, &self.omit_children)?.iter(),
-					value,
->>>>>>> 6eb4b88e
-				)
+				L::Codec::branch_node(children, value)
 			},
 			NodePlan::NibbledBranch { partial, value, children } => {
 				let partial = partial.build(node_data);
-<<<<<<< HEAD
 				let mut result: Result<(), TrieHash<L>, CError<L>> = Ok(());
 				let result = &mut result;
 				let children = (0..L::Nibble::NIBBLE_LENGTH).map(|i| {
 					Self::branch_children(i, node_data, children, &self.omit_children, result)
 				});
-				L::Codec::branch_node_nibbled(
-					partial.right_iter(),
-					partial.len(),
-					children,
-					value.clone().map(|range| &node_data[range])
-=======
 				let value = if self.omit_value {
 					value.is_some().then_some(OMIT_VALUE_HASH)
 				} else {
 					value.as_ref().map(|v| v.build(node_data))
 				};
-				C::branch_node_nibbled(
+				L::Codec::branch_node_nibbled(
 					partial.right_iter(),
 					partial.len(),
-					Self::branch_children(node_data, &children, &self.omit_children)?.iter(),
+					children,
+					//Self::branch_children(node_data, &children, &self.omit_children)?.iter(),
 					value,
->>>>>>> 6eb4b88e
 				)
 			},
 		};
@@ -221,10 +174,8 @@
 		node_data: &[u8],
 		child_handles: &BranchChildrenNodePlan<TrieChildRangeIndex<L>>,
 		omit_children: &[bool],
-<<<<<<< HEAD
 		result: &mut Result<(), TrieHash<L>, CError<L>>,
-	) -> Option<ChildReference<TrieHash<L>>>
-	{
+	) -> Option<ChildReference<TrieHash<L>>> {
 		let empty_child = ChildReference::Inline(TrieHash::<L>::default(), 0);
 		if omit_children[i] {
 			Some(empty_child)
@@ -232,9 +183,7 @@
 			let child_ref = child_plan
 				.build(node_data)
 				.try_into()
-				.map_err(|hash| Box::new(
-					TrieError::InvalidHash(TrieHash::<L>::default(), hash)
-				));
+				.map_err(|hash| Box::new(TrieError::InvalidHash(TrieHash::<L>::default(), hash)));
 			match child_ref {
 				Ok(child_ref) => Some(child_ref),
 				Err(e) => {
@@ -244,22 +193,6 @@
 			}
 		} else {
 			None
-=======
-	) -> Result<[Option<ChildReference<C::HashOut>>; NIBBLE_LENGTH], C::HashOut, C::Error> {
-		let empty_child = ChildReference::Inline(C::HashOut::default(), 0);
-		let mut children = [None; NIBBLE_LENGTH];
-		for i in 0..NIBBLE_LENGTH {
-			children[i] = if omit_children[i] {
-				Some(empty_child)
-			} else if let Some(child_plan) = &child_handles[i] {
-				let child_ref = child_plan.build(node_data).try_into().map_err(|hash| {
-					Box::new(TrieError::InvalidHash(C::HashOut::default(), hash))
-				})?;
-				Some(child_ref)
-			} else {
-				None
-			};
->>>>>>> 6eb4b88e
 		}
 	}
 }
@@ -346,13 +279,6 @@
 					}
 				}
 
-<<<<<<< HEAD
-				let children_len = match node.node_plan() {
-					NodePlan::Empty | NodePlan::Leaf { .. } => 0,
-					NodePlan::Extension { .. } => 1,
-					NodePlan::Branch { .. }
-						| NodePlan::NibbledBranch { .. } => L::Nibble::NIBBLE_LENGTH,
-=======
 				let (children_len, detached_value) = match node.node_plan() {
 					NodePlan::Empty => (0, None),
 					NodePlan::Leaf { value, .. } =>
@@ -362,8 +288,7 @@
 					NodePlan::Branch { value: Some(value), .. } =>
 						(NIBBLE_LENGTH, detached_value(db, value, node.data(), prefix.as_prefix())),
 					NodePlan::NibbledBranch { value: None, .. } |
-					NodePlan::Branch { value: None, .. } => (NIBBLE_LENGTH, None),
->>>>>>> 6eb4b88e
+					NodePlan::Branch { value: None, .. } => (L::Nibble::NIBBLE_LENGTH, None),
 				};
 
 				stack.push(EncoderStackEntry {
@@ -404,14 +329,10 @@
 	/// nodes, the index is in [0, NIBBLE_LENGTH] and for extension nodes, the index is in [0, 1].
 	child_index: usize,
 	/// The reconstructed child references.
-<<<<<<< HEAD
 	children: Vec<Option<ChildReference<TrieHash<L>>>>,
-=======
-	children: Vec<Option<ChildReference<C::HashOut>>>,
 	/// A value attached as a node. The node will need to use its hash as value.
 	attached_value: Option<&'a [u8]>,
 	_marker: PhantomData<C>,
->>>>>>> 6eb4b88e
 }
 
 impl<'a, L: TrieLayout> DecoderStackEntry<'a, L> {
@@ -429,41 +350,22 @@
 				match child {
 					NodeHandle::Inline(data) if data.is_empty() => return Ok(false),
 					_ => {
-<<<<<<< HEAD
-						let child_ref = child.clone().try_into()
-							.map_err(|hash| Box::new(
-								TrieError::InvalidHash(TrieHash::<L>::default(), hash)
-							))?;
-=======
-						let child_ref = child.try_into().map_err(|hash| {
-							Box::new(TrieError::InvalidHash(C::HashOut::default(), hash))
+						let child_ref = child.clone().try_into().map_err(|hash| {
+							Box::new(TrieError::InvalidHash(TrieHash::<L>::default(), hash))
 						})?;
->>>>>>> 6eb4b88e
 						self.children[self.child_index] = Some(child_ref);
 					},
 				}
 				self.child_index += 1;
 			},
 			Node::Branch(children, _) | Node::NibbledBranch(_, children, _) => {
-<<<<<<< HEAD
 				while self.child_index < L::Nibble::NIBBLE_LENGTH {
 					match children.at(self.child_index) {
-						Some(NodeHandle::Inline(data)) if data.is_empty() =>
-							return Ok(false),
-						Some(child) => {
-							let child_ref = child.try_into()
-								.map_err(|hash| Box::new(
-									TrieError::InvalidHash(TrieHash::<L>::default(), hash)
-								))?;
-=======
-				while self.child_index < NIBBLE_LENGTH {
-					match children[self.child_index] {
 						Some(NodeHandle::Inline(data)) if data.is_empty() => return Ok(false),
 						Some(child) => {
 							let child_ref = child.try_into().map_err(|hash| {
-								Box::new(TrieError::InvalidHash(C::HashOut::default(), hash))
+								Box::new(TrieError::InvalidHash(TrieHash::<L>::default(), hash))
 							})?;
->>>>>>> 6eb4b88e
 							self.children[self.child_index] = Some(child_ref);
 						},
 						None => {},
@@ -519,47 +421,27 @@
 	fn encode_node(self, attached_hash: Option<&[u8]>) -> Vec<u8> {
 		let attached_hash = attached_hash.map(|h| crate::node::Value::Node(h));
 		match self.node {
-<<<<<<< HEAD
-			Node::Empty =>
-				L::Codec::empty_node().to_vec(),
-			Node::Leaf(partial, value) =>
-				L::Codec::leaf_node(partial.right(), value),
-			Node::Extension(partial, _) =>
-				L::Codec::extension_node(
-					partial.right_iter(),
-					partial.len(),
-					self.children[0]
-						.expect("required by method precondition; qed"),
-				),
-			Node::Branch(_, value) =>
-				L::Codec::branch_node(self.children.into_iter(), value),
-			Node::NibbledBranch(partial, _, value) =>
-				L::Codec::branch_node_nibbled(
-					partial.right_iter(),
-					partial.len(),
-					self.children.iter(),
-					value,
-				),
-=======
-			Node::Empty => C::empty_node().to_vec(),
-			Node::Leaf(partial, value) =>
-				C::leaf_node(partial.right_iter(), partial.len(), attached_hash.unwrap_or(value)),
-			Node::Extension(partial, _) => C::extension_node(
+			Node::Empty => L::Codec::empty_node().to_vec(),
+			Node::Leaf(partial, value) => L::Codec::leaf_node(
+				partial.right_iter(),
+				partial.len(),
+				attached_hash.unwrap_or(value),
+			),
+			Node::Extension(partial, _) => L::Codec::extension_node(
 				partial.right_iter(),
 				partial.len(),
 				self.children[0].expect("required by method precondition; qed"),
 			),
-			Node::Branch(_, value) => C::branch_node(
+			Node::Branch(_, value) => L::Codec::branch_node(
 				self.children.into_iter(),
 				if attached_hash.is_some() { attached_hash } else { value },
 			),
-			Node::NibbledBranch(partial, _, value) => C::branch_node_nibbled(
+			Node::NibbledBranch(partial, _, value) => L::Codec::branch_node_nibbled(
 				partial.right_iter(),
 				partial.len(),
 				self.children.iter(),
 				if attached_hash.is_some() { attached_hash } else { value },
 			),
->>>>>>> 6eb4b88e
 		}
 	}
 }
@@ -624,11 +506,8 @@
 			node,
 			child_index: 0,
 			children: vec![None; children_len],
-<<<<<<< HEAD
-=======
 			attached_value: None,
 			_marker: PhantomData::default(),
->>>>>>> 6eb4b88e
 		};
 
 		if attached_node > 0 {
