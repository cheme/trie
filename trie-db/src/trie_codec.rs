--- conflicted
+++ resolved
@@ -184,14 +184,8 @@
 ) -> Option<Vec<u8>> {
 	let fetched;
 	match value {
-<<<<<<< HEAD
 		ValuePlan::Node(hash_plan, _size) => {
-			if let Some(value) = val_fetcher.fetch_value(&node_data[hash_plan.clone()], node_prefix)
-			{
-=======
-		ValuePlan::Node(hash_plan) => {
 			if let Ok(value) = val_fetcher.fetch_value(&node_data[hash_plan.clone()], node_prefix) {
->>>>>>> 48fcfa99
 				fetched = value;
 			} else {
 				return None
@@ -401,13 +395,8 @@
 	///
 	/// Preconditions:
 	/// - if node is an extension node, then `children[0]` is Some.
-<<<<<<< HEAD
 	fn encode_node(self, attached_hash: Option<(&[u8], usize)>) -> Vec<u8> {
-		let attached_hash = attached_hash.map(|(h, size)| crate::node::Value::Node(h, Some(size), None));
-=======
-	fn encode_node(self, attached_hash: Option<&[u8]>) -> Vec<u8> {
-		let attached_hash = attached_hash.map(|h| crate::node::Value::Node(h));
->>>>>>> 48fcfa99
+		let attached_hash = attached_hash.map(|(h, size)| crate::node::Value::Node(h, Some(size)));
 		match self.node {
 			Node::Empty => C::empty_node().to_vec(),
 			Node::Leaf(partial, value) =>
