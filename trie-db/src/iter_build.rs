// Copyright 2017, 2019 Parity Technologies
//
// Licensed under the Apache License, Version .0 (the "License");
// you may not use this file except in compliance with the License.
// You may obtain a copy of the License at
//
//     http://www.apache.org/licenses/LICENSE-2.0
//
// Unless required by applicable law or agreed to in writing, software
// distributed under the License is distributed on an "AS IS" BASIS,
// WITHOUT WARRANTIES OR CONDITIONS OF ANY KIND, either express or implied.
// See the License for the specific language governing permissions and
// limitations under the License.

//! Alternative tools for working with key value ordered iterator without recursion.
//! This is iterative implementation of `trie_root` algorithm, using `NodeCodec`
//! implementation.
//! See `trie_visit` function.

use hash_db::{Hasher, HashDB, Prefix};
use crate::core_::marker::PhantomData;
use crate::core_::cmp::max;
use crate::triedbmut::{ChildReference};
use crate::nibble::NibbleSlice;
use crate::nibble::nibble_ops;
use crate::node_codec::NodeCodec;
use crate::{TrieLayout, TrieHash};

#[cfg(not(feature = "std"))]
use alloc::vec::Vec;

macro_rules! exponential_out {
	(@3, [$($inpp:expr),*]) => { exponential_out!(@2, [$($inpp,)* $($inpp),*]) };
	(@2, [$($inpp:expr),*]) => { exponential_out!(@1, [$($inpp,)* $($inpp),*]) };
	(@1, [$($inpp:expr),*]) => { [$($inpp,)* $($inpp),*] };
}

type CacheNode<HO> = Option<ChildReference<HO>>;

#[inline(always)]
fn new_vec_slice_buffer<HO>() -> [CacheNode<HO>; 16] {
	exponential_out!(@3, [None, None])
}

type ArrayNode<T> = [CacheNode<TrieHash<T>>; 16];

/// Struct containing iteration cache, can be at most the length of the lowest nibble.
///
/// Note that it is not memory optimal (all depth are allocated even if some are empty due
/// to node partial).
/// Three field are used, a cache over the children, an optional associated value and the depth.
struct CacheAccum<T: TrieLayout, V> (Vec<(ArrayNode<T>, Option<V>, usize)>, PhantomData<T>);

/// Initially allocated cache depth.
const INITIAL_DEPTH: usize = 10;

impl<T, V> CacheAccum<T, V>
	where
		T: TrieLayout,
		V: AsRef<[u8]>,
{

	fn new() -> Self {
		let v = Vec::with_capacity(INITIAL_DEPTH);
		CacheAccum(v, PhantomData)
	}

	#[inline(always)]
	fn set_cache_value(&mut self, depth:usize, value: Option<V>) {
		if self.0.is_empty() || self.0[self.0.len() - 1].2 < depth {
			self.0.push((new_vec_slice_buffer(), None, depth));
		}
		let last = self.0.len() - 1;
		debug_assert!(self.0[last].2 <= depth);
		self.0[last].1 = value;
	}

	#[inline(always)]
	fn set_node(&mut self, depth: usize, nibble_index: usize, node: CacheNode<TrieHash<T>>) {
		if self.0.is_empty() || self.0[self.0.len() - 1].2 < depth {
			self.0.push((new_vec_slice_buffer(), None, depth));
		}

		let last = self.0.len() - 1;
		debug_assert!(self.0[last].2 == depth);

		self.0[last].0.as_mut()[nibble_index] = node;
	}

	#[inline(always)]
	fn last_depth(&self) -> usize {
		let ix = self.0.len();
		if ix > 0 {
			let last = ix - 1;
			self.0[last].2
		} else {
			0
		}
	}

	#[inline(always)]
	fn last_last_depth(&self) -> usize {
		let ix = self.0.len();
		if ix > 1 {
			let last = ix - 2;
			self.0[last].2
		} else {
			0
		}
	}

	#[inline(always)]
	fn is_empty(&self) -> bool {
		self.0.is_empty()
	}
	#[inline(always)]
	fn is_one(&self) -> bool {
		self.0.len() == 1
	}

	#[inline(always)]
	fn reset_depth(&mut self, depth: usize) {
		debug_assert!(self.0[self.0.len() - 1].2 == depth);
		self.0.pop();
	}

	fn flush_value (
		&mut self,
		callback: &mut impl ProcessEncodedNode<TrieHash<T>>,
		target_depth: usize,
		(k2, v2): &(impl AsRef<[u8]>, impl AsRef<[u8]>),
	) {
		let nibble_value = nibble_ops::left_nibble_at(&k2.as_ref()[..], target_depth);
		// is it a branch value (two candidate same ix)
		let nkey = NibbleSlice::new_offset(&k2.as_ref()[..], target_depth + 1);
		let encoded = T::Codec::leaf_node(nkey.right(), &v2.as_ref()[..]);
		let pr = NibbleSlice::new_offset(
			&k2.as_ref()[..],
			k2.as_ref().len() * nibble_ops::NIBBLE_PER_BYTE - nkey.len(),
		);
		let hash = callback.process(pr.left(), encoded, false);

		// insert hash in branch (first level branch only at this point)
		self.set_node(target_depth, nibble_value as usize, Some(hash));
	}

	fn flush_branch(
		&mut self,
		no_extension: bool,
		callback: &mut impl ProcessEncodedNode<TrieHash<T>>,
		ref_branch: impl AsRef<[u8]> + Ord,
		new_depth: usize,
		is_last: bool,
	) {

		while self.last_depth() > new_depth || is_last && !self.is_empty() {

			let lix = self.last_depth();
			let llix = max(self.last_last_depth(), new_depth);

			let (offset, slice_size, is_root) =
				if llix == 0 && is_last && self.is_one() {
				// branch root
				(llix, lix - llix, true)
			} else {
				(llix + 1, lix - llix - 1, false)
			};
			let nkey = if slice_size > 0 {
				Some((offset, slice_size))
			} else {
				None
			};

			let h = if no_extension {
				// encode branch
				self.no_extension(&ref_branch.as_ref()[..], callback, lix, is_root, nkey)
			} else {
				self.standard_extension(&ref_branch.as_ref()[..], callback, lix, is_root, nkey)
			};
			if !is_root {
				// put hash in parent
				let nibble: u8 = nibble_ops::left_nibble_at(&ref_branch.as_ref()[..], llix);
				self.set_node(llix, nibble as usize, Some(h));
			}
		}
	}

	#[inline(always)]
	fn standard_extension(
		&mut self,
		key_branch: &[u8],
		callback: &mut impl ProcessEncodedNode<TrieHash<T>>,
		branch_d: usize,
		is_root: bool,
		nkey: Option<(usize, usize)>,
	) -> ChildReference<TrieHash<T>> {
		let last = self.0.len() - 1;
		assert_eq!(self.0[last].2, branch_d);

		// encode branch
		let v = self.0[last].1.take();
		let encoded = T::Codec::branch_node(
			self.0[last].0.as_ref().iter(),
			v.as_ref().map(|v| v.as_ref()),
		);
		self.reset_depth(branch_d);
<<<<<<< HEAD
		let pr = NibbleSlice::new_offset(key_branch, branch_d);
=======
		let pr = NibbleSlice::new_offset(&key_branch, branch_d);
>>>>>>> 8764945a
		let branch_hash = callback.process(pr.left(), encoded, is_root && nkey.is_none());

		if let Some(nkeyix) = nkey {
			let pr = NibbleSlice::new_offset(&key_branch, nkeyix.0);
			let nib = pr.right_range_iter(nkeyix.1);
			let encoded = T::Codec::extension_node(nib, nkeyix.1, branch_hash);
			let h = callback.process(pr.left(), encoded, is_root);
			h
		} else {
			branch_hash
		}
	}

	#[inline(always)]
	fn no_extension(
		&mut self,
		key_branch: &[u8],
		callback: &mut impl ProcessEncodedNode<TrieHash<T>>,
		branch_d: usize,
		is_root: bool,
		nkey: Option<(usize, usize)>,
		) -> ChildReference<TrieHash<T>> {
		let last = self.0.len() - 1;
		debug_assert!(self.0[last].2 == branch_d);
		// encode branch
		let v = self.0[last].1.take();
		let nkeyix = nkey.unwrap_or((0, 0));
		let pr = NibbleSlice::new_offset(&key_branch, nkeyix.0);
		let encoded = T::Codec::branch_node_nibbled(
			pr.right_range_iter(nkeyix.1),
			nkeyix.1,
			self.0[last].0.as_ref().iter(), v.as_ref().map(|v| v.as_ref()));
		self.reset_depth(branch_d);
		let ext_length = nkey.as_ref().map(|nkeyix| nkeyix.0).unwrap_or(0);
		let pr = NibbleSlice::new_offset(
			&key_branch,
			branch_d - ext_length,
		);
		callback.process(pr.left(), encoded, is_root)
	}

}

/// Function visiting trie from key value inputs with a `ProccessEncodedNode` callback.
/// This is the main entry point of this module.
/// Calls to each node occurs ordered by byte key value but with longest keys first (from node to
/// branch to root), this differs from standard byte array ordering a bit.
pub fn trie_visit<T, I, A, B, F>(input: I, callback: &mut F)
	where
		T: TrieLayout,
		I: IntoIterator<Item = (A, B)>,
		A: AsRef<[u8]> + Ord,
		B: AsRef<[u8]>,
		F: ProcessEncodedNode<TrieHash<T>>,
{
	let no_extension = !T::USE_EXTENSION;
	let mut depth_queue = CacheAccum::<T, B>::new();
	// compare iter ordering
	let mut iter_input = input.into_iter();
	if let Some(mut previous_value) = iter_input.next() {
		// depth of last item
		let mut last_depth = 0;

		let mut single = true;
		for (k, v) in iter_input {
			single = false;
			let common_depth = nibble_ops::biggest_depth(&previous_value.0.as_ref()[..], &k.as_ref()[..]);
			// 0 is a reserved value : could use option
			let depth_item = common_depth;
			if common_depth == previous_value.0.as_ref().len() * nibble_ops::NIBBLE_PER_BYTE {
				// the new key include the previous one : branch value case
				// just stored value at branch depth
				depth_queue.set_cache_value(common_depth, Some(previous_value.1));
			} else if depth_item >= last_depth {
				// put previous with next (common branch previous value can be flush)
				depth_queue.flush_value(callback, depth_item, &previous_value);
			} else if depth_item < last_depth {
				// do not put with next, previous is last of a branch
				depth_queue.flush_value(callback, last_depth, &previous_value);
				let ref_branches = previous_value.0;
				depth_queue.flush_branch(no_extension, callback, ref_branches, depth_item, false);
			}

			previous_value = (k, v);
			last_depth = depth_item;
		}
		// last pendings
		if single {
			// one single element corner case
			let (k2, v2) = previous_value;
			let nkey = NibbleSlice::new_offset(&k2.as_ref()[..], last_depth);
			let encoded = T::Codec::leaf_node(nkey.right(), &v2.as_ref()[..]);
			let pr = NibbleSlice::new_offset(
				&k2.as_ref()[..],
				k2.as_ref().len() * nibble_ops::NIBBLE_PER_BYTE - nkey.len(),
			);
			callback.process(pr.left(), encoded, true);
		} else {
			depth_queue.flush_value(callback, last_depth, &previous_value);
			let ref_branches = previous_value.0;
			depth_queue.flush_branch(no_extension, callback, ref_branches, 0, true);
		}
	} else {
		// nothing null root corner case
		callback.process(hash_db::EMPTY_PREFIX, T::Codec::empty_node().to_vec(), true);
	}
}

/// Visitor trait to implement when using `trie_visit`.
pub trait ProcessEncodedNode<HO> {
	/// Function call with prefix, encoded value and a boolean indicating if the
	/// node is the root for each node of the trie.
	///
	/// Note that the returned value can change depending on implementation,
	/// but usually it should be the Hash of encoded node.
	/// This is not something direcly related to encoding but is here for
	/// optimisation purpose (builder hash_db does return this value).
	fn process(&mut self, prefix: Prefix, encoded_node: Vec<u8>, is_root: bool) -> ChildReference<HO>;
}

/// Get trie root and insert visited node in a hash_db.
/// As for all `ProcessEncodedNode` implementation, it
/// is only for full trie parsing (not existing trie).
pub struct TrieBuilder<'a, H, HO, V, DB> {
	db: &'a mut DB,
	pub root: Option<HO>,
	_ph: PhantomData<(H, V)>,
}

impl<'a, H, HO, V, DB> TrieBuilder<'a, H, HO, V, DB> {
	pub fn new(db: &'a mut DB) -> Self {
		TrieBuilder { db, root: None, _ph: PhantomData }
	}
}

impl<'a, H: Hasher, V, DB: HashDB<H, V>> ProcessEncodedNode<<H as Hasher>::Out>
	for TrieBuilder<'a, H, <H as Hasher>::Out, V, DB> {
	fn process(
		&mut self,
		prefix: Prefix,
		encoded_node: Vec<u8>,
		is_root: bool,
	) -> ChildReference<<H as Hasher>::Out> {
		let len = encoded_node.len();
		if !is_root && len < <H as Hasher>::LENGTH {
			let mut h = <<H as Hasher>::Out as Default>::default();
			h.as_mut()[..len].copy_from_slice(&encoded_node[..len]);

			return ChildReference::Inline(h, len);
		}
		let hash = self.db.insert(prefix, &encoded_node[..]);
		if is_root {
			self.root = Some(hash.clone());
		};
		ChildReference::Hash(hash)
	}
}

/// Calculate the trie root of the trie.
pub struct TrieRoot<H, HO> {
	/// The resulting root.
	pub root: Option<HO>,
	_ph: PhantomData<H>,
}

impl<H, HO> Default for TrieRoot<H, HO> {
	fn default() -> Self {
		TrieRoot { root: None, _ph: PhantomData }
	}
}

impl<H: Hasher> ProcessEncodedNode<<H as Hasher>::Out> for TrieRoot<H, <H as Hasher>::Out> {
	fn process(
		&mut self,
		_: Prefix,
		encoded_node: Vec<u8>,
		is_root: bool,
	) -> ChildReference<<H as Hasher>::Out> {
		let len = encoded_node.len();
		if !is_root && len < <H as Hasher>::LENGTH {
			let mut h = <<H as Hasher>::Out as Default>::default();
			h.as_mut()[..len].copy_from_slice(&encoded_node[..len]);

			return ChildReference::Inline(h, len);
		}
		let hash = <H as Hasher>::hash(&encoded_node[..]);
		if is_root {
			self.root = Some(hash.clone());
		};
		ChildReference::Hash(hash)
	}
}

/// Get the trie root node encoding.
pub struct TrieRootUnhashed<H> {
	/// The resulting encoded root.
	pub root: Option<Vec<u8>>,
	_ph: PhantomData<H>,
}

impl<H> Default for TrieRootUnhashed<H> {
	fn default() -> Self {
		TrieRootUnhashed { root: None, _ph: PhantomData }
	}
}

#[cfg(feature = "std")]
/// Calculate the trie root of the trie.
/// Print a debug trace.
pub struct TrieRootPrint<H, HO> {
	/// The resulting root.
	pub root: Option<HO>,
	_ph: PhantomData<H>,
}

#[cfg(feature = "std")]
impl<H, HO> Default for TrieRootPrint<H, HO> {
	fn default() -> Self {
		TrieRootPrint { root: None, _ph: PhantomData }
	}
}

#[cfg(feature = "std")]
impl<H: Hasher> ProcessEncodedNode<<H as Hasher>::Out> for TrieRootPrint<H, <H as Hasher>::Out> {
	fn process(
		&mut self,
		p: Prefix,
		encoded_node: Vec<u8>,
		is_root: bool,
	) -> ChildReference<<H as Hasher>::Out> {
		println!("Encoded node: {:x?}", &encoded_node);
		println!("	with prefix: {:x?}", &p);
		let len = encoded_node.len();
		if !is_root && len < <H as Hasher>::LENGTH {
			let mut h = <<H as Hasher>::Out as Default>::default();
			h.as_mut()[..len].copy_from_slice(&encoded_node[..len]);

			println!("	inline len {}", len);
			return ChildReference::Inline(h, len);
		}
		let hash = <H as Hasher>::hash(&encoded_node[..]);
		if is_root {
			self.root = Some(hash.clone());
		};
		println!("	hashed to {:x?}", hash.as_ref());
		ChildReference::Hash(hash)
	}
}

impl<H: Hasher> ProcessEncodedNode<<H as Hasher>::Out> for TrieRootUnhashed<H> {
	fn process(
		&mut self,
		_: Prefix,
		encoded_node: Vec<u8>,
		is_root: bool,
	) -> ChildReference<<H as Hasher>::Out> {
		let len = encoded_node.len();
		if !is_root && len < <H as Hasher>::LENGTH {
			let mut h = <<H as Hasher>::Out as Default>::default();
			h.as_mut()[..len].copy_from_slice(&encoded_node[..len]);

			return ChildReference::Inline(h, len);
		}
		let hash = <H as Hasher>::hash(&encoded_node[..]);
		if is_root {
			self.root = Some(encoded_node);
		};
		ChildReference::Hash(hash)
	}
}

#[cfg(test)]
mod test {
	use crate::DBValue;
	use memory_db::{MemoryDB, HashKey, PrefixedKey};
	use keccak_hasher::KeccakHasher;

	#[test]
	fn trie_root_empty () {
		compare_implementations(vec![])
	}

	#[test]
	fn trie_one_node () {
		compare_implementations(vec![
			(vec![1u8, 2u8, 3u8, 4u8], vec![7u8]),
		]);
	}

	#[test]
	fn root_extension_one () {
		compare_implementations(vec![
			(vec![1u8, 2u8, 3u8, 3u8], vec![8u8;32]),
			(vec![1u8, 2u8, 3u8, 4u8], vec![7u8;32]),
		]);
	}

	fn test_iter(data: Vec<(Vec<u8>, Vec<u8>)>) {
		use reference_trie::{RefTrieDBMut, TrieMut, RefTrieDB, Trie};

		let mut db = MemoryDB::<KeccakHasher, PrefixedKey<_>, DBValue>::default();
		let mut root = Default::default();
		{
			let mut t = RefTrieDBMut::new(&mut db, &mut root);
			for i in 0..data.len() {
				let key: &[u8]= &data[i].0;
				let value: &[u8] = &data[i].1;
				t.insert(key, value).unwrap();
			}
		}
		let t = RefTrieDB::new(&db, &root).unwrap();
		for (i, kv) in t.iter().unwrap().enumerate() {
			let (k, v) = kv.unwrap();
			let key: &[u8]= &data[i].0;
			let value: &[u8] = &data[i].1;
			assert_eq!(k, key);
			assert_eq!(v, value);
		}
		for (k, v) in data.into_iter() {
			assert_eq!(&t.get(&k[..]).unwrap().unwrap()[..], &v[..]);
		}
	}

	fn test_iter_no_extension(data: Vec<(Vec<u8>, Vec<u8>)>) {
		use reference_trie::{RefTrieDBMutNoExt, TrieMut, RefTrieDBNoExt, Trie};

		let mut db = MemoryDB::<KeccakHasher, PrefixedKey<_>, DBValue>::default();
		let mut root = Default::default();
		{
			let mut t = RefTrieDBMutNoExt::new(&mut db, &mut root);
			for i in 0..data.len() {
				let key: &[u8]= &data[i].0;
				let value: &[u8] = &data[i].1;
				t.insert(key, value).unwrap();
			}
		}
		let t = RefTrieDBNoExt::new(&db, &root).unwrap();
		for (i, kv) in t.iter().unwrap().enumerate() {
			let (k, v) = kv.unwrap();
			let key: &[u8]= &data[i].0;
			let value: &[u8] = &data[i].1;
			assert_eq!(k, key);
			assert_eq!(v, value);
		}
		for (k, v) in data.into_iter() {
			assert_eq!(&t.get(&k[..]).unwrap().unwrap()[..], &v[..]);
		}
	}

	fn compare_implementations(data: Vec<(Vec<u8>, Vec<u8>)>) {
		test_iter(data.clone());
		test_iter_no_extension(data.clone());
		compare_implementations_h(data.clone());
		compare_implementations_prefixed(data.clone());
		compare_implementations_no_extension(data.clone());
		compare_implementations_no_extension_prefixed(data.clone());
	}

	fn compare_implementations_prefixed(data: Vec<(Vec<u8>, Vec<u8>)>) {
		let memdb = MemoryDB::<_, PrefixedKey<_>, _>::default();
		let hashdb = MemoryDB::<KeccakHasher, PrefixedKey<_>, DBValue>::default();
		reference_trie::compare_implementations(data, memdb, hashdb);
	}
	fn compare_implementations_h(data: Vec<(Vec<u8>, Vec<u8>)>) {
		let memdb = MemoryDB::<_, HashKey<_>, _>::default();
		let hashdb = MemoryDB::<KeccakHasher, HashKey<_>, DBValue>::default();
		reference_trie::compare_implementations(data, memdb, hashdb);
	}
	fn compare_implementations_no_extension(data: Vec<(Vec<u8>, Vec<u8>)>) {
		let memdb = MemoryDB::<_, HashKey<_>, _>::default();
		let hashdb = MemoryDB::<KeccakHasher, HashKey<_>, DBValue>::default();
		reference_trie::compare_implementations_no_extension(data, memdb, hashdb);
	}
	fn compare_implementations_no_extension_prefixed(data: Vec<(Vec<u8>, Vec<u8>)>) {
		let memdb = MemoryDB::<_, PrefixedKey<_>, _>::default();
		let hashdb = MemoryDB::<KeccakHasher, PrefixedKey<_>, DBValue>::default();
		reference_trie::compare_implementations_no_extension(data, memdb, hashdb);
	}
	fn compare_implementations_no_extension_unordered(data: Vec<(Vec<u8>, Vec<u8>)>) {
		let memdb = MemoryDB::<_, HashKey<_>, _>::default();
		let hashdb = MemoryDB::<KeccakHasher, HashKey<_>, DBValue>::default();
		reference_trie::compare_implementations_no_extension_unordered(data, memdb, hashdb);
	}
	fn compare_no_extension_insert_remove(data: Vec<(bool, Vec<u8>, Vec<u8>)>) {
		let memdb = MemoryDB::<_, PrefixedKey<_>, _>::default();
		reference_trie::compare_no_extension_insert_remove(data, memdb);
	}
	fn compare_root(data: Vec<(Vec<u8>, Vec<u8>)>) {
		let memdb = MemoryDB::<_, HashKey<_>, _>::default();
		reference_trie::compare_root(data, memdb);
	}
	fn compare_unhashed(data: Vec<(Vec<u8>, Vec<u8>)>) {
		reference_trie::compare_unhashed(data);
	}
	fn compare_unhashed_no_extension(data: Vec<(Vec<u8>, Vec<u8>)>) {
		reference_trie::compare_unhashed_no_extension(data);
	}

	// Following tests are a bunch of detected issue here for non regression.

	#[test]
	fn trie_middle_node1 () {
		compare_implementations(vec![
			(vec![1u8, 2u8], vec![8u8;32]),
			(vec![1u8, 2u8, 3u8, 4u8], vec![7u8;32]),
		]);
	}
	#[test]
	fn trie_middle_node2 () {
		compare_implementations(vec![
			(vec![0u8, 2u8, 3u8, 5u8, 3u8], vec![1u8;32]),
			(vec![1u8, 2u8], vec![8u8;32]),
			(vec![1u8, 2u8, 3u8, 4u8], vec![7u8;32]),
			(vec![1u8, 2u8, 3u8, 5u8], vec![7u8;32]),
			(vec![1u8, 2u8, 3u8, 5u8, 3u8], vec![7u8;32]),
		]);
	}
	#[test]
	fn root_extension_bis () {
		compare_root(vec![
			(vec![1u8, 2u8, 3u8, 3u8], vec![8u8;32]),
			(vec![1u8, 2u8, 3u8, 4u8], vec![7u8;32]),
		]);
	}
	#[test]
	fn root_extension_tierce () {
		let d = vec![
			(vec![1u8, 2u8, 3u8, 3u8], vec![8u8;2]),
			(vec![1u8, 2u8, 3u8, 4u8], vec![7u8;2]),
		];
		compare_unhashed(d.clone());
		compare_unhashed_no_extension(d);
	}
	#[test]
	fn root_extension_tierce_big () {
		// on more content unhashed would hash
		compare_unhashed(vec![
			(vec![1u8, 2u8, 3u8, 3u8], vec![8u8;32]),
			(vec![1u8, 2u8, 3u8, 4u8], vec![7u8;32]),
			(vec![1u8, 6u8, 3u8, 3u8], vec![8u8;32]),
			(vec![6u8, 2u8, 3u8, 3u8], vec![8u8;32]),
			(vec![6u8, 2u8, 3u8, 13u8], vec![8u8;32]),
		]);
	}
	#[test]
	fn trie_middle_node2x () {
		compare_implementations(vec![
			(vec![0u8, 2u8, 3u8, 5u8, 3u8], vec![1u8;2]),
			(vec![1u8, 2u8], vec![8u8;2]),
			(vec![1u8, 2u8, 3u8, 4u8], vec![7u8;2]),
			(vec![1u8, 2u8, 3u8, 5u8], vec![7u8;2]),
			(vec![1u8, 2u8, 3u8, 5u8, 3u8], vec![7u8;2]),
		]);
	}
	#[test]
	fn fuzz1 () {
		compare_implementations(vec![
			(vec![01u8], vec![42u8, 9]),
			(vec![01u8, 0u8], vec![0u8, 0]),
			(vec![255u8, 2u8], vec![1u8, 0]),
		]);
	}
	#[test]
	fn fuzz2 () {
		compare_implementations(vec![
			(vec![0, 01u8], vec![42u8, 9]),
			(vec![0, 01u8, 0u8], vec![0u8, 0]),
			(vec![0, 255u8, 2u8], vec![1u8, 0]),
		]);
	}
	#[test]
	fn fuzz3 () {
		compare_implementations(vec![
			(vec![0], vec![196, 255]),
			(vec![48], vec![138, 255]),
			(vec![67], vec![0, 0]),
			(vec![128], vec![255, 0]),
			(vec![247], vec![0, 196]),
			(vec![255], vec![0, 0]),
		]);
	}
	#[test]
	fn fuzz_no_extension1 () {
		compare_implementations(vec![
			(vec![0], vec![128, 0]),
			(vec![128], vec![0, 0]),
		]);
	}
	#[test]
	fn fuzz_no_extension2 () {
		compare_implementations(vec![
			(vec![0], vec![6, 255]),
			(vec![6], vec![255, 186]),
			(vec![255], vec![186, 255]),
		]);
	}
	#[test]
	fn fuzz_no_extension5 () {
		compare_implementations(vec![
			(vec![0xaa], vec![0xa0]),
			(vec![0xaa, 0xaa], vec![0xaa]),
			(vec![0xaa, 0xbb], vec![0xab]),
			(vec![0xbb], vec![0xb0]),
			(vec![0xbb, 0xbb], vec![0xbb]),
			(vec![0xbb, 0xcc], vec![0xbc]),
		]);
	}
	#[test]
	fn fuzz_no_extension3 () {
		compare_implementations(vec![
			(vec![0], vec![0, 0]),
			(vec![11, 0], vec![0, 0]),
			(vec![11, 252], vec![11, 0]),
		]);

		compare_implementations_no_extension_unordered(vec![
			(vec![11, 252], vec![11, 0]),
			(vec![11, 0], vec![0, 0]),
			(vec![0], vec![0, 0]),
		]);
	}
	#[test]
	fn fuzz_no_extension4 () {
		compare_implementations_no_extension(vec![
			(vec![0x01, 0x56], vec![0x1]),
			(vec![0x02, 0x42], vec![0x2]),
			(vec![0x02, 0x50], vec![0x3]),
		]);
	}
	#[test]
	fn fuzz_no_extension_insert_remove_1 () {
		let data = vec![
			(false, vec![0], vec![251, 255]),
			(false, vec![0, 1], vec![251, 255]),
			(false, vec![0, 1, 2], vec![255; 32]),
			(true, vec![0, 1], vec![0, 251]),
		];
		compare_no_extension_insert_remove(data);
	}
	#[test]
	fn fuzz_no_extension_insert_remove_2 () {
		let data = vec![
			(false, vec![0x00], vec![0xfd, 0xff]),
			(false, vec![0x10, 0x00], vec![1;32]),
			(false, vec![0x11, 0x10], vec![0;32]),
			(true, vec![0x10, 0x00], vec![])
		];
		compare_no_extension_insert_remove(data);
	}
	#[test]
	fn two_bytes_nibble_length () {
		let data = vec![
			(vec![00u8], vec![0]),
			(vec![01u8;64], vec![0;32]),
		];
		compare_implementations_no_extension(data.clone());
		compare_implementations_no_extension_prefixed(data.clone());
	}
	#[test]
	#[should_panic]
	fn too_big_nibble_length_old () {
		compare_implementations_h(vec![
			(vec![01u8;64], vec![0;32]),
		]);
	}
	#[test]
	fn too_big_nibble_length_new () {
		compare_implementations_no_extension(vec![
			(vec![01u8;((u16::max_value() as usize + 1) / 2) + 1], vec![0;32]),
		]);
	}
	#[test]
	fn polka_re_test () {
		compare_implementations(vec![
			(vec![77, 111, 111, 55, 111, 104, 121, 97], vec![68, 97, 105, 55, 105, 101, 116, 111]),
			(vec![101, 105, 67, 104, 111, 111, 66, 56], vec![97, 56, 97, 113, 117, 53, 97]),
			(vec![105, 97, 48, 77, 101, 105, 121, 101], vec![69, 109, 111, 111, 82, 49, 97, 105]),
		]);
	}

}<|MERGE_RESOLUTION|>--- conflicted
+++ resolved
@@ -204,11 +204,7 @@
 			v.as_ref().map(|v| v.as_ref()),
 		);
 		self.reset_depth(branch_d);
-<<<<<<< HEAD
 		let pr = NibbleSlice::new_offset(key_branch, branch_d);
-=======
-		let pr = NibbleSlice::new_offset(&key_branch, branch_d);
->>>>>>> 8764945a
 		let branch_hash = callback.process(pr.left(), encoded, is_root && nkey.is_none());
 
 		if let Some(nkeyix) = nkey {
