// Copyright 2017, 2020 Parity Technologies
//
// Licensed under the Apache License, Version .0 (the "License");
// you may not use this file except in compliance with the License.
// You may obtain a copy of the License at
//
//     http://www.apache.org/licenses/LICENSE-2.0
//
// Unless required by applicable law or agreed to in writing, software
// distributed under the License is distributed on an "AS IS" BASIS,
// WITHOUT WARRANTIES OR CONDITIONS OF ANY KIND, either express or implied.
// See the License for the specific language governing permissions and
// limitations under the License.

//! Alternative tools for working with key value ordered iterator without recursion.
//! This is iterative implementation of `trie_root` algorithm, using `NodeCodec`
//! implementation.
//! See `trie_visit` function.

use crate::{
	nibble::{nibble_ops, NibbleSlice},
	node::Value,
	node_codec::NodeCodec,
	rstd::{cmp::max, marker::PhantomData, vec::Vec},
	triedbmut::ChildReference,
	DBValue, TrieHash, TrieLayout,
};
use hash_db::{HashDB, Hasher, Prefix};

macro_rules! exponential_out {
	(@3, [$($inpp:expr),*]) => { exponential_out!(@2, [$($inpp,)* $($inpp),*]) };
	(@2, [$($inpp:expr),*]) => { exponential_out!(@1, [$($inpp,)* $($inpp),*]) };
	(@1, [$($inpp:expr),*]) => { [$($inpp,)* $($inpp),*] };
}

type CacheNode<HO> = Option<ChildReference<HO>>;

#[inline(always)]
fn new_vec_slice_buffer<HO>() -> [CacheNode<HO>; 16] {
	exponential_out!(@3, [None, None])
}

type ArrayNode<T> = [CacheNode<TrieHash<T>>; 16];

/// Struct containing iteration cache, can be at most the length of the lowest nibble.
///
/// Note that it is not memory optimal (all depth are allocated even if some are empty due
/// to node partial).
/// Three field are used, a cache over the children, an optional associated value and the depth.
struct CacheAccum<T: TrieLayout, V>(Vec<(ArrayNode<T>, Option<V>, usize)>);

/// Initially allocated cache depth.
const INITIAL_DEPTH: usize = 10;

impl<T, V> CacheAccum<T, V>
where
	T: TrieLayout,
	V: AsRef<[u8]>,
{
	fn new() -> Self {
		let v = Vec::with_capacity(INITIAL_DEPTH);
		CacheAccum(v)
	}

	#[inline(always)]
	fn set_cache_value(&mut self, depth: usize, value: Option<V>) {
		if self.0.is_empty() || self.0[self.0.len() - 1].2 < depth {
			self.0.push((new_vec_slice_buffer(), None, depth));
		}
		let last = self.0.len() - 1;
		debug_assert!(self.0[last].2 <= depth);
		self.0[last].1 = value;
	}

	#[inline(always)]
	fn set_node(&mut self, depth: usize, nibble_index: usize, node: CacheNode<TrieHash<T>>) {
		if self.0.is_empty() || self.0[self.0.len() - 1].2 < depth {
			self.0.push((new_vec_slice_buffer(), None, depth));
		}

		let last = self.0.len() - 1;
		debug_assert!(self.0[last].2 == depth);

		self.0[last].0.as_mut()[nibble_index] = node;
	}

	#[inline(always)]
	fn last_depth(&self) -> usize {
		let ix = self.0.len();
		if ix > 0 {
			let last = ix - 1;
			self.0[last].2
		} else {
			0
		}
	}

	#[inline(always)]
	fn last_last_depth(&self) -> usize {
		let ix = self.0.len();
		if ix > 1 {
			let last = ix - 2;
			self.0[last].2
		} else {
			0
		}
	}

	#[inline(always)]
	fn is_empty(&self) -> bool {
		self.0.is_empty()
	}
	#[inline(always)]
	fn is_one(&self) -> bool {
		self.0.len() == 1
	}

	fn flush_value(
		&mut self,
		callback: &mut impl ProcessEncodedNode<TrieHash<T>>,
		target_depth: usize,
		(k2, v2): &(impl AsRef<[u8]>, impl AsRef<[u8]>),
	) {
		let nibble_value = nibble_ops::left_nibble_at(&k2.as_ref()[..], target_depth);
		// is it a branch value (two candidate same ix)
		let nkey = NibbleSlice::new_offset(&k2.as_ref()[..], target_depth + 1);
		let pr = NibbleSlice::new_offset(
			&k2.as_ref()[..],
			k2.as_ref().len() * nibble_ops::NIBBLE_PER_BYTE - nkey.len(),
		);

		let hashed;
		let value = if let Some(value) = Value::new_inline(v2.as_ref(), T::MAX_INLINE_VALUE) {
			value
		} else {
<<<<<<< HEAD
			hashed = callback.process_inner_hashed_value(
				(k2.as_ref(), None),
				v2.as_ref(),
			);
			Value::Node(hashed.as_ref(), v2.as_ref().len(), None)
=======
			hashed = callback.process_inner_hashed_value((k2.as_ref(), None), v2.as_ref());
			Value::Node(hashed.as_ref(), None)
>>>>>>> 57e3f11b
		};
		let encoded = T::Codec::leaf_node(nkey.right(), value);
		let hash = callback.process(pr.left(), encoded, false);

		// insert hash in branch (first level branch only at this point)
		self.set_node(target_depth, nibble_value as usize, Some(hash));
	}

	fn flush_branch(
		&mut self,
		callback: &mut impl ProcessEncodedNode<TrieHash<T>>,
		ref_branch: impl AsRef<[u8]> + Ord,
		new_depth: usize,
		is_last: bool,
	) {
		while self.last_depth() > new_depth || is_last && !self.is_empty() {
			let lix = self.last_depth();
			let llix = max(self.last_last_depth(), new_depth);

			let (offset, slice_size, is_root) = if llix == 0 && is_last && self.is_one() {
				// branch root
				(llix, lix - llix, true)
			} else {
				(llix + 1, lix - llix - 1, false)
			};
			let nkey = if slice_size > 0 { Some((offset, slice_size)) } else { None };

			let h = if T::USE_EXTENSION {
				self.standard_extension(&ref_branch.as_ref()[..], callback, lix, is_root, nkey)
			} else {
				// encode branch
				self.no_extension(&ref_branch.as_ref()[..], callback, lix, is_root, nkey)
			};
			if !is_root {
				// put hash in parent
				let nibble: u8 = nibble_ops::left_nibble_at(&ref_branch.as_ref()[..], llix);
				self.set_node(llix, nibble as usize, Some(h));
			}
		}
	}

	#[inline(always)]
	fn standard_extension(
		&mut self,
		key_branch: &[u8],
		callback: &mut impl ProcessEncodedNode<TrieHash<T>>,
		branch_d: usize,
		is_root: bool,
		nkey: Option<(usize, usize)>,
	) -> ChildReference<TrieHash<T>> {
		let last = self.0.len() - 1;
		assert_eq!(self.0[last].2, branch_d);

		let (children, v, depth) = self.0.pop().expect("checked");

		debug_assert!(branch_d == depth);
		let pr = NibbleSlice::new_offset(&key_branch, branch_d);

		let hashed;
		let value = if let Some(v) = v.as_ref() {
			Some(if let Some(value) = Value::new_inline(v.as_ref(), T::MAX_INLINE_VALUE) {
				value
			} else {
				let mut prefix = NibbleSlice::new_offset(&key_branch, 0);
				prefix.advance(branch_d);
<<<<<<< HEAD
				hashed = callback.process_inner_hashed_value(
					prefix.left(),
					v.as_ref(),
				);
				Value::Node(hashed.as_ref(), v.as_ref().len(), None)
=======
				hashed = callback.process_inner_hashed_value(prefix.left(), v.as_ref());
				Value::Node(hashed.as_ref(), None)
>>>>>>> 57e3f11b
			})
		} else {
			None
		};

		// encode branch
		let encoded = T::Codec::branch_node(children.iter(), value);
		let branch_hash = callback.process(pr.left(), encoded, is_root && nkey.is_none());

		if let Some(nkeyix) = nkey {
			let pr = NibbleSlice::new_offset(&key_branch, nkeyix.0);
			let nib = pr.right_range_iter(nkeyix.1);
			let encoded = T::Codec::extension_node(nib, nkeyix.1, branch_hash);
			callback.process(pr.left(), encoded, is_root)
		} else {
			branch_hash
		}
	}

	#[inline(always)]
	fn no_extension(
		&mut self,
		key_branch: &[u8],
		callback: &mut impl ProcessEncodedNode<TrieHash<T>>,
		branch_d: usize,
		is_root: bool,
		nkey: Option<(usize, usize)>,
	) -> ChildReference<TrieHash<T>> {
		let (children, v, depth) = self.0.pop().expect("checked");

		debug_assert!(branch_d == depth);
		// encode branch
		let nkeyix = nkey.unwrap_or((branch_d, 0));
		let pr = NibbleSlice::new_offset(&key_branch, nkeyix.0);
		let hashed;
		let value = if let Some(v) = v.as_ref() {
			Some(if let Some(value) = Value::new_inline(v.as_ref(), T::MAX_INLINE_VALUE) {
				value
			} else {
				let mut prefix = NibbleSlice::new_offset(&key_branch, 0);
				prefix.advance(branch_d);
<<<<<<< HEAD
				hashed = callback.process_inner_hashed_value(
					prefix.left(),
					v.as_ref(),
				);
				Value::Node(hashed.as_ref(), v.as_ref().len(), None)
=======
				hashed = callback.process_inner_hashed_value(prefix.left(), v.as_ref());
				Value::Node(hashed.as_ref(), None)
>>>>>>> 57e3f11b
			})
		} else {
			None
		};

		let encoded = T::Codec::branch_node_nibbled(
			pr.right_range_iter(nkeyix.1),
			nkeyix.1,
			children.iter(),
			value,
		);
		callback.process(pr.left(), encoded, is_root)
	}
}

/// Function visiting trie from key value inputs with a `ProccessEncodedNode` callback.
/// This is the main entry point of this module.
/// Calls to each node occurs ordered by byte key value but with longest keys first (from node to
/// branch to root), this differs from standard byte array ordering a bit.
pub fn trie_visit<T, I, A, B, F>(input: I, callback: &mut F)
where
	T: TrieLayout,
	I: IntoIterator<Item = (A, B)>,
	A: AsRef<[u8]> + Ord,
	B: AsRef<[u8]>,
	F: ProcessEncodedNode<TrieHash<T>>,
{
	let mut depth_queue = CacheAccum::<T, B>::new();
	// compare iter ordering
	let mut iter_input = input.into_iter();
	if let Some(mut previous_value) = iter_input.next() {
		// depth of last item
		let mut last_depth = 0;

		let mut single = true;
		for (k, v) in iter_input {
			single = false;
			let common_depth =
				nibble_ops::biggest_depth(&previous_value.0.as_ref()[..], &k.as_ref()[..]);
			// 0 is a reserved value : could use option
			let depth_item = common_depth;
			if common_depth == previous_value.0.as_ref().len() * nibble_ops::NIBBLE_PER_BYTE {
				// the new key include the previous one : branch value case
				// just stored value at branch depth
				depth_queue.set_cache_value(common_depth, Some(previous_value.1));
			} else if depth_item >= last_depth {
				// put previous with next (common branch previous value can be flush)
				depth_queue.flush_value(callback, depth_item, &previous_value);
			} else if depth_item < last_depth {
				// do not put with next, previous is last of a branch
				depth_queue.flush_value(callback, last_depth, &previous_value);
				let ref_branches = previous_value.0;
				depth_queue.flush_branch(callback, ref_branches, depth_item, false);
			}

			previous_value = (k, v);
			last_depth = depth_item;
		}
		// last pendings
		if single {
			// one single element corner case
			let (k2, v2) = previous_value;
			let nkey = NibbleSlice::new_offset(&k2.as_ref()[..], last_depth);
			let pr = NibbleSlice::new_offset(
				&k2.as_ref()[..],
				k2.as_ref().len() * nibble_ops::NIBBLE_PER_BYTE - nkey.len(),
			);

			let hashed;
			let value = if let Some(value) = Value::new_inline(v2.as_ref(), T::MAX_INLINE_VALUE) {
				value
			} else {
<<<<<<< HEAD
				hashed = callback.process_inner_hashed_value(
					(k2.as_ref(), None),
					v2.as_ref(),
				);
				Value::Node(hashed.as_ref(), v2.as_ref().len(), None)
=======
				hashed = callback.process_inner_hashed_value((k2.as_ref(), None), v2.as_ref());
				Value::Node(hashed.as_ref(), None)
>>>>>>> 57e3f11b
			};

			let encoded = T::Codec::leaf_node(nkey.right(), value);
			callback.process(pr.left(), encoded, true);
		} else {
			depth_queue.flush_value(callback, last_depth, &previous_value);
			let ref_branches = previous_value.0;
			depth_queue.flush_branch(callback, ref_branches, 0, true);
		}
	} else {
		// nothing null root corner case
		callback.process(hash_db::EMPTY_PREFIX, T::Codec::empty_node().to_vec(), true);
	}
}

/// Visitor trait to implement when using `trie_visit`.
pub trait ProcessEncodedNode<HO> {
	/// Function call with prefix, encoded value and a boolean indicating if the
	/// node is the root for each node of the trie.
	///
	/// Note that the returned value can change depending on implementation,
	/// but usually it should be the Hash of encoded node.
	/// This is not something direcly related to encoding but is here for
	/// optimisation purpose (builder hash_db does return this value).
	fn process(
		&mut self,
		prefix: Prefix,
		encoded_node: Vec<u8>,
		is_root: bool,
	) -> ChildReference<HO>;

	/// Callback for hashed value in encoded node.
	fn process_inner_hashed_value(&mut self, prefix: Prefix, value: &[u8]) -> HO;
}

/// Get trie root and insert visited node in a hash_db.
/// As for all `ProcessEncodedNode` implementation, it
/// is only for full trie parsing (not existing trie).
pub struct TrieBuilder<'a, T: TrieLayout, DB> {
	db: &'a mut DB,
	pub root: Option<TrieHash<T>>,
}

impl<'a, T: TrieLayout, DB> TrieBuilder<'a, T, DB> {
	pub fn new(db: &'a mut DB) -> Self {
		TrieBuilder { db, root: None }
	}
}

impl<'a, T, DB> ProcessEncodedNode<TrieHash<T>> for TrieBuilder<'a, T, DB>
where
	T: TrieLayout,
	DB: HashDB<T::Hash, DBValue>,
{
	fn process(
		&mut self,
		prefix: Prefix,
		encoded_node: Vec<u8>,
		is_root: bool,
	) -> ChildReference<TrieHash<T>> {
		let len = encoded_node.len();
		if !is_root && len < <T::Hash as Hasher>::LENGTH {
			let mut h = <<T::Hash as Hasher>::Out as Default>::default();
			h.as_mut()[..len].copy_from_slice(&encoded_node[..len]);

			return ChildReference::Inline(h, len)
		}
		let hash = self.db.insert(prefix, &encoded_node[..]);
		if is_root {
			self.root = Some(hash);
		};
		ChildReference::Hash(hash)
	}

	fn process_inner_hashed_value(&mut self, prefix: Prefix, value: &[u8]) -> TrieHash<T> {
		self.db.insert(prefix, value)
	}
}

/// Calculate the trie root of the trie.
pub struct TrieRoot<T: TrieLayout> {
	/// The resulting root.
	pub root: Option<TrieHash<T>>,
}

impl<T: TrieLayout> Default for TrieRoot<T> {
	fn default() -> Self {
		TrieRoot { root: None }
	}
}

impl<T: TrieLayout> ProcessEncodedNode<TrieHash<T>> for TrieRoot<T> {
	fn process(
		&mut self,
		_: Prefix,
		encoded_node: Vec<u8>,
		is_root: bool,
	) -> ChildReference<TrieHash<T>> {
		let len = encoded_node.len();
		if !is_root && len < <T::Hash as Hasher>::LENGTH {
			let mut h = <<T::Hash as Hasher>::Out as Default>::default();
			h.as_mut()[..len].copy_from_slice(&encoded_node[..len]);

			return ChildReference::Inline(h, len)
		}
		let hash = <T::Hash as Hasher>::hash(encoded_node.as_slice());
		if is_root {
			self.root = Some(hash);
		};
		ChildReference::Hash(hash)
	}

	fn process_inner_hashed_value(&mut self, _prefix: Prefix, value: &[u8]) -> TrieHash<T> {
		<T::Hash as Hasher>::hash(value)
	}
}

/// Get the trie root node encoding.
pub struct TrieRootUnhashed<T: TrieLayout> {
	/// The resulting encoded root.
	pub root: Option<Vec<u8>>,
	_ph: PhantomData<T>,
}

impl<T: TrieLayout> Default for TrieRootUnhashed<T> {
	fn default() -> Self {
		TrieRootUnhashed { root: None, _ph: PhantomData }
	}
}

#[cfg(feature = "std")]
/// Calculate the trie root of the trie.
/// Print a debug trace.
pub struct TrieRootPrint<T: TrieLayout> {
	/// The resulting root.
	pub root: Option<TrieHash<T>>,
	_ph: PhantomData<T>,
}

#[cfg(feature = "std")]
impl<T: TrieLayout> Default for TrieRootPrint<T> {
	fn default() -> Self {
		TrieRootPrint { root: None, _ph: PhantomData }
	}
}

#[cfg(feature = "std")]
impl<T: TrieLayout> ProcessEncodedNode<TrieHash<T>> for TrieRootPrint<T> {
	fn process(
		&mut self,
		p: Prefix,
		encoded_node: Vec<u8>,
		is_root: bool,
	) -> ChildReference<TrieHash<T>> {
		println!("Encoded node: {:x?}", &encoded_node);
		println!("	with prefix: {:x?}", &p);
		let len = encoded_node.len();
		if !is_root && len < <T::Hash as Hasher>::LENGTH {
			let mut h = <<T::Hash as Hasher>::Out as Default>::default();
			h.as_mut()[..len].copy_from_slice(&encoded_node[..len]);

			println!("	inline len {}", len);
			return ChildReference::Inline(h, len)
		}
		let hash = <T::Hash as Hasher>::hash(encoded_node.as_slice());
		if is_root {
			self.root = Some(hash);
		};
		println!("	hashed to {:x?}", hash.as_ref());
		ChildReference::Hash(hash)
	}

	fn process_inner_hashed_value(&mut self, _prefix: Prefix, value: &[u8]) -> TrieHash<T> {
		println!("Hashed node: {:x?}", &value);
		<T::Hash as Hasher>::hash(value)
	}
}

impl<T: TrieLayout> ProcessEncodedNode<TrieHash<T>> for TrieRootUnhashed<T> {
	fn process(
		&mut self,
		_: Prefix,
		encoded_node: Vec<u8>,
		is_root: bool,
	) -> ChildReference<<T::Hash as Hasher>::Out> {
		let len = encoded_node.len();
		if !is_root && len < <T::Hash as Hasher>::LENGTH {
			let mut h = <<T::Hash as Hasher>::Out as Default>::default();
			h.as_mut()[..len].copy_from_slice(&encoded_node[..len]);

			return ChildReference::Inline(h, len)
		}
		let hash = <T::Hash as Hasher>::hash(encoded_node.as_slice());

		if is_root {
			self.root = Some(encoded_node);
		};
		ChildReference::Hash(hash)
	}

	fn process_inner_hashed_value(&mut self, _prefix: Prefix, value: &[u8]) -> TrieHash<T> {
		<T::Hash as Hasher>::hash(value)
	}
}<|MERGE_RESOLUTION|>--- conflicted
+++ resolved
@@ -133,16 +133,8 @@
 		let value = if let Some(value) = Value::new_inline(v2.as_ref(), T::MAX_INLINE_VALUE) {
 			value
 		} else {
-<<<<<<< HEAD
-			hashed = callback.process_inner_hashed_value(
-				(k2.as_ref(), None),
-				v2.as_ref(),
-			);
+			hashed = callback.process_inner_hashed_value((k2.as_ref(), None), v2.as_ref());
 			Value::Node(hashed.as_ref(), v2.as_ref().len(), None)
-=======
-			hashed = callback.process_inner_hashed_value((k2.as_ref(), None), v2.as_ref());
-			Value::Node(hashed.as_ref(), None)
->>>>>>> 57e3f11b
 		};
 		let encoded = T::Codec::leaf_node(nkey.right(), value);
 		let hash = callback.process(pr.left(), encoded, false);
@@ -208,16 +200,8 @@
 			} else {
 				let mut prefix = NibbleSlice::new_offset(&key_branch, 0);
 				prefix.advance(branch_d);
-<<<<<<< HEAD
-				hashed = callback.process_inner_hashed_value(
-					prefix.left(),
-					v.as_ref(),
-				);
+				hashed = callback.process_inner_hashed_value(prefix.left(), v.as_ref());
 				Value::Node(hashed.as_ref(), v.as_ref().len(), None)
-=======
-				hashed = callback.process_inner_hashed_value(prefix.left(), v.as_ref());
-				Value::Node(hashed.as_ref(), None)
->>>>>>> 57e3f11b
 			})
 		} else {
 			None
@@ -259,16 +243,8 @@
 			} else {
 				let mut prefix = NibbleSlice::new_offset(&key_branch, 0);
 				prefix.advance(branch_d);
-<<<<<<< HEAD
-				hashed = callback.process_inner_hashed_value(
-					prefix.left(),
-					v.as_ref(),
-				);
+				hashed = callback.process_inner_hashed_value(prefix.left(), v.as_ref());
 				Value::Node(hashed.as_ref(), v.as_ref().len(), None)
-=======
-				hashed = callback.process_inner_hashed_value(prefix.left(), v.as_ref());
-				Value::Node(hashed.as_ref(), None)
->>>>>>> 57e3f11b
 			})
 		} else {
 			None
@@ -341,16 +317,8 @@
 			let value = if let Some(value) = Value::new_inline(v2.as_ref(), T::MAX_INLINE_VALUE) {
 				value
 			} else {
-<<<<<<< HEAD
-				hashed = callback.process_inner_hashed_value(
-					(k2.as_ref(), None),
-					v2.as_ref(),
-				);
+				hashed = callback.process_inner_hashed_value((k2.as_ref(), None), v2.as_ref());
 				Value::Node(hashed.as_ref(), v2.as_ref().len(), None)
-=======
-				hashed = callback.process_inner_hashed_value((k2.as_ref(), None), v2.as_ref());
-				Value::Node(hashed.as_ref(), None)
->>>>>>> 57e3f11b
 			};
 
 			let encoded = T::Codec::leaf_node(nkey.right(), value);
