// Copyright 2017, 2020 Parity Technologies
//
// Licensed under the Apache License, Version .0 (the "License");
// you may not use this file except in compliance with the License.
// You may obtain a copy of the License at
//
//     http://www.apache.org/licenses/LICENSE-2.0
//
// Unless required by applicable law or agreed to in writing, software
// distributed under the License is distributed on an "AS IS" BASIS,
// WITHOUT WARRANTIES OR CONDITIONS OF ANY KIND, either express or implied.
// See the License for the specific language governing permissions and
// limitations under the License.

//! Alternative tools for working with key value ordered iterator without recursion.
//! This is iterative implementation of `trie_root` algorithm, using `NodeCodec`
//! implementation.
//! See `trie_visit` function.

use hash_db::{Hasher, HashDB, Prefix};
use crate::rstd::{cmp, marker::PhantomData, vec::Vec};
use crate::triedbmut::{ChildReference};
use crate::nibble::NibbleSlice;
use crate::nibble::nibble_ops;
use crate::node_codec::NodeCodec;
use crate::{TrieLayout, TrieHash};
use crate::partial_db::{IndexBackend, IndexPosition, IndexOrValue, Index as PartialIndex};


macro_rules! exponential_out {
	(@3, [$($inpp:expr),*]) => { exponential_out!(@2, [$($inpp,)* $($inpp),*]) };
	(@2, [$($inpp:expr),*]) => { exponential_out!(@1, [$($inpp,)* $($inpp),*]) };
	(@1, [$($inpp:expr),*]) => { [$($inpp,)* $($inpp),*] };
}

type CacheNode<HO> = Option<ChildReference<HO>>;

#[inline(always)]
fn new_vec_slice_buffer<HO>() -> [CacheNode<HO>; 16] {
	exponential_out!(@3, [None, None])
}

type ArrayNode<T> = [CacheNode<TrieHash<T>>; 16];

/// Struct containing iteration cache, can be at most the length of the lowest nibble.
struct CacheAccum<T: TrieLayout, V> (
	Vec<CacheElt<T, V>>,
);

/// Struct containing iteration cache, can be at most the length of the lowest nibble.
/// This is to use with indexing, and can store inconsistent data, therefore we got
/// we store a first element in these nodes.
struct CacheAccumIndex<T: TrieLayout, V> (
	Vec<CacheEltIndex<T, V>>,
	Option<(Vec<u8>, CacheElt<T, V>, usize)>,
);

impl<T: TrieLayout, V> Default for CacheAccumIndex<T, V> {
	fn default() -> Self {
		let v = Vec::with_capacity(INITIAL_DEPTH);
		CacheAccumIndex(v, None)
	}
}

/// State for incomming indexes in stack
#[derive(Clone, Copy, Eq, PartialEq)]
#[cfg_attr(feature = "std", derive(Debug))]
enum BuffedElt {
	// no need to bufff.
	Nothing,
	// Buff could happen, if return, buff should happen.
	Buff,
	// branch buffed TODO here nibble as vec with full key, maybe find
	// something faster later (like small vec...).
	// Last usize is the stack depth of the buffed element.
	Branch,
	// value buffed
	// (we use same repr as branch as same size but children are empty here).
	// Last usize is the stack depth of the buffed element.
	Value,
}

impl Default for BuffedElt {
	fn default() -> Self {
		BuffedElt::Buff
	}
}

#[derive(Default)]
#[cfg_attr(feature = "std", derive(Debug))]
struct CacheElt<T: TrieLayout, V> {
	children: ArrayNode<T>,
	value: Option<V>,
	depth: usize,
}

#[derive(Default)]
#[cfg_attr(feature = "std", derive(Debug))]
struct CacheEltIndex<T: TrieLayout, V> {
	children: ArrayNode<T>,
	nb_children: usize,
	value: Option<V>,
	depth: usize,
	buffed: BuffedElt,
	is_index: bool,
}

impl<T: TrieLayout, V> CacheEltIndex<T, V> { 
	// Return true when we need to buff.
	// Update status to post buff status.
	// Only when necessary (ordered change
	// so no value (this will not change), and
	// no prior cached child, and no already
	// buffed.
	fn buff_transition(
		&mut self,
		is_branch: bool,
		is_overwrite: bool,
	) -> bool {
		match self.buffed {
			BuffedElt::Branch => {
				false
			},
			BuffedElt::Value => {
				false
			},
			BuffedElt::Nothing => false,
			BuffedElt::Buff => {
				if self.value.is_some() {
					return false;
				}
				if !is_overwrite && self.nb_children > 0 {
					return false;
				}
				if is_overwrite && self.nb_children > 1 {
					return false;
				}
				if !is_overwrite {
					self.nb_children += 1;
				}
				if is_branch {
					self.buffed = BuffedElt::Branch;
				} else {
					self.buffed = BuffedElt::Value;
				}
				true
			},
		}
	}
}

/// Initially allocated cache depth.
const INITIAL_DEPTH: usize = 10;

impl<T, V> CacheAccum<T, V>
	where
		T: TrieLayout,
		V: AsRef<[u8]> + Clone,
{
	fn new() -> Self {
		let v = Vec::with_capacity(INITIAL_DEPTH);
		CacheAccum(v)
	}

	#[inline(always)]
	fn set_cache_value(&mut self, depth:usize, value: Option<V>) {
		if self.0.is_empty() || self.0[self.0.len() - 1].depth < depth {
			self.0.push(CacheElt {
				children: new_vec_slice_buffer(),
				value: None,
				depth
			});
		}
		let last = self.0.len() - 1;
		debug_assert!(self.0[last].depth <= depth);
		self.0[last].value = value;
	}

	#[inline(always)]
	fn set_node(&mut self, depth: usize, nibble_index: usize, node: CacheNode<TrieHash<T>>) {
		if self.0.is_empty() || self.0[self.0.len() - 1].depth < depth {
			self.0.push(CacheElt {
				children: new_vec_slice_buffer(),
				value: None, 
				depth
			});
		}

		let last = self.0.len() - 1;
		debug_assert!(self.0[last].depth == depth);

		self.0[last].children.as_mut()[nibble_index] = node;
	}

	#[inline(always)]
	fn last_depth(&self) -> usize {
		let ix = self.0.len();
		if ix > 0 {
			let last = ix - 1;
			self.0[last].depth
		} else {
			0
		}
	}

	#[inline(always)]
	fn last_last_depth(&self) -> usize {
		let ix = self.0.len();
		if ix > 1 {
			let last = ix - 2;
			self.0[last].depth
		} else {
			0
		}
	}

	#[inline(always)]
	fn is_empty(&self) -> bool {
		self.0.is_empty()
	}

	#[inline(always)]
	fn is_one(&self) -> bool {
		self.0.len() == 1
	}

	#[inline(always)]
	fn reset_depth(&mut self, depth: usize) {
		debug_assert!(self.0[self.0.len() - 1].depth == depth);
		self.0.pop();
	}

	fn flush_value(
		&mut self,
		callback: &mut impl ProcessEncodedNode<TrieHash<T>>,
		target_depth: usize,
		(k2, v2): &(impl AsRef<[u8]>, impl AsRef<[u8]>),
	) {
		let nibble_value = nibble_ops::left_nibble_at(&k2.as_ref()[..], target_depth) as usize;

		let nkey = NibbleSlice::new_offset(&k2.as_ref()[..], target_depth + 1);
		let encoded = T::Codec::leaf_node(nkey.right(), &v2.as_ref()[..]);
		let pr = NibbleSlice::new_offset(
			&k2.as_ref()[..],
			k2.as_ref().len() * nibble_ops::NIBBLE_PER_BYTE - nkey.len(),
		);
		let hash = callback.process(pr.left(), encoded, false, (k2.as_ref(), k2.as_ref().len() * nibble_ops::NIBBLE_PER_BYTE), true);

		// insert hash in branch (first level branch only at this point)
		self.set_node(target_depth, nibble_value, Some(hash));
	}

	fn flush_branch(
		&mut self,
		no_extension: bool,
		callback: &mut impl ProcessEncodedNode<TrieHash<T>>,
		ref_branch: impl AsRef<[u8]> + Ord,
		new_depth: usize,
		is_last: bool,
	) {
		while self.last_depth() > new_depth || is_last && !self.is_empty() {
			let lix = self.last_depth();
/*
			// after index, we can go upward
			let (offset, lix, llix) = if upward {
				let llix = new_depth;
				(lix, llix, lix)
			} else {*/
				let llix = cmp::max(self.last_last_depth(), new_depth);
				let offset = llix;
		//		(llix, lix, llix)
		//	};

			let (offset, slice_size, is_root) = if llix == 0 && is_last && self.is_one() {
				// branch root
				(offset, lix - llix, true)
			} else {
				(offset + 1, lix - llix - 1, false)
			};
			let nkey = if slice_size > 0 {
				Some((offset, slice_size))
			} else {
				None
			};

			let h = if no_extension {
				// encode branch
				self.no_extension(&ref_branch.as_ref()[..], callback, lix, is_root, nkey)
			} else {
				self.standard_extension(&ref_branch.as_ref()[..], callback, lix, is_root, nkey)
			};
			if !is_root {
				// put hash in parent
				let nibble: u8 = nibble_ops::left_nibble_at(&ref_branch.as_ref()[..], llix);
				self.set_node(llix, nibble as usize, Some(h));
			}
		}
	}

	#[inline(always)]
	fn standard_extension(
		&mut self,
		key_branch: &[u8],
		callback: &mut impl ProcessEncodedNode<TrieHash<T>>,
		branch_d: usize,
		is_root: bool,
		nkey: Option<(usize, usize)>,
	) -> ChildReference<TrieHash<T>> {
		let last = self.0.len() - 1;
		assert_eq!(self.0[last].depth, branch_d);

		// encode branch
		let v = self.0[last].value.take();
		let encoded = T::Codec::branch_node(
			self.0[last].children.as_ref().iter(),
			v.as_ref().map(|v| v.as_ref()),
		);
		self.reset_depth(branch_d);
		let pr = NibbleSlice::new_offset(&key_branch, branch_d);
		// index value is incorect here, in fact we shall never index for extension (we shall use the
		// following branch)
		let branch_hash = callback.process(pr.left(), encoded, is_root && nkey.is_none(), (key_branch, branch_d + 1), false);

		if let Some(nkeyix) = nkey {
			let pr = NibbleSlice::new_offset(&key_branch, nkeyix.0);
			let nib = pr.right_range_iter(nkeyix.1);
			let encoded = T::Codec::extension_node(nib, nkeyix.1, branch_hash);
			callback.process(pr.left(), encoded, is_root, (key_branch, branch_d + 1), false)
		} else {
			branch_hash
		}
	}

	#[inline(always)]
	fn no_extension(
		&mut self,
		key_branch: &[u8],
		callback: &mut impl ProcessEncodedNode<TrieHash<T>>,
		branch_d: usize,
		is_root: bool,
		nkey: Option<(usize, usize)>,
	) -> ChildReference<TrieHash<T>> {
		let last = self.0.len() - 1;
		debug_assert!(self.0[last].depth == branch_d);
		// encode branch
		let v = self.0[last].value.take();
		let nkeyix = nkey.unwrap_or((0, 0));
		let pr = NibbleSlice::new_offset(&key_branch, nkeyix.0);
		let encoded = T::Codec::branch_node_nibbled(
			pr.right_range_iter(nkeyix.1),
			nkeyix.1,
			self.0[last].children.as_ref().iter(), v.as_ref().map(|v| v.as_ref()));
		self.reset_depth(branch_d);
		let ext_length = nkey.as_ref().map(|nkeyix| nkeyix.1).unwrap_or(0);
		let pr = NibbleSlice::new_offset(
			&key_branch,
			branch_d - ext_length,
		);
		callback.process(pr.left(), encoded, is_root, (key_branch, branch_d), false)
	}
}

/// Function visiting trie from key value inputs with a `ProccessEncodedNode` callback.
/// This is the main entry point of this module.
/// Calls to each node occurs ordered by byte key value but with longest keys first (from node to
/// branch to root), this differs from standard byte array ordering a bit.
pub fn trie_visit<T, I, A, B, F>(input: I, callback: &mut F)
	where
		T: TrieLayout,
		I: IntoIterator<Item = (A, B)>,
		A: AsRef<[u8]> + Ord,
		B: AsRef<[u8]> + Clone,
		F: ProcessEncodedNode<TrieHash<T>>,
{
	let no_extension = !T::USE_EXTENSION;
	let mut depth_queue = CacheAccum::<T, B>::new();
	// compare iter ordering
	let mut iter_input = input.into_iter();
	if let Some(mut previous_value) = iter_input.next() {
		// depth of last item
		let mut last_depth = 0;

		let mut single = true;
		for (k, v) in iter_input {
			single = false;
			let common_depth = nibble_ops::biggest_depth(&previous_value.0.as_ref()[..], &k.as_ref()[..]);
			// 0 is a reserved value : could use option
			let depth_item = common_depth;
			if common_depth == previous_value.0.as_ref().len() * nibble_ops::NIBBLE_PER_BYTE {
				// the new key include the previous one : branch value case
				// just stored value at branch depth
				depth_queue.set_cache_value(common_depth, Some(previous_value.1));
			} else if depth_item >= last_depth {
				// put previous with next (common branch previous value can be flush)
				depth_queue.flush_value(callback, depth_item, &previous_value);
			} else if depth_item < last_depth {
				// do not put with next, previous is last of a branch
				depth_queue.flush_value(callback, last_depth, &previous_value);
				let ref_branches = previous_value.0;
				depth_queue.flush_branch(no_extension, callback, ref_branches, depth_item, false);
			}

			previous_value = (k, v);
			last_depth = depth_item;
		}
		// last pendings
		if single {
			// one single element corner case
			let (k2, v2) = previous_value;
			let nkey = NibbleSlice::new_offset(&k2.as_ref()[..], last_depth);
			let encoded = T::Codec::leaf_node(nkey.right(), &v2.as_ref()[..]);
			let pr = NibbleSlice::new_offset(
				&k2.as_ref()[..],
				k2.as_ref().len() * nibble_ops::NIBBLE_PER_BYTE - nkey.len(),
			);
			callback.process(pr.left(), encoded, true, (k2.as_ref(), k2.as_ref().len() * nibble_ops::NIBBLE_PER_BYTE), true);
		} else {
			depth_queue.flush_value(callback, last_depth, &previous_value);
			let ref_branches = previous_value.0;
			depth_queue.flush_branch(no_extension, callback, ref_branches, 0, true);
		}
	} else {
		// nothing null root corner case
		callback.process(hash_db::EMPTY_PREFIX, T::Codec::empty_node().to_vec(), true, (&[], 0), true); // define empty node as leaf to avoid storing it in indexes
	}
}

/// Get iterator on value and index only, past a given index (used to recalculate
/// unchanged index child when we fuse the index).
/// This is needed when fusing an index with parent, and the only child
/// was not modified, then we need to use another
/// iteration that goes into this modified child entries (only index and value there).
/// Note that the subiteration will get an unordered key (but only unordered with a
/// delete that do not trigger a callback, this is only relevant when extracting 
/// proof).
pub trait SubIter<A, B> {
	/// Sub iterate on value and index. 
	fn sub_iterate(
		&mut self,
		key: &[u8],
		depth: usize,
		child_index: usize,
		buffed: Option<(A, IndexOrValue<B>)>,
	);
}

/// Same as `trie_visit` but allows to use some indexes node to skip part of the processing.
/// The function assumes that index and value from the input iterator do not overlap.
pub fn trie_visit_with_indexes<T, I, A, F>(input: I, callback: &mut F)
	where
		T: TrieLayout,
		I: Iterator<Item = (A, IndexOrValue<Vec<u8>>)> + SubIter<A, Vec<u8>>,
		A: AsRef<[u8]> + Ord,
		F: ProcessEncodedNode<TrieHash<T>>,
{
	assert!(!T::USE_EXTENSION, "No extension not implemented");
	let mut depth_queue = CacheAccumIndex::<T, Vec<u8>>::default();
	// compare iter ordering
	let mut iter_input = input;
	let mut first = iter_input.next();
	while let Some((_k, IndexOrValue::DroppedValue)) = &first {
		// drop value without a first stacked item do nothing (they are guarantied to be
		// above an index).
		first = iter_input.next();
	};
	// root index cannot be written in stack (we write the index in their direct parent branch).
	debug_assert!(if let Some((_k, IndexOrValue::Index(PartialIndex { actual_depth, .. }))) = &first {
		if *actual_depth == 0 {
			false
		} else {
			true
		}
	} else {
		true
	});
/*	if index_root {
		// we simply ignore this index as it we will need to query bellow, so it is useless to index
		// at depth 0. TODO consider ignoring from conf index 0 instead??
		first = iter_input.next();
	}*/
	if let Some((k, v)) = first {

		// can taint if consecutive in depth with an index
		let index_depth = v.index_depth().unwrap_or(k.as_ref().len() * nibble_ops::NIBBLE_PER_BYTE);
		depth_queue.stack_item(k.as_ref(), v, callback);

		let mut previous_key = (k, index_depth);

		'subiterlast:	loop  {
		while let Some((k, v)) = iter_input.next() {

			let common_depth = nibble_ops::biggest_depth(&previous_key.0.as_ref()[..], &k.as_ref()[..]);
			let common_depth = cmp::min(previous_key.1, common_depth);
			let (common_depth, depth) = if let IndexOrValue::Index(index) = &v {
				(cmp::min(common_depth, index.actual_depth - 1), index.actual_depth - 1)
			} else {
				(common_depth, k.as_ref().len() * nibble_ops::NIBBLE_PER_BYTE)
			};
			// TODO this depth could be return by the iterator since internally we already compare keys.
			let mut last_stack_depth = depth_queue.last_depth().unwrap_or(0);
			let parent_depth = common_depth;
			let mut subiterat = None;
			while parent_depth < last_stack_depth {
				match depth_queue.unstack_item(previous_key.0.as_ref(), callback, Some(parent_depth)) {
					Some((new_depth, None)) => {
						last_stack_depth = new_depth;
					},
					Some((new_depth, Some(sub))) => {
						last_stack_depth = new_depth;
						subiterat = Some(sub);
						break;
					},
					None => {
						last_stack_depth = 0;
					},
				}
			}
			if let Some((new_iter_depth, new_iter_index)) = subiterat {
				iter_input.sub_iterate(previous_key.0.as_ref(), new_iter_depth, new_iter_index, Some((k, v)));
				let last_stack_depth = depth_queue.last_depth().unwrap_or(0);
				previous_key.1 = last_stack_depth;
				continue;
			}

			if let IndexOrValue::DroppedValue = &v {
				if parent_depth == last_stack_depth {
					depth_queue.taint_child(k.as_ref());
				} else {
					unreachable!("we did insert empty in unstack");
				}
				//previous_key = (k, depth);
				continue;
			}

			if parent_depth > last_stack_depth {
				// TODO seems unreachable since parent/common is from the last stacked item
				// which in turn is used to calculate common thuse best parent == last
				// Need to add an intermediatory branch as sibling and then simply stack.
				depth_queue.stack_empty_branch(parent_depth);
			}
			
			depth_queue.stack_item(k.as_ref(), v, callback);

			previous_key = (k, depth);
		}
		loop {
			match depth_queue.unstack_item(previous_key.0.as_ref(), callback, None) {
				Some((new_depth, None)) => (),
				Some((new_depth, Some((new_iter_depth, new_iter_index)))) => {
					iter_input.sub_iterate(previous_key.0.as_ref(), new_iter_depth, new_iter_index, Default::default());
					let last_stack_depth = depth_queue.last_depth().unwrap_or(0);
					previous_key.1 = last_stack_depth;
					continue 'subiterlast;
				},
				None => break,
			}
		}
		break;
		}
	} else {
		// nothing null root corner case
		callback.process(hash_db::EMPTY_PREFIX, T::Codec::empty_node().to_vec(), true, (&[], 0), false);
	}
}


impl<T> CacheAccumIndex<T, Vec<u8>>
	where
		T: TrieLayout,
		//K: AsRef<[u8]> + Ord,
		//F: ProcessEncodedNode<TrieHash<T>>,
{
	#[inline(always)]
	fn last_depth(&self) -> Option<usize> {
		let ix = self.0.len();
		if ix > 0 {
			let last = ix - 1;
			Some(self.0[last].depth)
		} else {
			None
		}
	}

	fn stack_item(
		&mut self,
		key: &[u8],
		item: IndexOrValue<Vec<u8>>,
		callback: &mut impl ProcessEncodedNode<TrieHash<T>>
	) {
		match item {
			IndexOrValue::StoredValue(v)
			| IndexOrValue::Value(v) => {
				// having a value we can unbuff first child (key ordering ensure that).
				self.unbuff_first_child(callback);

				let depth = key.len() * nibble_ops::NIBBLE_PER_BYTE;
				debug_assert!(self.last_depth().map(|last| last < depth).unwrap_or(true));
				self.0.push(CacheEltIndex {
					children: Default::default(),
					nb_children: 0,
					value: Some(v),
					depth,
					buffed: BuffedElt::Buff,
					is_index: false,
				})
			},
			IndexOrValue::Index(PartialIndex { hash, actual_depth, .. }) => {
				// iterator return no index when change that can delete it are after.
				self.unbuff_first_child(callback);

				debug_assert!(actual_depth > 0);
				let branch_ix = actual_depth - 1;
				let parent_ix = nibble_ops::left_nibble_at(key.as_ref(), branch_ix) as usize;

				let hash = if hash.len() < <T::Hash as Hasher>::LENGTH {
					let mut h_hash = TrieHash::<T>::default();  // TODO puth actual hash type in indexes (useless copy here)
					h_hash.as_mut()[..hash.len()].copy_from_slice(&hash[..hash.len()]);
					ChildReference::Inline(h_hash, hash.len())
				} else {
					let mut h_hash = TrieHash::<T>::default();  // TODO puth actual hash type in indexes (useless copy here)
					h_hash.as_mut()[..].copy_from_slice(hash.as_slice());
					ChildReference::Hash(h_hash)
				};
				debug_assert!(self.last_depth().map(|last| last <= branch_ix).unwrap_or(true));
				let new_elt = if let Some(element) = self.0.last_mut() {
					if element.depth == branch_ix {
						if element.children[parent_ix].is_none() {
							element.nb_children += 1;
						}
						element.children[parent_ix] = Some(hash);
						false
					} else {
						true
					}
				} else {
					true
				};
				if new_elt {
					let mut element = CacheEltIndex {
						children: Default::default(),
						nb_children: 1,
						value: None,
						depth: branch_ix,
						buffed: BuffedElt::Buff,
						is_index: true,
					};
					element.children[parent_ix] = Some(hash);
					self.0.push(element);
				}
			},
			IndexOrValue::DroppedValue => {
				unreachable!();
			},
		}
	}

	fn taint_child(&mut self, key_branch: &[u8]) {
		if let Some(CacheEltIndex { children, depth, is_index, nb_children, buffed, value, .. }) = self.0.last_mut() {
			//if *is_index { // TODO try bringing back this condition
			let ix = NibbleSlice::new(key_branch.as_ref()).at(*depth) as usize;
			if children[ix].is_some() {
				*nb_children = *nb_children - 1;
			}
			children[ix] = None;
			//}
		}
	}

	fn unstack_item(
		&mut self,
		current_key: &[u8],
		callback: &mut impl ProcessEncodedNode<TrieHash<T>>,
		target_parent_depth: Option<usize>,
	) -> Option<(usize, Option<(usize, usize)>)> {
		enum Action {
			UnstackValue,
			UnstackBranch,
			FuseParent,
			Ignore,
		};
		let (action, do_unbuff) = if let Some(
			CacheEltIndex { value, nb_children, .. }
		) = self.0.last() {
			if value.is_some() && nb_children == &0 {
				(Action::UnstackValue, true)
			} else if value.is_some() {
				(Action::UnstackBranch, true)
			} else if nb_children > &1 {
				(Action::UnstackBranch, true)
			} else if nb_children == &1 {
				(Action::FuseParent, false)
			} else {
				(Action::Ignore, false)
			}
		} else {
			(Action::Ignore, false)
		};
		if do_unbuff {
			self.unbuff_first_child(callback);
		}
		if let Some(
			CacheEltIndex { children, depth, is_index, value, buffed, nb_children: _ }
		) = self.0.pop() {
			if let Some(target) = target_parent_depth {
				let parent_depth = self.last_depth();
				if parent_depth.map(|parent| parent < target)
					.unwrap_or(true) {
					// push empty at parent
					self.stack_empty_branch(target);
				}
			}

			let key = current_key;
			let stack_len = self.0.len();
			// first child buffering
			if let Some(par) = self.0.last_mut() {
				let parent_ix = nibble_ops::left_nibble_at(key.as_ref(), par.depth) as usize;
				let is_overwrite = par.children[parent_ix].is_some();
				if let Some(do_buff) = match action {
					Action::UnstackBranch => Some(par.buff_transition(true, is_overwrite)),
					Action::UnstackValue => Some(par.buff_transition(false, is_overwrite)),
					_ => None,
				} {
					if do_buff {
						self.1 = Some((key.to_vec(), CacheElt {
							children,
							value,
							depth,
						}, stack_len - 1));

						return Some((par.depth, None));
					}
				}
			}
	
			if let Some(
				CacheEltIndex { children: parent_children, depth: parent_depth, nb_children: parent_nb_children, buffed: parent_buffed, .. }
			) = self.0.last_mut() {
				// not root
				let pr = NibbleSlice::new_offset(
					key.as_ref(),
					*parent_depth + 1,
				);

				let encoded = match action {
					Action::UnstackValue => {
						debug_assert!(value.is_some());
						let nkey = NibbleSlice::new_offset(&key[..depth / nibble_ops::NIBBLE_PER_BYTE], *parent_depth + 1);
						assert_eq!(*parent_depth, depth - nkey.len() - 1);
						T::Codec::leaf_node(nkey.right(), value.unwrap_or_default().as_ref())
					},
					Action::UnstackBranch => {
						let pr = NibbleSlice::new_offset( // TODO useless pr build??
							key.as_ref(),
							*parent_depth + 1,
						);
						let partial_length = depth - *parent_depth - 1;
						T::Codec::branch_node_nibbled(
							pr.right_range_iter(partial_length),
							partial_length,
							children.as_ref().iter(),
							value.as_ref().map(|v| v.as_ref()),
						)	
					},
					Action::FuseParent => {
						debug_assert!(is_index || children.iter().find(|c| c.is_some()).is_none());
						// first buff goes upward
						if let Some((key, _cache, buffed_stack_depth)) = self.1.as_mut() {
							//debug_assert!(*buffed_stack_depth == stack_len + 1); not true due to insert of empty br
							debug_assert!(buffed != BuffedElt::Buff);
							debug_assert!(buffed != BuffedElt::Nothing);
							let parent_ix = nibble_ops::left_nibble_at(key.as_ref(), *parent_depth) as usize;
							if parent_children[parent_ix].is_none() {
								*parent_nb_children = *parent_nb_children + 1;
							}
							*buffed_stack_depth = stack_len - 1;
							*parent_buffed = buffed;
							return Some((*parent_depth, None));
						} else {
							debug_assert!(is_index);
							let child_index = children.iter().position(|c| c.is_some())
								.expect("checked one index and no first buff before");
							// index is invalidated here (cannot use existing child hash since it will change post fuse)
							// the iterator must therefore goes bellow this index next child.
							// And this branch is already deleted.
							return self.last_depth().map(|d| (d, Some((depth, child_index))));
						}
					},
					Action::Ignore => return self.last_depth().map(|d| (d, None)),
				};
				let hash = callback.process(
					pr.left(),
					encoded,
					false,
					(key.as_ref(), depth),
					false,
				);
				let parent_ix = nibble_ops::left_nibble_at(key.as_ref(), *parent_depth) as usize;
				if parent_children[parent_ix].is_none() {
					*parent_nb_children = *parent_nb_children + 1;
				}
				parent_children[parent_ix] = Some(hash);
				return Some((*parent_depth, None));
			} else {
				// root
				match action {
					Action::UnstackValue => {
						let nkey = NibbleSlice::new_offset(&key[..depth / nibble_ops::NIBBLE_PER_BYTE], 0);
						let encoded = T::Codec::leaf_node(nkey.right(), value.unwrap_or_default().as_ref());
						callback.process(
							hash_db::EMPTY_PREFIX,
							encoded,
							true,
							(key.as_ref(), depth),
							false,
						);
						return None;
					},
					Action::UnstackBranch => {
						let pr = NibbleSlice::new_offset(key.as_ref(), 0);
						let partial_length = depth;
						let encoded = T::Codec::branch_node_nibbled(
							pr.right_range_iter(partial_length),
							partial_length,
							children.as_ref().iter(),
							value.as_ref().map(|v| v.as_ref()),
						);
						callback.process(
							pr.left(),
							encoded,
							true,
							(key.as_ref(), depth),
							false,
						);
						return None;
					},
					Action::FuseParent => {
						let stack_len = self.0.len();
						// buffed is root
						if let Some((key, CacheElt { children, value, depth }, stack_depth)) = self.1.take() {
							//debug_assert!(stack_depth == stack_len - 1);
							match buffed {
								BuffedElt::Value => {
									let nkey = NibbleSlice::new_offset(&key[..depth / nibble_ops::NIBBLE_PER_BYTE], 0);
									let encoded = T::Codec::leaf_node(nkey.right(), value.unwrap_or_default().as_ref());
									callback.process(
										hash_db::EMPTY_PREFIX,
										encoded,
										true,
										(key.as_ref(), depth),
										false,
									);
								},
								BuffedElt::Branch => {
									let pr = NibbleSlice::new_offset(key.as_ref(), 0);
									let encoded = T::Codec::branch_node_nibbled(
										pr.right_range_iter(depth),
										depth,
										children.as_ref().iter(),
										value.as_ref().map(|v| v.as_ref()),
									);
									callback.process(
										hash_db::EMPTY_PREFIX,
										encoded,
										true,
										(key.as_ref(), depth),
										false,
									);
								},
								_ => unreachable!(),
							}
						} else {
							// fusing root branch, just sub iter in the only child
							debug_assert!(is_index);
							let child_index = children.iter().position(|c| c.is_some())
								.expect("checked one index and no first buff before");
							// index is invalidated here (cannot use existing child hash since it will change post fuse)
							// the iterator must therefore goes bellow this index next child.
							// And this branch is already deleted.
							return Some((0, Some((depth, child_index))));
						}
						return None;
					},
					Action::Ignore => return self.last_depth().map(|d| (d, None)),
				}
			}
		}
		self.last_depth().map(|d| (d, None))
	}

	fn unbuff_first_child(&mut self, callback: &mut impl ProcessEncodedNode<TrieHash<T>>) {
		if let Some((key, CacheElt { children, value, depth }, stack_depth)) = self.1.take() {
			debug_assert!(self.0.len() > stack_depth);
			let parent_depth = self.0[stack_depth].depth;
			if let Some(parent) = self.0.get_mut(stack_depth) {
				let hash = match parent.buffed {
					BuffedElt::Branch => {
						let pr = NibbleSlice::new_offset(
							key.as_ref(),
							parent_depth + 1,
						);
						let partial_length = depth - parent_depth - 1;

						let encoded = T::Codec::branch_node_nibbled(
							pr.right_range_iter(partial_length),
							partial_length,
							children.as_ref().iter(),
							value.as_ref().map(|v| v.as_ref()),
						);
						callback.process(
							pr.left(),
							encoded,
							false,
							(key.as_ref(), depth),
							false,
						)
					},
					BuffedElt::Value => {
						debug_assert!(value.is_some());
						debug_assert!(depth == key.len() * nibble_ops::NIBBLE_PER_BYTE);
						let nkey = NibbleSlice::new_offset(key.as_ref(), parent_depth + 1);
						let encoded = T::Codec::leaf_node(nkey.right(), value.unwrap_or_default().as_ref());
						assert_eq!(parent_depth, depth - nkey.len() - 1);
						let pr = NibbleSlice::new_offset(
							key.as_ref(),
							parent_depth + 1,
						);
						callback.process(
							pr.left(),
							encoded,
							false,
							(key.as_ref(), depth),
							true,
						)
					},
					BuffedElt::Nothing
					| BuffedElt::Buff => return,
				};
				let nibble_index = nibble_ops::left_nibble_at(key.as_ref(), parent_depth);

				// No nb_children increase, this was already done when buffing the first child.
				parent.children.as_mut()[nibble_index as usize] = Some(hash);
				parent.buffed = BuffedElt::Nothing;
			}
		}
	}

	fn stack_empty_branch(&mut self, depth: usize) {
		debug_assert!(self.last_depth().map(|last| last < depth).unwrap_or(true));
		self.0.push(CacheEltIndex {
			children: Default::default(),
			nb_children: 0,
			value: None,
			depth,
			buffed: BuffedElt::Buff,
			is_index: false,
		});
	}
	
}

/// Visitor trait to implement when using `trie_visit`.
pub trait ProcessEncodedNode<HO> {
	/// Function call with prefix, encoded value and a boolean indicating if the
	/// node is the root for each node of the trie.
	/// Last parameter `node_key` is the path to the node as a slice of bytes and the depth in bit of this node.
	///
	/// Note that the returned value can change depending on implementation,
	/// but usually it should be the Hash of encoded node.
	/// This is not something direcly related to encoding but is here for
	/// optimisation purpose (builder hash_db does return this value).
	fn process(
		&mut self,
		prefix: Prefix,
		encoded_node: Vec<u8>,
		is_root: bool,
		node_key: (&[u8], usize),
		is_leaf: bool,
	) -> ChildReference<HO>;
}

/// Get trie root and insert visited node in a hash_db.
/// As for all `ProcessEncodedNode` implementation, it
/// is only for full trie parsing (not existing trie).
pub struct TrieBuilder<'a, H, HO, V, DB> {
	db: &'a mut DB,
	pub root: Option<HO>,
	_ph: PhantomData<(H, V)>,
}

impl<'a, H, HO, V, DB> TrieBuilder<'a, H, HO, V, DB> {
	pub fn new(db: &'a mut DB) -> Self {
		TrieBuilder { db, root: None, _ph: PhantomData }
	}
}

impl<'a, H: Hasher, V, DB: HashDB<H, V>> ProcessEncodedNode<<H as Hasher>::Out>
	for TrieBuilder<'a, H, <H as Hasher>::Out, V, DB> {
	fn process(
		&mut self,
		prefix: Prefix,
		encoded_node: Vec<u8>,
		is_root: bool,
		_node_key: (&[u8], usize),
		_is_leaf: bool,
	) -> ChildReference<<H as Hasher>::Out> {
		let len = encoded_node.len();
		if !is_root && len < <H as Hasher>::LENGTH {
			let mut h = <<H as Hasher>::Out as Default>::default();
			h.as_mut()[..len].copy_from_slice(&encoded_node[..len]);

			return ChildReference::Inline(h, len);
		}
		let hash = self.db.insert(prefix, &encoded_node[..]);
		if is_root {
			self.root = Some(hash);
		};
		ChildReference::Hash(hash)
	}
}

/// Get trie root and insert index for trie.
pub struct TrieRootIndexes<'a, H, HO, DB> {
	db: &'a mut DB,
	pub root: Option<HO>,
	indexes: &'a crate::partial_db::DepthIndexes,
	last_index: (IndexPosition, usize),
	_ph: PhantomData<H>,
}

impl<'a, H, HO, DB> TrieRootIndexes<'a, H, HO, DB> {
	pub fn new(db: &'a mut DB, indexes: &'a crate::partial_db::DepthIndexes) -> Self {
		TrieRootIndexes { db, indexes, root: None, last_index: (Default::default(), 0), _ph: PhantomData }
	}
}

impl<'a, H: Hasher, DB: IndexBackend> ProcessEncodedNode<<H as Hasher>::Out>
	for TrieRootIndexes<'a, H, <H as Hasher>::Out, DB> {
	fn process(
		&mut self,
		prefix: Prefix,
		encoded_node: Vec<u8>,
		is_root: bool,
		node_key: (&[u8], usize),
		is_leaf: bool, // TODO remove this param
	) -> ChildReference<<H as Hasher>::Out> {
		let len = encoded_node.len();
		let inline = if !is_root && len < <H as Hasher>::LENGTH {
			let mut h = <<H as Hasher>::Out as Default>::default();
			h.as_mut()[..len].copy_from_slice(&encoded_node[..len]);

			Some(ChildReference::Inline(h, len))
		} else {
			None
		};
		let hash = if inline.is_none() {
			Some(<H as Hasher>::hash(&encoded_node[..]))
		} else {
			None
		};
		let prefix_start = prefix.0.len() * nibble_ops::NIBBLE_PER_BYTE + if prefix.1.is_some() { 1 } else { 0 };
		let index_position: IndexPosition = node_key.0.into();
		if let Some(next_save_index) = self.indexes.next_depth(prefix_start, &index_position) {
			if node_key.1 >= next_save_index {
				let index = match (hash.as_ref(), inline.as_ref()) {
					(Some(hash), None) => hash.as_ref().to_vec(),
					(None, Some(_)) => encoded_node,
					_ => unreachable!(),
				};

				let common_depth = nibble_ops::biggest_depth(&self.last_index.0.as_ref()[..], &index_position[..]);
				let is_top_index = if common_depth > prefix_start {
					// move up
					false
				} else {
					// sibling
					true
				};
				self.last_index = (index_position, prefix_start);
				let partial_index = PartialIndex {
					hash: index,
					actual_depth: prefix_start,
					top_depth: node_key.1,
					is_top_index,
				};
				// TODO consider changing write to reference input
				self.db.write(next_save_index, node_key.0.into(), partial_index);
			}
		}
		if let Some(hash) = hash {
			if is_root {
				self.root = Some(hash);
			};
			ChildReference::Hash(hash)
		} else {
			inline
				.expect("Either inline or hash")
		}
	}
}

/// Calculate the trie root of the trie.
pub struct TrieRoot<H, HO> {
	/// The resulting root.
	pub root: Option<HO>,
	_ph: PhantomData<H>,
}

impl<H, HO> Default for TrieRoot<H, HO> {
	fn default() -> Self {
		TrieRoot { root: None, _ph: PhantomData }
	}
}

impl<H: Hasher> ProcessEncodedNode<<H as Hasher>::Out> for TrieRoot<H, <H as Hasher>::Out> {
	fn process(
		&mut self,
		_: Prefix,
		encoded_node: Vec<u8>,
		is_root: bool,
		_node_key: (&[u8], usize),
		_is_leaf: bool,
	) -> ChildReference<<H as Hasher>::Out> {
		let len = encoded_node.len();
		if !is_root && len < <H as Hasher>::LENGTH {
			let mut h = <<H as Hasher>::Out as Default>::default();
			h.as_mut()[..len].copy_from_slice(&encoded_node[..len]);

			return ChildReference::Inline(h, len);
		}
		let hash = <H as Hasher>::hash(&encoded_node[..]);
		if is_root {
			self.root = Some(hash);
		};
		ChildReference::Hash(hash)
	}
}

/// Get the trie root node encoding.
pub struct TrieRootUnhashed<H> {
	/// The resulting encoded root.
	pub root: Option<Vec<u8>>,
	_ph: PhantomData<H>,
}

impl<H> Default for TrieRootUnhashed<H> {
	fn default() -> Self {
		TrieRootUnhashed { root: None, _ph: PhantomData }
	}
}

#[cfg(feature = "std")]
/// Calculate the trie root of the trie.
/// Print a debug trace.
pub struct TrieRootPrint<H, HO> {
	/// The resulting root.
	pub root: Option<HO>,
	_ph: PhantomData<H>,
}

#[cfg(feature = "std")]
impl<H, HO> Default for TrieRootPrint<H, HO> {
	fn default() -> Self {
		TrieRootPrint { root: None, _ph: PhantomData }
	}
}

#[cfg(feature = "std")]
impl<H: Hasher> ProcessEncodedNode<<H as Hasher>::Out> for TrieRootPrint<H, <H as Hasher>::Out> {
	fn process(
		&mut self,
		p: Prefix,
		encoded_node: Vec<u8>,
		is_root: bool,
		_node_key: (&[u8], usize),
		_is_leaf: bool,
	) -> ChildReference<<H as Hasher>::Out> {
		println!("Encoded node: {:x?}", &encoded_node);
		println!("	with prefix: {:x?}", &p);
		let len = encoded_node.len();
		if !is_root && len < <H as Hasher>::LENGTH {
			let mut h = <<H as Hasher>::Out as Default>::default();
			h.as_mut()[..len].copy_from_slice(&encoded_node[..len]);

			println!("	inline len {}", len);
			return ChildReference::Inline(h, len);
		}
		let hash = <H as Hasher>::hash(&encoded_node[..]);
		if is_root {
			self.root = Some(hash);
		};
		println!("	hashed to {:x?}", hash.as_ref());
		ChildReference::Hash(hash)
	}
}

impl<H: Hasher> ProcessEncodedNode<<H as Hasher>::Out> for TrieRootUnhashed<H> {
	fn process(
		&mut self,
		_: Prefix,
		encoded_node: Vec<u8>,
		is_root: bool,
		_node_key: (&[u8], usize),
		_is_leaf: bool,
	) -> ChildReference<<H as Hasher>::Out> {
		let len = encoded_node.len();
		if !is_root && len < <H as Hasher>::LENGTH {
			let mut h = <<H as Hasher>::Out as Default>::default();
			h.as_mut()[..len].copy_from_slice(&encoded_node[..len]);

			return ChildReference::Inline(h, len);
		}
		let hash = <H as Hasher>::hash(&encoded_node[..]);
		if is_root {
			self.root = Some(encoded_node);
		};
		ChildReference::Hash(hash)
	}
<<<<<<< HEAD
}

#[cfg(test)]
mod test {
	use crate::DBValue;
	use memory_db::{MemoryDB, HashKey, PrefixedKey};
	use keccak_hasher::KeccakHasher;

	#[test]
	fn trie_root_empty () {
		compare_implementations(vec![])
	}

	#[test]
	fn trie_one_node () {
		compare_implementations(vec![
			(vec![1u8, 2u8, 3u8, 4u8], vec![7u8]),
		]);
	}

	#[test]
	fn root_extension_one () {
		compare_implementations(vec![
			(vec![1u8, 2u8, 3u8, 3u8], vec![8u8;32]),
			(vec![1u8, 2u8, 3u8, 4u8], vec![7u8;32]),
		]);
	}

	fn test_iter(data: Vec<(Vec<u8>, Vec<u8>)>) {
		use reference_trie::{RefTrieDBMut, TrieMut, RefTrieDB, Trie};

		let mut db = MemoryDB::<KeccakHasher, PrefixedKey<_>, DBValue>::default();
		let mut root = Default::default();
		{
			let mut t = RefTrieDBMut::new(&mut db, &mut root);
			for i in 0..data.len() {
				let key: &[u8]= &data[i].0;
				let value: &[u8] = &data[i].1;
				t.insert(key, value).unwrap();
			}
		}
		let t = RefTrieDB::new(&db, &root).unwrap();
		for (i, kv) in t.iter().unwrap().enumerate() {
			let (k, v) = kv.unwrap();
			let key: &[u8]= &data[i].0;
			let value: &[u8] = &data[i].1;
			assert_eq!(k, key);
			assert_eq!(v, value);
		}
		for (k, v) in data.into_iter() {
			assert_eq!(&t.get(&k[..]).unwrap().unwrap()[..], &v[..]);
		}
	}

	fn test_iter_no_extension(data: Vec<(Vec<u8>, Vec<u8>)>) {
		use reference_trie::{RefTrieDBMutNoExt, TrieMut, RefTrieDBNoExt, Trie};

		let mut db = MemoryDB::<KeccakHasher, PrefixedKey<_>, DBValue>::default();
		let mut root = Default::default();
		{
			let mut t = RefTrieDBMutNoExt::new(&mut db, &mut root);
			for i in 0..data.len() {
				let key: &[u8]= &data[i].0;
				let value: &[u8] = &data[i].1;
				t.insert(key, value).unwrap();
			}
		}
		let t = RefTrieDBNoExt::new(&db, &root).unwrap();
		for (i, kv) in t.iter().unwrap().enumerate() {
			let (k, v) = kv.unwrap();
			let key: &[u8]= &data[i].0;
			let value: &[u8] = &data[i].1;
			assert_eq!(k, key);
			assert_eq!(v, value);
		}
		for (k, v) in data.into_iter() {
			assert_eq!(&t.get(&k[..]).unwrap().unwrap()[..], &v[..]);
		}
	}

	fn compare_implementations(data: Vec<(Vec<u8>, Vec<u8>)>) {
		test_iter(data.clone());
		test_iter_no_extension(data.clone());
		compare_implementations_h(data.clone());
		compare_implementations_prefixed(data.clone());
		compare_implementations_no_extension(data.clone());
		compare_implementations_no_extension_prefixed(data.clone());
		compare_indexing(data.clone());
	}
	fn compare_indexing(data: Vec<(Vec<u8>, Vec<u8>)>) {
		let memdb = MemoryDB::<_, PrefixedKey<_>, _>::default();
		let mut indexes = std::collections::BTreeMap::new();
		let indexes_conf = reference_trie::DepthIndexes::new(&[
			1, 2, 4, 6, 9,
		]);
		reference_trie::compare_indexing(data, memdb, &mut indexes, &indexes_conf);
	}
	fn compare_implementations_prefixed(data: Vec<(Vec<u8>, Vec<u8>)>) {
		let memdb = MemoryDB::<_, PrefixedKey<_>, _>::default();
		let hashdb = MemoryDB::<KeccakHasher, PrefixedKey<_>, DBValue>::default();
		reference_trie::compare_implementations(data, memdb, hashdb);
	}
	fn compare_implementations_h(data: Vec<(Vec<u8>, Vec<u8>)>) {
		let memdb = MemoryDB::<_, HashKey<_>, _>::default();
		let hashdb = MemoryDB::<KeccakHasher, HashKey<_>, DBValue>::default();
		reference_trie::compare_implementations(data, memdb, hashdb);
	}
	fn compare_implementations_no_extension(data: Vec<(Vec<u8>, Vec<u8>)>) {
		let memdb = MemoryDB::<_, HashKey<_>, _>::default();
		let hashdb = MemoryDB::<KeccakHasher, HashKey<_>, DBValue>::default();
		reference_trie::compare_implementations_no_extension(data, memdb, hashdb);
	}
	fn compare_implementations_no_extension_prefixed(data: Vec<(Vec<u8>, Vec<u8>)>) {
		let memdb = MemoryDB::<_, PrefixedKey<_>, _>::default();
		let hashdb = MemoryDB::<KeccakHasher, PrefixedKey<_>, DBValue>::default();
		reference_trie::compare_implementations_no_extension(data, memdb, hashdb);
	}
	fn compare_implementations_no_extension_unordered(data: Vec<(Vec<u8>, Vec<u8>)>) {
		let memdb = MemoryDB::<_, HashKey<_>, _>::default();
		let hashdb = MemoryDB::<KeccakHasher, HashKey<_>, DBValue>::default();
		reference_trie::compare_implementations_no_extension_unordered(data, memdb, hashdb);
	}
	fn compare_no_extension_insert_remove(data: Vec<(bool, Vec<u8>, Vec<u8>)>) {
		let memdb = MemoryDB::<_, PrefixedKey<_>, _>::default();
		reference_trie::compare_no_extension_insert_remove(data, memdb);
	}
	fn compare_root(data: Vec<(Vec<u8>, Vec<u8>)>) {
		let memdb = MemoryDB::<_, HashKey<_>, _>::default();
		reference_trie::compare_root(data, memdb);
	}
	fn compare_unhashed(data: Vec<(Vec<u8>, Vec<u8>)>) {
		reference_trie::compare_unhashed(data);
	}
	fn compare_unhashed_no_extension(data: Vec<(Vec<u8>, Vec<u8>)>) {
		reference_trie::compare_unhashed_no_extension(data);
	}

	// Following tests are a bunch of detected issue here for non regression.

	#[test]
	fn trie_middle_node1 () {
		compare_implementations(vec![
			(vec![1u8, 2u8], vec![8u8;32]),
			(vec![1u8, 2u8, 3u8, 4u8], vec![7u8;32]),
		]);
	}
	#[test]
	fn trie_middle_node2 () {
		compare_implementations(vec![
			(vec![0u8, 2u8, 3u8, 5u8, 3u8], vec![1u8;32]),
			(vec![1u8, 2u8], vec![8u8;32]),
			(vec![1u8, 2u8, 3u8, 4u8], vec![7u8;32]),
			(vec![1u8, 2u8, 3u8, 5u8], vec![7u8;32]),
			(vec![1u8, 2u8, 3u8, 5u8, 3u8], vec![7u8;32]),
		]);
	}
	#[test]
	fn root_extension_bis () {
		compare_root(vec![
			(vec![1u8, 2u8, 3u8, 3u8], vec![8u8;32]),
			(vec![1u8, 2u8, 3u8, 4u8], vec![7u8;32]),
		]);
	}
	#[test]
	fn root_extension_tierce () {
		let d = vec![
			(vec![1u8, 2u8, 3u8, 3u8], vec![8u8;2]),
			(vec![1u8, 2u8, 3u8, 4u8], vec![7u8;2]),
		];
		compare_unhashed(d.clone());
		compare_unhashed_no_extension(d);
	}
	#[test]
	fn root_extension_tierce_big () {
		// on more content unhashed would hash
		compare_unhashed(vec![
			(vec![1u8, 2u8, 3u8, 3u8], vec![8u8;32]),
			(vec![1u8, 2u8, 3u8, 4u8], vec![7u8;32]),
			(vec![1u8, 6u8, 3u8, 3u8], vec![8u8;32]),
			(vec![6u8, 2u8, 3u8, 3u8], vec![8u8;32]),
			(vec![6u8, 2u8, 3u8, 13u8], vec![8u8;32]),
		]);
	}
	#[test]
	fn trie_middle_node2x () {
		compare_implementations(vec![
			(vec![0u8, 2u8, 3u8, 5u8, 3u8], vec![1u8;2]),
			(vec![1u8, 2u8], vec![8u8;2]),
			(vec![1u8, 2u8, 3u8, 4u8], vec![7u8;2]),
			(vec![1u8, 2u8, 3u8, 5u8], vec![7u8;2]),
			(vec![1u8, 2u8, 3u8, 5u8, 3u8], vec![7u8;2]),
		]);
	}
	#[test]
	fn fuzz1 () {
		compare_implementations(vec![
			(vec![01u8], vec![42u8, 9]),
			(vec![01u8, 0u8], vec![0u8, 0]),
			(vec![255u8, 2u8], vec![1u8, 0]),
		]);
	}
	#[test]
	fn fuzz2 () {
		compare_implementations(vec![
			(vec![0, 01u8], vec![42u8, 9]),
			(vec![0, 01u8, 0u8], vec![0u8, 0]),
			(vec![0, 255u8, 2u8], vec![1u8, 0]),
		]);
	}
	#[test]
	fn fuzz3 () {
		compare_implementations(vec![
			(vec![0], vec![196, 255]),
			(vec![48], vec![138, 255]),
			(vec![67], vec![0, 0]),
			(vec![128], vec![255, 0]),
			(vec![247], vec![0, 196]),
			(vec![255], vec![0, 0]),
		]);
	}
	#[test]
	fn fuzz_no_extension1 () {
		compare_implementations(vec![
			(vec![0], vec![128, 0]),
			(vec![128], vec![0, 0]),
		]);
	}
	#[test]
	fn fuzz_no_extension2 () {
		compare_implementations(vec![
			(vec![0], vec![6, 255]),
			(vec![6], vec![255, 186]),
			(vec![255], vec![186, 255]),
		]);
	}
	#[test]
	fn fuzz_no_extension5 () {
		compare_implementations(vec![
			(vec![0xaa], vec![0xa0]),
			(vec![0xaa, 0xaa], vec![0xaa]),
			(vec![0xaa, 0xbb], vec![0xab]),
			(vec![0xbb], vec![0xb0]),
			(vec![0xbb, 0xbb], vec![0xbb]),
			(vec![0xbb, 0xcc], vec![0xbc]),
		]);
	}
	#[test]
	fn fuzz_no_extension3 () {
		compare_implementations(vec![
			(vec![0], vec![0, 0]),
			(vec![11, 0], vec![0, 0]),
			(vec![11, 252], vec![11, 0]),
		]);

		compare_implementations_no_extension_unordered(vec![
			(vec![11, 252], vec![11, 0]),
			(vec![11, 0], vec![0, 0]),
			(vec![0], vec![0, 0]),
		]);
	}
	#[test]
	fn fuzz_no_extension4 () {
		compare_implementations_no_extension(vec![
			(vec![0x01, 0x56], vec![0x1]),
			(vec![0x02, 0x42], vec![0x2]),
			(vec![0x02, 0x50], vec![0x3]),
		]);
	}
	#[test]
	fn fuzz_no_extension_insert_remove_1 () {
		let data = vec![
			(false, vec![0], vec![251, 255]),
			(false, vec![0, 1], vec![251, 255]),
			(false, vec![0, 1, 2], vec![255; 32]),
			(true, vec![0, 1], vec![0, 251]),
		];
		compare_no_extension_insert_remove(data);
	}
	#[test]
	fn fuzz_no_extension_insert_remove_2 () {
		let data = vec![
			(false, vec![0x00], vec![0xfd, 0xff]),
			(false, vec![0x10, 0x00], vec![1;32]),
			(false, vec![0x11, 0x10], vec![0;32]),
			(true, vec![0x10, 0x00], vec![])
		];
		compare_no_extension_insert_remove(data);
	}
	#[test]
	fn two_bytes_nibble_length () {
		let data = vec![
			(vec![00u8], vec![0]),
			(vec![01u8;64], vec![0;32]),
		];
		compare_implementations_no_extension(data.clone());
		compare_implementations_no_extension_prefixed(data.clone());
	}
	#[test]
	#[should_panic]
	fn too_big_nibble_length_old () {
		compare_implementations_h(vec![
			(vec![01u8;64], vec![0;32]),
		]);
	}
	#[test]
	fn too_big_nibble_length_new () {
		compare_implementations_no_extension(vec![
			(vec![01u8;((u16::max_value() as usize + 1) / 2) + 1], vec![0;32]),
		]);
	}
	#[test]
	fn polka_re_test () {
		compare_implementations(vec![
			(vec![77, 111, 111, 55, 111, 104, 121, 97], vec![68, 97, 105, 55, 105, 101, 116, 111]),
			(vec![101, 105, 67, 104, 111, 111, 66, 56], vec![97, 56, 97, 113, 117, 53, 97]),
			(vec![105, 97, 48, 77, 101, 105, 121, 101], vec![69, 109, 111, 111, 82, 49, 97, 105]),
		]);
	}

	fn compare_index_calc(
		data: Vec<(Vec<u8>, Vec<u8>)>,
		change: Vec<(Vec<u8>, Option<Vec<u8>>)>,
		depth_indexes: Vec<u32>,
		nb_node_fetch: Option<usize>,
	) {
		let memdb = MemoryDB::<_, PrefixedKey<_>, _>::default();
		let mut indexes = std::collections::BTreeMap::new();
		let indexes_conf = reference_trie::DepthIndexes::new(&depth_indexes[..]);
		reference_trie::compare_index_calc(data, change, memdb, &mut indexes, &indexes_conf, nb_node_fetch);
	}

	#[test]
	fn compare_index_calculations() {
		let empty = vec![];
		let one_level_branch = vec![
			(b"test".to_vec(), vec![2u8; 32]),
			(b"tett".to_vec(), vec![3u8; 32]),
			(b"teut".to_vec(), vec![4u8; 32]),
			(b"tevtc".to_vec(), vec![5u8; 32]),
			(b"tewtb".to_vec(), vec![6u8; 32]),
			(b"tezta".to_vec(), vec![6u8; 32]),
		];
		let two_level_branch = vec![
			(b"test".to_vec(), vec![2u8; 32]),
			(b"testi".to_vec(), vec![2u8; 32]),
			(b"tett".to_vec(), vec![3u8; 32]),
			(b"tetti".to_vec(), vec![3u8; 32]),
			(b"teut".to_vec(), vec![4u8; 32]),
			(b"teuti".to_vec(), vec![4u8; 32]),
			(b"tevtc".to_vec(), vec![5u8; 32]),
			(b"tevtci".to_vec(), vec![5u8; 32]),
			(b"tewtb".to_vec(), vec![6u8; 32]),
			(b"tewtbi".to_vec(), vec![6u8; 32]),
			(b"tezta".to_vec(), vec![6u8; 32]),
			(b"teztai".to_vec(), vec![6u8; 32]),
		];

		let inputs = vec![
			(empty.clone(), vec![], vec![], Some(0)),
			(empty.clone(), vec![], vec![2, 5], Some(0)),
			(empty.clone(), vec![(b"te".to_vec(), None)], vec![2, 5], Some(0)),
			(empty.clone(), vec![(b"te".to_vec(), Some(vec![12; 32]))], vec![], Some(0)),
			(empty.clone(), vec![(b"te".to_vec(), Some(vec![12; 32]))], vec![8, 20], Some(0)),

			(one_level_branch.clone(), vec![], vec![], Some(6)),
			// 6 as read ahead.
			(one_level_branch.clone(), vec![], vec![2, 5], Some(6)),
			(one_level_branch.clone(), vec![], vec![5], Some(6)),
			(one_level_branch.clone(), vec![], vec![6], Some(7)),
			(one_level_branch.clone(), vec![], vec![7], Some(7)),
			(one_level_branch.clone(), vec![], vec![6, 7], Some(7)),

			// insert before indexes
			// index one child
			(one_level_branch.clone(), vec![(b"te".to_vec(), Some(vec![12; 32]))], vec![5], Some(6)),
			// index on children
			(one_level_branch.clone(), vec![(b"te".to_vec(), Some(vec![12; 32]))], vec![7], Some(7)),
			(two_level_branch.clone(), vec![(b"te".to_vec(), Some(vec![12; 32]))], vec![7], Some(8)),
			// index after children
			(one_level_branch.clone(), vec![(b"te".to_vec(), Some(vec![12; 32]))], vec![10], Some(7)),
			(one_level_branch.clone(), vec![(b"te".to_vec(), Some(vec![12; 32]))], vec![10], Some(7)),
			(two_level_branch.clone(), vec![(b"te".to_vec(), Some(vec![12; 32]))], vec![10], Some(11)),

			// insert onto indexes
			// insert after indexes
		];
		for (data, change, depth_indexes, nb_fetch) in inputs.into_iter() {
			compare_index_calc(data, change, depth_indexes, nb_fetch);
		}
	}
=======
>>>>>>> e41dc3be
}<|MERGE_RESOLUTION|>--- conflicted
+++ resolved
@@ -1216,397 +1216,4 @@
 		};
 		ChildReference::Hash(hash)
 	}
-<<<<<<< HEAD
-}
-
-#[cfg(test)]
-mod test {
-	use crate::DBValue;
-	use memory_db::{MemoryDB, HashKey, PrefixedKey};
-	use keccak_hasher::KeccakHasher;
-
-	#[test]
-	fn trie_root_empty () {
-		compare_implementations(vec![])
-	}
-
-	#[test]
-	fn trie_one_node () {
-		compare_implementations(vec![
-			(vec![1u8, 2u8, 3u8, 4u8], vec![7u8]),
-		]);
-	}
-
-	#[test]
-	fn root_extension_one () {
-		compare_implementations(vec![
-			(vec![1u8, 2u8, 3u8, 3u8], vec![8u8;32]),
-			(vec![1u8, 2u8, 3u8, 4u8], vec![7u8;32]),
-		]);
-	}
-
-	fn test_iter(data: Vec<(Vec<u8>, Vec<u8>)>) {
-		use reference_trie::{RefTrieDBMut, TrieMut, RefTrieDB, Trie};
-
-		let mut db = MemoryDB::<KeccakHasher, PrefixedKey<_>, DBValue>::default();
-		let mut root = Default::default();
-		{
-			let mut t = RefTrieDBMut::new(&mut db, &mut root);
-			for i in 0..data.len() {
-				let key: &[u8]= &data[i].0;
-				let value: &[u8] = &data[i].1;
-				t.insert(key, value).unwrap();
-			}
-		}
-		let t = RefTrieDB::new(&db, &root).unwrap();
-		for (i, kv) in t.iter().unwrap().enumerate() {
-			let (k, v) = kv.unwrap();
-			let key: &[u8]= &data[i].0;
-			let value: &[u8] = &data[i].1;
-			assert_eq!(k, key);
-			assert_eq!(v, value);
-		}
-		for (k, v) in data.into_iter() {
-			assert_eq!(&t.get(&k[..]).unwrap().unwrap()[..], &v[..]);
-		}
-	}
-
-	fn test_iter_no_extension(data: Vec<(Vec<u8>, Vec<u8>)>) {
-		use reference_trie::{RefTrieDBMutNoExt, TrieMut, RefTrieDBNoExt, Trie};
-
-		let mut db = MemoryDB::<KeccakHasher, PrefixedKey<_>, DBValue>::default();
-		let mut root = Default::default();
-		{
-			let mut t = RefTrieDBMutNoExt::new(&mut db, &mut root);
-			for i in 0..data.len() {
-				let key: &[u8]= &data[i].0;
-				let value: &[u8] = &data[i].1;
-				t.insert(key, value).unwrap();
-			}
-		}
-		let t = RefTrieDBNoExt::new(&db, &root).unwrap();
-		for (i, kv) in t.iter().unwrap().enumerate() {
-			let (k, v) = kv.unwrap();
-			let key: &[u8]= &data[i].0;
-			let value: &[u8] = &data[i].1;
-			assert_eq!(k, key);
-			assert_eq!(v, value);
-		}
-		for (k, v) in data.into_iter() {
-			assert_eq!(&t.get(&k[..]).unwrap().unwrap()[..], &v[..]);
-		}
-	}
-
-	fn compare_implementations(data: Vec<(Vec<u8>, Vec<u8>)>) {
-		test_iter(data.clone());
-		test_iter_no_extension(data.clone());
-		compare_implementations_h(data.clone());
-		compare_implementations_prefixed(data.clone());
-		compare_implementations_no_extension(data.clone());
-		compare_implementations_no_extension_prefixed(data.clone());
-		compare_indexing(data.clone());
-	}
-	fn compare_indexing(data: Vec<(Vec<u8>, Vec<u8>)>) {
-		let memdb = MemoryDB::<_, PrefixedKey<_>, _>::default();
-		let mut indexes = std::collections::BTreeMap::new();
-		let indexes_conf = reference_trie::DepthIndexes::new(&[
-			1, 2, 4, 6, 9,
-		]);
-		reference_trie::compare_indexing(data, memdb, &mut indexes, &indexes_conf);
-	}
-	fn compare_implementations_prefixed(data: Vec<(Vec<u8>, Vec<u8>)>) {
-		let memdb = MemoryDB::<_, PrefixedKey<_>, _>::default();
-		let hashdb = MemoryDB::<KeccakHasher, PrefixedKey<_>, DBValue>::default();
-		reference_trie::compare_implementations(data, memdb, hashdb);
-	}
-	fn compare_implementations_h(data: Vec<(Vec<u8>, Vec<u8>)>) {
-		let memdb = MemoryDB::<_, HashKey<_>, _>::default();
-		let hashdb = MemoryDB::<KeccakHasher, HashKey<_>, DBValue>::default();
-		reference_trie::compare_implementations(data, memdb, hashdb);
-	}
-	fn compare_implementations_no_extension(data: Vec<(Vec<u8>, Vec<u8>)>) {
-		let memdb = MemoryDB::<_, HashKey<_>, _>::default();
-		let hashdb = MemoryDB::<KeccakHasher, HashKey<_>, DBValue>::default();
-		reference_trie::compare_implementations_no_extension(data, memdb, hashdb);
-	}
-	fn compare_implementations_no_extension_prefixed(data: Vec<(Vec<u8>, Vec<u8>)>) {
-		let memdb = MemoryDB::<_, PrefixedKey<_>, _>::default();
-		let hashdb = MemoryDB::<KeccakHasher, PrefixedKey<_>, DBValue>::default();
-		reference_trie::compare_implementations_no_extension(data, memdb, hashdb);
-	}
-	fn compare_implementations_no_extension_unordered(data: Vec<(Vec<u8>, Vec<u8>)>) {
-		let memdb = MemoryDB::<_, HashKey<_>, _>::default();
-		let hashdb = MemoryDB::<KeccakHasher, HashKey<_>, DBValue>::default();
-		reference_trie::compare_implementations_no_extension_unordered(data, memdb, hashdb);
-	}
-	fn compare_no_extension_insert_remove(data: Vec<(bool, Vec<u8>, Vec<u8>)>) {
-		let memdb = MemoryDB::<_, PrefixedKey<_>, _>::default();
-		reference_trie::compare_no_extension_insert_remove(data, memdb);
-	}
-	fn compare_root(data: Vec<(Vec<u8>, Vec<u8>)>) {
-		let memdb = MemoryDB::<_, HashKey<_>, _>::default();
-		reference_trie::compare_root(data, memdb);
-	}
-	fn compare_unhashed(data: Vec<(Vec<u8>, Vec<u8>)>) {
-		reference_trie::compare_unhashed(data);
-	}
-	fn compare_unhashed_no_extension(data: Vec<(Vec<u8>, Vec<u8>)>) {
-		reference_trie::compare_unhashed_no_extension(data);
-	}
-
-	// Following tests are a bunch of detected issue here for non regression.
-
-	#[test]
-	fn trie_middle_node1 () {
-		compare_implementations(vec![
-			(vec![1u8, 2u8], vec![8u8;32]),
-			(vec![1u8, 2u8, 3u8, 4u8], vec![7u8;32]),
-		]);
-	}
-	#[test]
-	fn trie_middle_node2 () {
-		compare_implementations(vec![
-			(vec![0u8, 2u8, 3u8, 5u8, 3u8], vec![1u8;32]),
-			(vec![1u8, 2u8], vec![8u8;32]),
-			(vec![1u8, 2u8, 3u8, 4u8], vec![7u8;32]),
-			(vec![1u8, 2u8, 3u8, 5u8], vec![7u8;32]),
-			(vec![1u8, 2u8, 3u8, 5u8, 3u8], vec![7u8;32]),
-		]);
-	}
-	#[test]
-	fn root_extension_bis () {
-		compare_root(vec![
-			(vec![1u8, 2u8, 3u8, 3u8], vec![8u8;32]),
-			(vec![1u8, 2u8, 3u8, 4u8], vec![7u8;32]),
-		]);
-	}
-	#[test]
-	fn root_extension_tierce () {
-		let d = vec![
-			(vec![1u8, 2u8, 3u8, 3u8], vec![8u8;2]),
-			(vec![1u8, 2u8, 3u8, 4u8], vec![7u8;2]),
-		];
-		compare_unhashed(d.clone());
-		compare_unhashed_no_extension(d);
-	}
-	#[test]
-	fn root_extension_tierce_big () {
-		// on more content unhashed would hash
-		compare_unhashed(vec![
-			(vec![1u8, 2u8, 3u8, 3u8], vec![8u8;32]),
-			(vec![1u8, 2u8, 3u8, 4u8], vec![7u8;32]),
-			(vec![1u8, 6u8, 3u8, 3u8], vec![8u8;32]),
-			(vec![6u8, 2u8, 3u8, 3u8], vec![8u8;32]),
-			(vec![6u8, 2u8, 3u8, 13u8], vec![8u8;32]),
-		]);
-	}
-	#[test]
-	fn trie_middle_node2x () {
-		compare_implementations(vec![
-			(vec![0u8, 2u8, 3u8, 5u8, 3u8], vec![1u8;2]),
-			(vec![1u8, 2u8], vec![8u8;2]),
-			(vec![1u8, 2u8, 3u8, 4u8], vec![7u8;2]),
-			(vec![1u8, 2u8, 3u8, 5u8], vec![7u8;2]),
-			(vec![1u8, 2u8, 3u8, 5u8, 3u8], vec![7u8;2]),
-		]);
-	}
-	#[test]
-	fn fuzz1 () {
-		compare_implementations(vec![
-			(vec![01u8], vec![42u8, 9]),
-			(vec![01u8, 0u8], vec![0u8, 0]),
-			(vec![255u8, 2u8], vec![1u8, 0]),
-		]);
-	}
-	#[test]
-	fn fuzz2 () {
-		compare_implementations(vec![
-			(vec![0, 01u8], vec![42u8, 9]),
-			(vec![0, 01u8, 0u8], vec![0u8, 0]),
-			(vec![0, 255u8, 2u8], vec![1u8, 0]),
-		]);
-	}
-	#[test]
-	fn fuzz3 () {
-		compare_implementations(vec![
-			(vec![0], vec![196, 255]),
-			(vec![48], vec![138, 255]),
-			(vec![67], vec![0, 0]),
-			(vec![128], vec![255, 0]),
-			(vec![247], vec![0, 196]),
-			(vec![255], vec![0, 0]),
-		]);
-	}
-	#[test]
-	fn fuzz_no_extension1 () {
-		compare_implementations(vec![
-			(vec![0], vec![128, 0]),
-			(vec![128], vec![0, 0]),
-		]);
-	}
-	#[test]
-	fn fuzz_no_extension2 () {
-		compare_implementations(vec![
-			(vec![0], vec![6, 255]),
-			(vec![6], vec![255, 186]),
-			(vec![255], vec![186, 255]),
-		]);
-	}
-	#[test]
-	fn fuzz_no_extension5 () {
-		compare_implementations(vec![
-			(vec![0xaa], vec![0xa0]),
-			(vec![0xaa, 0xaa], vec![0xaa]),
-			(vec![0xaa, 0xbb], vec![0xab]),
-			(vec![0xbb], vec![0xb0]),
-			(vec![0xbb, 0xbb], vec![0xbb]),
-			(vec![0xbb, 0xcc], vec![0xbc]),
-		]);
-	}
-	#[test]
-	fn fuzz_no_extension3 () {
-		compare_implementations(vec![
-			(vec![0], vec![0, 0]),
-			(vec![11, 0], vec![0, 0]),
-			(vec![11, 252], vec![11, 0]),
-		]);
-
-		compare_implementations_no_extension_unordered(vec![
-			(vec![11, 252], vec![11, 0]),
-			(vec![11, 0], vec![0, 0]),
-			(vec![0], vec![0, 0]),
-		]);
-	}
-	#[test]
-	fn fuzz_no_extension4 () {
-		compare_implementations_no_extension(vec![
-			(vec![0x01, 0x56], vec![0x1]),
-			(vec![0x02, 0x42], vec![0x2]),
-			(vec![0x02, 0x50], vec![0x3]),
-		]);
-	}
-	#[test]
-	fn fuzz_no_extension_insert_remove_1 () {
-		let data = vec![
-			(false, vec![0], vec![251, 255]),
-			(false, vec![0, 1], vec![251, 255]),
-			(false, vec![0, 1, 2], vec![255; 32]),
-			(true, vec![0, 1], vec![0, 251]),
-		];
-		compare_no_extension_insert_remove(data);
-	}
-	#[test]
-	fn fuzz_no_extension_insert_remove_2 () {
-		let data = vec![
-			(false, vec![0x00], vec![0xfd, 0xff]),
-			(false, vec![0x10, 0x00], vec![1;32]),
-			(false, vec![0x11, 0x10], vec![0;32]),
-			(true, vec![0x10, 0x00], vec![])
-		];
-		compare_no_extension_insert_remove(data);
-	}
-	#[test]
-	fn two_bytes_nibble_length () {
-		let data = vec![
-			(vec![00u8], vec![0]),
-			(vec![01u8;64], vec![0;32]),
-		];
-		compare_implementations_no_extension(data.clone());
-		compare_implementations_no_extension_prefixed(data.clone());
-	}
-	#[test]
-	#[should_panic]
-	fn too_big_nibble_length_old () {
-		compare_implementations_h(vec![
-			(vec![01u8;64], vec![0;32]),
-		]);
-	}
-	#[test]
-	fn too_big_nibble_length_new () {
-		compare_implementations_no_extension(vec![
-			(vec![01u8;((u16::max_value() as usize + 1) / 2) + 1], vec![0;32]),
-		]);
-	}
-	#[test]
-	fn polka_re_test () {
-		compare_implementations(vec![
-			(vec![77, 111, 111, 55, 111, 104, 121, 97], vec![68, 97, 105, 55, 105, 101, 116, 111]),
-			(vec![101, 105, 67, 104, 111, 111, 66, 56], vec![97, 56, 97, 113, 117, 53, 97]),
-			(vec![105, 97, 48, 77, 101, 105, 121, 101], vec![69, 109, 111, 111, 82, 49, 97, 105]),
-		]);
-	}
-
-	fn compare_index_calc(
-		data: Vec<(Vec<u8>, Vec<u8>)>,
-		change: Vec<(Vec<u8>, Option<Vec<u8>>)>,
-		depth_indexes: Vec<u32>,
-		nb_node_fetch: Option<usize>,
-	) {
-		let memdb = MemoryDB::<_, PrefixedKey<_>, _>::default();
-		let mut indexes = std::collections::BTreeMap::new();
-		let indexes_conf = reference_trie::DepthIndexes::new(&depth_indexes[..]);
-		reference_trie::compare_index_calc(data, change, memdb, &mut indexes, &indexes_conf, nb_node_fetch);
-	}
-
-	#[test]
-	fn compare_index_calculations() {
-		let empty = vec![];
-		let one_level_branch = vec![
-			(b"test".to_vec(), vec![2u8; 32]),
-			(b"tett".to_vec(), vec![3u8; 32]),
-			(b"teut".to_vec(), vec![4u8; 32]),
-			(b"tevtc".to_vec(), vec![5u8; 32]),
-			(b"tewtb".to_vec(), vec![6u8; 32]),
-			(b"tezta".to_vec(), vec![6u8; 32]),
-		];
-		let two_level_branch = vec![
-			(b"test".to_vec(), vec![2u8; 32]),
-			(b"testi".to_vec(), vec![2u8; 32]),
-			(b"tett".to_vec(), vec![3u8; 32]),
-			(b"tetti".to_vec(), vec![3u8; 32]),
-			(b"teut".to_vec(), vec![4u8; 32]),
-			(b"teuti".to_vec(), vec![4u8; 32]),
-			(b"tevtc".to_vec(), vec![5u8; 32]),
-			(b"tevtci".to_vec(), vec![5u8; 32]),
-			(b"tewtb".to_vec(), vec![6u8; 32]),
-			(b"tewtbi".to_vec(), vec![6u8; 32]),
-			(b"tezta".to_vec(), vec![6u8; 32]),
-			(b"teztai".to_vec(), vec![6u8; 32]),
-		];
-
-		let inputs = vec![
-			(empty.clone(), vec![], vec![], Some(0)),
-			(empty.clone(), vec![], vec![2, 5], Some(0)),
-			(empty.clone(), vec![(b"te".to_vec(), None)], vec![2, 5], Some(0)),
-			(empty.clone(), vec![(b"te".to_vec(), Some(vec![12; 32]))], vec![], Some(0)),
-			(empty.clone(), vec![(b"te".to_vec(), Some(vec![12; 32]))], vec![8, 20], Some(0)),
-
-			(one_level_branch.clone(), vec![], vec![], Some(6)),
-			// 6 as read ahead.
-			(one_level_branch.clone(), vec![], vec![2, 5], Some(6)),
-			(one_level_branch.clone(), vec![], vec![5], Some(6)),
-			(one_level_branch.clone(), vec![], vec![6], Some(7)),
-			(one_level_branch.clone(), vec![], vec![7], Some(7)),
-			(one_level_branch.clone(), vec![], vec![6, 7], Some(7)),
-
-			// insert before indexes
-			// index one child
-			(one_level_branch.clone(), vec![(b"te".to_vec(), Some(vec![12; 32]))], vec![5], Some(6)),
-			// index on children
-			(one_level_branch.clone(), vec![(b"te".to_vec(), Some(vec![12; 32]))], vec![7], Some(7)),
-			(two_level_branch.clone(), vec![(b"te".to_vec(), Some(vec![12; 32]))], vec![7], Some(8)),
-			// index after children
-			(one_level_branch.clone(), vec![(b"te".to_vec(), Some(vec![12; 32]))], vec![10], Some(7)),
-			(one_level_branch.clone(), vec![(b"te".to_vec(), Some(vec![12; 32]))], vec![10], Some(7)),
-			(two_level_branch.clone(), vec![(b"te".to_vec(), Some(vec![12; 32]))], vec![10], Some(11)),
-
-			// insert onto indexes
-			// insert after indexes
-		];
-		for (data, change, depth_indexes, nb_fetch) in inputs.into_iter() {
-			compare_index_calc(data, change, depth_indexes, nb_fetch);
-		}
-	}
-=======
->>>>>>> e41dc3be
 }