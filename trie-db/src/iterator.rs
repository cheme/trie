// Copyright 2017, 2021 Parity Technologies
//
// Licensed under the Apache License, Version 2.0 (the "License");
// you may not use this file except in compliance with the License.
// You may obtain a copy of the License at
//
//     http://www.apache.org/licenses/LICENSE-2.0
//
// Unless required by applicable law or agreed to in writing, software
// distributed under the License is distributed on an "AS IS" BASIS,
// WITHOUT WARRANTIES OR CONDITIONS OF ANY KIND, either express or implied.
// See the License for the specific language governing permissions and
// limitations under the License.

<<<<<<< HEAD
use super::{CError, DBValue, Result, Trie, TrieHash, TrieIterator, TrieLayout, GlobalMeta};
=======
use super::{CError, DBValue, Result, Trie, TrieHash, TrieIterator, TrieLayout, Meta};
>>>>>>> 618beec2
use hash_db::{Hasher, EMPTY_PREFIX};
use crate::triedb::TrieDB;
use crate::node::{NodePlan, NodeHandle, OwnedNode};
use crate::nibble::{NibbleSlice, NibbleVec, nibble_ops};

use crate::rstd::{rc::Rc, vec::Vec};

#[cfg_attr(feature = "std", derive(Debug))]
#[derive(Clone, Copy, Eq, PartialEq)]
enum Status {
	Entering,
	At,
	AtChild(usize),
	Exiting,
}

#[cfg_attr(feature = "std", derive(Debug))]
#[derive(Eq, PartialEq)]
struct Crumb<H: Hasher, M> {
	hash: Option<H::Out>,
<<<<<<< HEAD
	meta: M,
=======
	meta: Meta,
>>>>>>> 618beec2
	node: Rc<OwnedNode<DBValue>>,
	status: Status,
}

impl<H: Hasher, M> Crumb<H, M> {
	/// Move on to next status in the node's sequence.
	fn increment(&mut self) {
		self.status = match (self.status, self.node.node_plan()) {
			(Status::Entering, NodePlan::Extension { .. }) => Status::At,
			(Status::Entering, NodePlan::Branch { .. })
			| (Status::Entering, NodePlan::NibbledBranch { .. }) => Status::At,
			(Status::At, NodePlan::Branch { .. })
			| (Status::At, NodePlan::NibbledBranch { .. }) => Status::AtChild(0),
			(Status::AtChild(x), NodePlan::Branch { .. })
			| (Status::AtChild(x), NodePlan::NibbledBranch { .. })
			if x < (nibble_ops::NIBBLE_LENGTH - 1) => Status::AtChild(x + 1),
			_ => Status::Exiting,
		}
	}
}

/// Iterator for going through all nodes in the trie in pre-order traversal order.
pub struct TrieDBNodeIterator<'a, L: TrieLayout> {
	db: &'a TrieDB<'a, L>,
	trail: Vec<Crumb<L::Hash, L::Meta>>,
	key_nibbles: NibbleVec,
}

impl<'a, L: TrieLayout> TrieDBNodeIterator<'a, L> {
	/// Create a new iterator.
	pub fn new(db: &'a TrieDB<L>) -> Result<TrieDBNodeIterator<'a, L>, TrieHash<L>, CError<L>> {
		let mut r = TrieDBNodeIterator {
			db,
			trail: Vec::with_capacity(8),
			key_nibbles: NibbleVec::new(),
		};
		let (root_node, root_hash, meta) = db.get_raw_or_lookup(
			*db.root(),
			NodeHandle::Hash(db.root().as_ref()),
			EMPTY_PREFIX
		)?;
		r.descend(root_node, root_hash, meta);
		Ok(r)
	}

	/// Descend into a payload.
<<<<<<< HEAD
	fn descend(&mut self, node: OwnedNode<DBValue>, node_hash: Option<TrieHash<L>>, meta: L::Meta) {
=======
	fn descend(&mut self, node: OwnedNode<DBValue>, node_hash: Option<TrieHash<L>>, meta: Meta) {
>>>>>>> 618beec2
		self.trail.push(Crumb {
			hash: node_hash,
			meta,
			status: Status::Entering,
			node: Rc::new(node),
		});
	}
}

impl<'a, L: TrieLayout> TrieDBNodeIterator<'a, L> {
	/// Seek a node position at 'key' for iterator.
	/// Returns true if the cursor is at or after the key, but still shares
	/// a common prefix with the key, return false if the key do not
	/// share its prefix with the node.
	/// This indicates if there is still nodes to iterate over in the case
	/// where we limit iteration to 'key' as a prefix.
	fn seek_prefix(
		&mut self,
		key: &[u8],
	) -> Result<bool, TrieHash<L>, CError<L>> {
		self.trail.clear();
		self.key_nibbles.clear();
		let key = NibbleSlice::new(key);

		let (mut node, mut node_hash, mut meta) = self.db.get_raw_or_lookup(
			<TrieHash<L>>::default(),
			NodeHandle::Hash(self.db.root().as_ref()),
			EMPTY_PREFIX
		)?;
		let mut partial = key;
		let mut full_key_nibbles = 0;
		loop {
			let (next_node, next_node_hash, next_node_meta) = {
<<<<<<< HEAD
				self.descend(node, node_hash.clone(), meta.clone());
=======
				self.descend(node, node_hash, meta);
>>>>>>> 618beec2
				let crumb = self.trail.last_mut()
					.expect(
						"descend_into_node pushes a crumb onto the trial; \
						thus the trail is non-empty; qed"
					);
				let node_data = crumb.node.data();

				match crumb.node.node_plan() {
					NodePlan::Leaf { partial: partial_plan, .. } => {
						let slice = partial_plan.build(node_data);
						if slice < partial {
							crumb.status = Status::Exiting;
							return Ok(false);
						}
						return Ok(slice.starts_with(&partial));
					},
					NodePlan::Extension { partial: partial_plan, child } => {
						let slice = partial_plan.build(node_data);
						if !partial.starts_with(&slice) {
							if slice < partial {
								crumb.status = Status::Exiting;
								self.key_nibbles.append_partial(slice.right());
								return Ok(false);
							}
							return Ok(slice.starts_with(&partial));
						}

						full_key_nibbles += slice.len();
						partial = partial.mid(slice.len());
						crumb.status = Status::At;
						self.key_nibbles.append_partial(slice.right());

						let prefix = key.back(full_key_nibbles);
						self.db.get_raw_or_lookup(
							node_hash.unwrap_or_default(),
							child.build(node_data),
							prefix.left()
						)?
					},
					NodePlan::Branch { value: _, children } => {
						if partial.is_empty() {
							return Ok(true);
						}

						let i = partial.at(0);
						crumb.status = Status::AtChild(i as usize);
						self.key_nibbles.push(i);

						if let Some(child) = &children[i as usize] {
							full_key_nibbles += 1;
							partial = partial.mid(1);

							let prefix = key.back(full_key_nibbles);
							self.db.get_raw_or_lookup(
								node_hash.unwrap_or_default(),
								child.build(node_data),
								prefix.left()
							)?
						} else {
							return Ok(false);
						}
					},
					NodePlan::NibbledBranch { partial: partial_plan, value: _, children } => {
						let slice = partial_plan.build(node_data);
						if !partial.starts_with(&slice) {
							if slice < partial {
								crumb.status = Status::Exiting;
								self.key_nibbles.append_partial(slice.right());
								self.key_nibbles.push((nibble_ops::NIBBLE_LENGTH - 1) as u8);
								return Ok(false);
							}
							return Ok(slice.starts_with(&partial));
						}

						full_key_nibbles += slice.len();
						partial = partial.mid(slice.len());

						if partial.is_empty() {
							return Ok(true);
						}

						let i = partial.at(0);
						crumb.status = Status::AtChild(i as usize);
						self.key_nibbles.append_partial(slice.right());
						self.key_nibbles.push(i);

						if let Some(child) = &children[i as usize] {
							full_key_nibbles += 1;
							partial = partial.mid(1);

							let prefix = key.back(full_key_nibbles);
							self.db.get_raw_or_lookup(
								node_hash.unwrap_or_default(),
								child.build(node_data),
								prefix.left()
							)?
						} else {
							return Ok(false);
						}
					},
					NodePlan::Empty => {
						if !partial.is_empty() {
							crumb.status = Status::Exiting;
							return Ok(false);
						}
						return Ok(true);
					},
				}
			};

			node = next_node;
			node_hash = next_node_hash;
			meta = next_node_meta;
		}
	}

	/// Advance the iterator into a prefix, no value out of the prefix will be accessed
	/// or returned after this operation.
	pub fn prefix(&mut self, prefix: &[u8]) -> Result<(), TrieHash<L>, CError<L>> {
		if self.seek_prefix(prefix)? {
			if let Some(v) = self.trail.pop() {
				self.trail.clear();
				self.trail.push(v);
			}
		} else {
			self.trail.clear();
		}

		Ok(())
	}

	/// Advance the iterator into a prefix, no value out of the prefix will be accessed
	/// or returned after this operation.
	pub fn prefix_then_seek(&mut self, prefix: &[u8], seek: &[u8]) -> Result<(), TrieHash<L>, CError<L>> {
		if seek.starts_with(prefix) {
			self.seek_prefix(seek)?;
			let prefix_len = prefix.len() * crate::nibble::nibble_ops::NIBBLE_PER_BYTE;
			let mut len = 0;
			// look first prefix in trail
			for i in 0..self.trail.len() {
				match self.trail[i].node.node_plan() {
					NodePlan::Empty => {},
					NodePlan::Branch { .. } => {
						len += 1;
					},
					NodePlan::Leaf { partial, .. } => {
						len += partial.len();
					},
					NodePlan::Extension { partial, .. } => {
						len += partial.len();
					},
					NodePlan::NibbledBranch { partial, .. } => {
						len += 1;
						len += partial.len();
					},
				}
				if len > prefix_len {
					self.trail = self.trail.split_off(i);
					return Ok(());
				}
			}
		}
		// default to empty iter
		self.trail.clear();
		Ok(())
	}

	/// Access inner hash db.
<<<<<<< HEAD
	pub fn db(&self) -> &dyn hash_db::HashDBRef<L::Hash, DBValue, L::Meta, GlobalMeta<L>> {
=======
	pub fn db(&self) -> &dyn hash_db::HashDBRef<L::Hash, DBValue> {
>>>>>>> 618beec2
		self.db.db()
	}
}

impl<'a, L: TrieLayout> TrieIterator<L> for TrieDBNodeIterator<'a, L> {
	fn seek(
		&mut self,
		key: &[u8],
	) -> Result<(), TrieHash<L>, CError<L>> {
		self.seek_prefix(key)
			.map(|_| ())
	}
}

impl<'a, L: TrieLayout> Iterator for TrieDBNodeIterator<'a, L> {
<<<<<<< HEAD
	type Item = Result<(NibbleVec, Option<TrieHash<L>>, L::Meta, Rc<OwnedNode<DBValue>>), TrieHash<L>, CError<L>>;
=======
	type Item = Result<(NibbleVec, Option<TrieHash<L>>, Meta, Rc<OwnedNode<DBValue>>), TrieHash<L>, CError<L>>;
>>>>>>> 618beec2

	fn next(&mut self) -> Option<Self::Item> {
		enum IterStep<O, M, E> {
			YieldNode,
			PopTrail,
			Continue,
<<<<<<< HEAD
			Descend(Result<(OwnedNode<DBValue>, Option<O>, M), O, E>),
=======
			Descend(Result<(OwnedNode<DBValue>, Option<O>, Meta), O, E>),
>>>>>>> 618beec2
		}
		loop {
			let iter_step = {
				let b = self.trail.last_mut()?;
				let node_data = b.node.data();

				match (b.status, b.node.node_plan()) {
					(Status::Entering, _) => IterStep::YieldNode,
					(Status::Exiting, node) => {
						match node {
							NodePlan::Empty | NodePlan::Leaf { .. } => {},
							NodePlan::Extension { partial, .. } => {
								self.key_nibbles.drop_lasts(partial.len());
							},
							NodePlan::Branch { .. } => { self.key_nibbles.pop(); },
							NodePlan::NibbledBranch { partial, .. } => {
								self.key_nibbles.drop_lasts(partial.len() + 1);
							},
						}
						IterStep::PopTrail
					},
					(Status::At, NodePlan::Extension { partial: partial_plan, child }) => {
						let partial = partial_plan.build(node_data);
						self.key_nibbles.append_partial(partial.right());
						IterStep::Descend::<TrieHash<L>, L::Meta, CError<L>>(
							self.db.get_raw_or_lookup(
								b.hash.unwrap_or_default(),
								child.build(node_data),
								self.key_nibbles.as_prefix()
							)
						)
					},
					(Status::At, NodePlan::Branch { .. }) => {
						self.key_nibbles.push(0);
						IterStep::Continue
					},
					(Status::At, NodePlan::NibbledBranch { partial: partial_plan, .. }) => {
						let partial = partial_plan.build(node_data);
						self.key_nibbles.append_partial(partial.right());
						self.key_nibbles.push(0);
						IterStep::Continue
					},
					(Status::AtChild(i), NodePlan::Branch { children, .. })
					| (Status::AtChild(i), NodePlan::NibbledBranch { children, .. }) => {
						if let Some(child) = &children[i] {
							self.key_nibbles.pop();
							self.key_nibbles.push(i as u8);
							IterStep::Descend::<TrieHash<L>, L::Meta, CError<L>>(
								self.db.get_raw_or_lookup(
									b.hash.unwrap_or_default(),
									child.build(node_data),
									self.key_nibbles.as_prefix()
								)
							)
						} else {
							IterStep::Continue
						}
					},
					_ => panic!(
						"Crumb::increment and TrieDBNodeIterator are implemented so that \
						the above arms are the only possible states"
					),
				}
			};

			match iter_step {
				IterStep::YieldNode => {
					let crumb = self.trail.last_mut()
						.expect(
							"method would have exited at top of previous block if trial were empty;\
							trial could not have been modified within the block since it was immutably borrowed;\
							qed"
						);
					crumb.increment();
					return Some(Ok((
						self.key_nibbles.clone(),
						crumb.hash.clone(),
						crumb.meta.clone(),
						crumb.node.clone()
					)));
				},
				IterStep::PopTrail => {
					self.trail.pop()
						.expect(
							"method would have exited at top of previous block if trial were empty;\
							trial could not have been modified within the block since it was immutably borrowed;\
							qed"
						);
					self.trail.last_mut()?
						.increment();
				},
<<<<<<< HEAD
				IterStep::Descend::<TrieHash<L>, L::Meta, CError<L>>(Ok((node, node_hash, meta))) => {
=======
				IterStep::Descend::<TrieHash<L>, CError<L>>(Ok((node, node_hash, meta))) => {
>>>>>>> 618beec2
					self.descend(node, node_hash, meta);
				},
				IterStep::Descend::<TrieHash<L>, L::Meta, CError<L>>(Err(err)) => {
					// Increment here as there is an implicit PopTrail.
					self.trail.last_mut()
						.expect(
							"method would have exited at top of previous block if trial were empty;\
								trial could not have been modified within the block since it was immutably borrowed;\
								qed"
						)
						.increment();
					return Some(Err(err));
				},
				IterStep::Continue => {
					self.trail.last_mut()
						.expect(
							"method would have exited at top of previous block if trial were empty;\
							trial could not have been modified within the block since it was immutably borrowed;\
							qed"
						)
						.increment();
				},
			}
		}
	}
}<|MERGE_RESOLUTION|>--- conflicted
+++ resolved
@@ -12,11 +12,7 @@
 // See the License for the specific language governing permissions and
 // limitations under the License.
 
-<<<<<<< HEAD
-use super::{CError, DBValue, Result, Trie, TrieHash, TrieIterator, TrieLayout, GlobalMeta};
-=======
 use super::{CError, DBValue, Result, Trie, TrieHash, TrieIterator, TrieLayout, Meta};
->>>>>>> 618beec2
 use hash_db::{Hasher, EMPTY_PREFIX};
 use crate::triedb::TrieDB;
 use crate::node::{NodePlan, NodeHandle, OwnedNode};
@@ -35,18 +31,14 @@
 
 #[cfg_attr(feature = "std", derive(Debug))]
 #[derive(Eq, PartialEq)]
-struct Crumb<H: Hasher, M> {
+struct Crumb<H: Hasher> {
 	hash: Option<H::Out>,
-<<<<<<< HEAD
-	meta: M,
-=======
 	meta: Meta,
->>>>>>> 618beec2
 	node: Rc<OwnedNode<DBValue>>,
 	status: Status,
 }
 
-impl<H: Hasher, M> Crumb<H, M> {
+impl<H: Hasher> Crumb<H> {
 	/// Move on to next status in the node's sequence.
 	fn increment(&mut self) {
 		self.status = match (self.status, self.node.node_plan()) {
@@ -66,7 +58,7 @@
 /// Iterator for going through all nodes in the trie in pre-order traversal order.
 pub struct TrieDBNodeIterator<'a, L: TrieLayout> {
 	db: &'a TrieDB<'a, L>,
-	trail: Vec<Crumb<L::Hash, L::Meta>>,
+	trail: Vec<Crumb<L::Hash>>,
 	key_nibbles: NibbleVec,
 }
 
@@ -88,11 +80,7 @@
 	}
 
 	/// Descend into a payload.
-<<<<<<< HEAD
-	fn descend(&mut self, node: OwnedNode<DBValue>, node_hash: Option<TrieHash<L>>, meta: L::Meta) {
-=======
 	fn descend(&mut self, node: OwnedNode<DBValue>, node_hash: Option<TrieHash<L>>, meta: Meta) {
->>>>>>> 618beec2
 		self.trail.push(Crumb {
 			hash: node_hash,
 			meta,
@@ -126,11 +114,7 @@
 		let mut full_key_nibbles = 0;
 		loop {
 			let (next_node, next_node_hash, next_node_meta) = {
-<<<<<<< HEAD
-				self.descend(node, node_hash.clone(), meta.clone());
-=======
 				self.descend(node, node_hash, meta);
->>>>>>> 618beec2
 				let crumb = self.trail.last_mut()
 					.expect(
 						"descend_into_node pushes a crumb onto the trial; \
@@ -299,11 +283,7 @@
 	}
 
 	/// Access inner hash db.
-<<<<<<< HEAD
-	pub fn db(&self) -> &dyn hash_db::HashDBRef<L::Hash, DBValue, L::Meta, GlobalMeta<L>> {
-=======
 	pub fn db(&self) -> &dyn hash_db::HashDBRef<L::Hash, DBValue> {
->>>>>>> 618beec2
 		self.db.db()
 	}
 }
@@ -319,22 +299,14 @@
 }
 
 impl<'a, L: TrieLayout> Iterator for TrieDBNodeIterator<'a, L> {
-<<<<<<< HEAD
-	type Item = Result<(NibbleVec, Option<TrieHash<L>>, L::Meta, Rc<OwnedNode<DBValue>>), TrieHash<L>, CError<L>>;
-=======
 	type Item = Result<(NibbleVec, Option<TrieHash<L>>, Meta, Rc<OwnedNode<DBValue>>), TrieHash<L>, CError<L>>;
->>>>>>> 618beec2
 
 	fn next(&mut self) -> Option<Self::Item> {
-		enum IterStep<O, M, E> {
+		enum IterStep<O, E> {
 			YieldNode,
 			PopTrail,
 			Continue,
-<<<<<<< HEAD
-			Descend(Result<(OwnedNode<DBValue>, Option<O>, M), O, E>),
-=======
 			Descend(Result<(OwnedNode<DBValue>, Option<O>, Meta), O, E>),
->>>>>>> 618beec2
 		}
 		loop {
 			let iter_step = {
@@ -359,7 +331,7 @@
 					(Status::At, NodePlan::Extension { partial: partial_plan, child }) => {
 						let partial = partial_plan.build(node_data);
 						self.key_nibbles.append_partial(partial.right());
-						IterStep::Descend::<TrieHash<L>, L::Meta, CError<L>>(
+						IterStep::Descend::<TrieHash<L>, CError<L>>(
 							self.db.get_raw_or_lookup(
 								b.hash.unwrap_or_default(),
 								child.build(node_data),
@@ -382,7 +354,7 @@
 						if let Some(child) = &children[i] {
 							self.key_nibbles.pop();
 							self.key_nibbles.push(i as u8);
-							IterStep::Descend::<TrieHash<L>, L::Meta, CError<L>>(
+							IterStep::Descend::<TrieHash<L>, CError<L>>(
 								self.db.get_raw_or_lookup(
 									b.hash.unwrap_or_default(),
 									child.build(node_data),
@@ -426,14 +398,10 @@
 					self.trail.last_mut()?
 						.increment();
 				},
-<<<<<<< HEAD
-				IterStep::Descend::<TrieHash<L>, L::Meta, CError<L>>(Ok((node, node_hash, meta))) => {
-=======
 				IterStep::Descend::<TrieHash<L>, CError<L>>(Ok((node, node_hash, meta))) => {
->>>>>>> 618beec2
 					self.descend(node, node_hash, meta);
 				},
-				IterStep::Descend::<TrieHash<L>, L::Meta, CError<L>>(Err(err)) => {
+				IterStep::Descend::<TrieHash<L>, CError<L>>(Err(err)) => {
 					// Increment here as there is an implicit PopTrail.
 					self.trail.last_mut()
 						.expect(
