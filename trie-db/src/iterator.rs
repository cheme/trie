// Copyright 2017, 2020 Parity Technologies
//
// Licensed under the Apache License, Version 2.0 (the "License");
// you may not use this file except in compliance with the License.
// You may obtain a copy of the License at
//
//     http://www.apache.org/licenses/LICENSE-2.0
//
// Unless required by applicable law or agreed to in writing, software
// distributed under the License is distributed on an "AS IS" BASIS,
// WITHOUT WARRANTIES OR CONDITIONS OF ANY KIND, either express or implied.
// See the License for the specific language governing permissions and
// limitations under the License.

use super::{CError, DBValue, Result, Trie, TrieHash, TrieIterator, TrieLayout};
use hash_db::{Hasher, EMPTY_PREFIX};
use crate::triedb::TrieDB;
use crate::node::{NodePlan, NodeHandle, OwnedNode};
use crate::nibble::{NibbleSlice, NibbleVec, nibble_ops};

use crate::rstd::{rc::Rc, vec::Vec};

#[cfg_attr(feature = "std", derive(Debug))]
#[derive(Clone, Copy, Eq, PartialEq)]
enum Status {
	Entering,
	At,
	AtChild(usize),
	Exiting,
}

#[cfg_attr(feature = "std", derive(Debug))]
#[derive(Eq, PartialEq)]
struct Crumb<H: Hasher> {
	hash: Option<H::Out>,
	node: Rc<OwnedNode<DBValue>>,
	status: Status,
}

impl<H: Hasher> Crumb<H> {
	/// Move on to next status in the node's sequence.
	fn increment(&mut self) {
		self.status = match (self.status, self.node.node_plan()) {
			(Status::Entering, NodePlan::Extension { .. }) => Status::At,
			(Status::Entering, NodePlan::Branch { .. })
			| (Status::Entering, NodePlan::NibbledBranch { .. }) => Status::At,
			(Status::At, NodePlan::Branch { .. })
			| (Status::At, NodePlan::NibbledBranch { .. }) => Status::AtChild(0),
			(Status::AtChild(x), NodePlan::Branch { .. })
			| (Status::AtChild(x), NodePlan::NibbledBranch { .. })
			if x < (nibble_ops::NIBBLE_LENGTH - 1) => Status::AtChild(x + 1),
			_ => Status::Exiting,
		}
	}
}

/// Iterator for going through all nodes in the trie in pre-order traversal order.
pub struct TrieDBNodeIterator<'a, L: TrieLayout> {
	db: &'a TrieDB<'a, L>,
	trail: Vec<Crumb<L::Hash>>,
	key_nibbles: NibbleVec,
}

impl<'a, L: TrieLayout> TrieDBNodeIterator<'a, L> {
	/// Create a new iterator.
	pub fn new(db: &'a TrieDB<L>) -> Result<TrieDBNodeIterator<'a, L>, TrieHash<L>, CError<L>> {
		let mut r = TrieDBNodeIterator {
			db,
			trail: Vec::with_capacity(8),
			key_nibbles: NibbleVec::new(),
		};
		let (root_node, root_hash) = db.get_raw_or_lookup(
			*db.root(),
			NodeHandle::Hash(db.root().as_ref()),
			EMPTY_PREFIX
		)?;
		r.descend(root_node, root_hash);
		Ok(r)
	}

	/// Descend into a payload.
	fn descend(&mut self, node: OwnedNode<DBValue>, node_hash: Option<TrieHash<L>>) {
		self.trail.push(Crumb {
			hash: node_hash,
			status: Status::Entering,
			node: Rc::new(node),
		});
	}
}

impl<'a, L: TrieLayout> TrieDBNodeIterator<'a, L> {

	/// Seek a node position at 'key' for iterator.
	/// Returns true if the cursor is at or after the key, but still shares
	/// a common prefix with the key, return false if the key do not
	/// share its prefix with the node.
	/// This indicates if there is still nodes to iterate over in the case
	/// where we limit iteration to 'key' as a prefix.
	fn seek_prefix(
		&mut self,
		key: &[u8],
	) -> Result<bool, TrieHash<L>, CError<L>> {
		self.trail.clear();
		self.key_nibbles.clear();
		let key = NibbleSlice::new(key);

		let (mut node, mut node_hash) = self.db.get_raw_or_lookup(
			<TrieHash<L>>::default(),
			NodeHandle::Hash(self.db.root().as_ref()),
			EMPTY_PREFIX
		)?;
		let mut partial = key;
		let mut full_key_nibbles = 0;
		loop {
			let (next_node, next_node_hash) = {
				self.descend(node, node_hash);
				let crumb = self.trail.last_mut()
					.expect(
						"descend_into_node pushes a crumb onto the trial; \
						thus the trail is non-empty; qed"
					);
				let node_data = crumb.node.data();

				match crumb.node.node_plan() {
					NodePlan::Leaf { partial: partial_plan, .. } => {
						let slice = partial_plan.build(node_data);
						if slice < partial {
							crumb.status = Status::Exiting;
							return Ok(false);
						}
						return Ok(slice.starts_with(&partial));
					},
					NodePlan::Extension { partial: partial_plan, child } => {
						let slice = partial_plan.build(node_data);
						if !partial.starts_with(&slice) {
							if slice < partial {
								crumb.status = Status::Exiting;
								self.key_nibbles.append_partial(slice.right());
								return Ok(false);
							}
							return Ok(slice.starts_with(&partial));
						}

						full_key_nibbles += slice.len();
						partial = partial.mid(slice.len());
						crumb.status = Status::At;
						self.key_nibbles.append_partial(slice.right());

						let prefix = key.back(full_key_nibbles);
						self.db.get_raw_or_lookup(
							node_hash.unwrap_or_default(),
							child.build(node_data),
							prefix.left()
						)?
					},
					NodePlan::Branch { value: _, children } => {
						if partial.is_empty() {
							return Ok(true);
						}

						let i = partial.at(0);
						crumb.status = Status::AtChild(i as usize);
						self.key_nibbles.push(i);

						if let Some(child) = &children[i as usize] {
							full_key_nibbles += 1;
							partial = partial.mid(1);

							let prefix = key.back(full_key_nibbles);
							self.db.get_raw_or_lookup(
								node_hash.unwrap_or_default(),
								child.build(node_data),
								prefix.left()
							)?
						} else {
							return Ok(false);
						}
					},
					NodePlan::NibbledBranch { partial: partial_plan, value: _, children } => {
						let slice = partial_plan.build(node_data);
						if !partial.starts_with(&slice) {
							if slice < partial {
								crumb.status = Status::Exiting;
								self.key_nibbles.append_partial(slice.right());
								self.key_nibbles.push((nibble_ops::NIBBLE_LENGTH - 1) as u8);
								return Ok(false);
							}
							return Ok(slice.starts_with(&partial));
						}

						full_key_nibbles += slice.len();
						partial = partial.mid(slice.len());

						if partial.is_empty() {
							return Ok(true);
						}

						let i = partial.at(0);
						crumb.status = Status::AtChild(i as usize);
						self.key_nibbles.append_partial(slice.right());
						self.key_nibbles.push(i);

						if let Some(child) = &children[i as usize] {
							full_key_nibbles += 1;
							partial = partial.mid(1);

							let prefix = key.back(full_key_nibbles);
							self.db.get_raw_or_lookup(
								node_hash.unwrap_or_default(),
								child.build(node_data),
								prefix.left()
							)?
						} else {
							return Ok(false);
						}
					},
					NodePlan::Empty => {
						if !partial.is_empty() {
							crumb.status = Status::Exiting;
							return Ok(false);
						}
						return Ok(true);
					},
				}
			};

			node = next_node;
			node_hash = next_node_hash;
		}
	}

	/// Advance the iterator into a prefix, no value out of the prefix will be accessed
	/// or returned after this operation.
	pub fn prefix(&mut self, prefix: &[u8]) -> Result<(), TrieHash<L>, CError<L>> {
		if self.seek_prefix(prefix)? {
			if let Some(v) = self.trail.pop() {
				self.trail.clear();
				self.trail.push(v);
			}
		} else {
			self.trail.clear();
		}

		Ok(())
	}

}

impl<'a, L: TrieLayout> TrieIterator<L> for TrieDBNodeIterator<'a, L> {
	fn seek(
		&mut self,
		key: &[u8],
	) -> Result<(), TrieHash<L>, CError<L>> {
		self.seek_prefix(key)
			.map(|_| ())
	}
}

impl<'a, L: TrieLayout> Iterator for TrieDBNodeIterator<'a, L> {
	type Item = Result<(NibbleVec, Option<TrieHash<L>>, Rc<OwnedNode<DBValue>>), TrieHash<L>, CError<L>>;

	fn next(&mut self) -> Option<Self::Item> {
		enum IterStep<O, E> {
			YieldNode,
			PopTrail,
			Continue,
			Descend(Result<(OwnedNode<DBValue>, Option<O>), O, E>),
		}
		loop {
			let iter_step = {
				let b = self.trail.last_mut()?;
				let node_data = b.node.data();

				match (b.status, b.node.node_plan()) {
					(Status::Entering, _) => IterStep::YieldNode,
					(Status::Exiting, node) => {
						match node {
							NodePlan::Empty | NodePlan::Leaf { .. } => {},
							NodePlan::Extension { partial, .. } => {
								self.key_nibbles.drop_lasts(partial.len());
							},
							NodePlan::Branch { .. } => { self.key_nibbles.pop(); },
							NodePlan::NibbledBranch { partial, .. } => {
								self.key_nibbles.drop_lasts(partial.len() + 1);
							},
						}
						IterStep::PopTrail
					},
					(Status::At, NodePlan::Extension { partial: partial_plan, child }) => {
						let partial = partial_plan.build(node_data);
						self.key_nibbles.append_partial(partial.right());
						IterStep::Descend::<TrieHash<L>, CError<L>>(
							self.db.get_raw_or_lookup(
								b.hash.unwrap_or_default(),
								child.build(node_data),
								self.key_nibbles.as_prefix()
							)
						)
					},
					(Status::At, NodePlan::Branch { .. }) => {
						self.key_nibbles.push(0);
						IterStep::Continue
					},
					(Status::At, NodePlan::NibbledBranch { partial: partial_plan, .. }) => {
						let partial = partial_plan.build(node_data);
						self.key_nibbles.append_partial(partial.right());
						self.key_nibbles.push(0);
						IterStep::Continue
					},
					(Status::AtChild(i), NodePlan::Branch { children, .. })
					| (Status::AtChild(i), NodePlan::NibbledBranch { children, .. }) => {
						if let Some(child) = &children[i] {
							self.key_nibbles.pop();
							self.key_nibbles.push(i as u8);
							IterStep::Descend::<TrieHash<L>, CError<L>>(
								self.db.get_raw_or_lookup(
									b.hash.unwrap_or_default(),
									child.build(node_data),
									self.key_nibbles.as_prefix()
								)
							)
						} else {
							IterStep::Continue
						}
					},
					_ => panic!(
						"Crumb::increment and TrieDBNodeIterator are implemented so that \
						the above arms are the only possible states"
					),
				}
			};

			match iter_step {
				IterStep::YieldNode => {
					let crumb = self.trail.last_mut()
						.expect(
							"method would have exited at top of previous block if trial were empty;\
							trial could not have been modified within the block since it was immutably borrowed;\
							qed"
						);
					crumb.increment();
					return Some(Ok((
						self.key_nibbles.clone(),
						crumb.hash,
						crumb.node.clone()
					)));
				},
				IterStep::PopTrail => {
					self.trail.pop()
						.expect(
							"method would have exited at top of previous block if trial were empty;\
							trial could not have been modified within the block since it was immutably borrowed;\
							qed"
						);
					self.trail.last_mut()?
						.increment();
				},
				IterStep::Descend::<TrieHash<L>, CError<L>>(Ok((node, node_hash))) => {
					self.descend(node, node_hash);
				},
				IterStep::Descend::<TrieHash<L>, CError<L>>(Err(err)) => {
					// Increment here as there is an implicit PopTrail.
					self.trail.last_mut()
						.expect(
							"method would have exited at top of previous block if trial were empty;\
								trial could not have been modified within the block since it was immutably borrowed;\
								qed"
						)
						.increment();
					return Some(Err(err));
				},
				IterStep::Continue => {
					self.trail.last_mut()
						.expect(
							"method would have exited at top of previous block if trial were empty;\
							trial could not have been modified within the block since it was immutably borrowed;\
							qed"
						)
						.increment();
				},
			}
		}
	}
<<<<<<< HEAD
}

#[cfg(test)]
mod tests {
	use crate::DBValue;
	use hex_literal::hex;
	use hash_db::{HashDB, Hasher};
	use reference_trie::{
		TrieDB, TrieDBMut,
		TrieError, TrieMut, TrieIterator, TrieDBNodeIterator, NibbleSlice, NibbleVec,
		node::Node, TrieLayout,
	};
	use reference_trie::{ExtensionLayout, ExtensionLayoutHybrid, NoExtensionLayout, NoExtensionLayoutHybrid};

	macro_rules! all_layout {
		($test:ident, $test_internal:ident) => {
			#[test]
			fn $test() {
				$test_internal::<NoExtensionLayout>();
				$test_internal::<ExtensionLayout>();
				$test_internal::<NoExtensionLayoutHybrid>();
				$test_internal::<ExtensionLayoutHybrid>();
			}
		};
	}

	type MemoryDB<T> = memory_db::MemoryDB<<T as TrieLayout>::Hash, memory_db::PrefixedKey<<T as TrieLayout>::Hash>, DBValue>;

	fn build_trie_db<T: TrieLayout>(pairs: &[(Vec<u8>, Vec<u8>)])
		-> (MemoryDB<T>, <T::Hash as Hasher>::Out)
	{
		let mut memdb = MemoryDB::<T>::default();
		let mut root = Default::default();
		{
			let mut t = TrieDBMut::<T>::new(&mut memdb, &mut root);
			for (x, y) in pairs.iter() {
				t.insert(x, y).unwrap();
			}
		}
		(memdb, root)
	}

	fn nibble_vec<T: AsRef<[u8]>>(bytes: T, len: usize) -> NibbleVec {
		let slice = NibbleSlice::new(bytes.as_ref());

		let mut v = NibbleVec::new();
		for i in 0..len {
			v.push(slice.at(i));
		}
		v
	}

	all_layout!(iterator_works, iterator_works_internal);
	fn iterator_works_internal<T: TrieLayout>() {
		let pairs = vec![
			(hex!("01").to_vec(), b"aaaa".to_vec()),
			(hex!("0123").to_vec(), b"bbbb".to_vec()),
			(hex!("02").to_vec(), vec![1; 32]),
		];

		let (memdb, root) = build_trie_db::<T>(&pairs);
		let trie = TrieDB::<T>::new(&memdb, &root).unwrap();
		let mut iter = TrieDBNodeIterator::new(&trie).unwrap();

		if T::USE_EXTENSION {
			match iter.next() {
				Some(Ok((prefix, Some(_), node))) => {
					assert_eq!(prefix, nibble_vec(hex!(""), 0));
					match node.node() {
						Node::Extension(partial, _) =>
							assert_eq!(partial, NibbleSlice::new_offset(&hex!("00")[..], 1)),
						_ => panic!("unexpected node"),
					}
				}
				_ => panic!("unexpected item"),
			}

			match iter.next() {
				Some(Ok((prefix, Some(_), node))) => {
					assert_eq!(prefix, nibble_vec(hex!("00"), 1));
					match node.node() {
						Node::Branch(_, _) => {},
						_ => panic!("unexpected node"),
					}
				}
				_ => panic!("unexpected item"),
			}

			match iter.next() {
				Some(Ok((prefix, None, node))) => {
					assert_eq!(prefix, nibble_vec(hex!("01"), 2));
					match node.node() {
						Node::Branch(_, _) => {},
						_ => panic!("unexpected node"),
					}
				}
				_ => panic!("unexpected item"),
			}
		} else {
			match iter.next() {
				Some(Ok((prefix, Some(_), node))) => {
					assert_eq!(prefix, nibble_vec(hex!(""), 0));
					match node.node() {
						Node::NibbledBranch(partial, _, _) =>
							assert_eq!(partial, NibbleSlice::new_offset(&hex!("00")[..], 1)),
						_ => panic!("unexpected node"),
					}
				}
				_ => panic!("unexpected item"),
			}

			match iter.next() {
				Some(Ok((prefix, None, node))) => {
					assert_eq!(prefix, nibble_vec(hex!("01"), 2));
					match node.node() {
						Node::NibbledBranch(partial, _, _) =>
							assert_eq!(partial, NibbleSlice::new(&hex!("")[..])),
						_ => panic!("unexpected node"),
					}
				}
				_ => panic!("unexpected item"),
			}
		}

		match iter.next() {
			Some(Ok((prefix, None, node))) => {
				assert_eq!(prefix, nibble_vec(hex!("0120"), 3));
				match node.node() {
					Node::Leaf(partial, _) =>
						assert_eq!(partial, NibbleSlice::new_offset(&hex!("03")[..], 1)),
					_ => panic!("unexpected node"),
				}
			}
			_ => panic!("unexpected item"),
		}

		match iter.next() {
			Some(Ok((prefix, Some(_), node))) => {
				assert_eq!(prefix, nibble_vec(hex!("02"), 2));
				match node.node() {
					Node::Leaf(partial, _) =>
						assert_eq!(partial, NibbleSlice::new(&hex!("")[..])),
					_ => panic!("unexpected node"),
				}
			}
			_ => panic!("unexpected item"),
		}

		assert!(iter.next().is_none());
	}

	all_layout!(iterator_over_empty_works, iterator_over_empty_works_internal);
	fn iterator_over_empty_works_internal<T: TrieLayout>() {
		let (memdb, root) = build_trie_db::<T>(&[]);
		let trie = TrieDB::<T>::new(&memdb, &root).unwrap();
		let mut iter = TrieDBNodeIterator::new(&trie).unwrap();

		match iter.next() {
			Some(Ok((prefix, Some(_), node))) => {
				assert_eq!(prefix, nibble_vec(hex!(""), 0));
				match node.node() {
					Node::Empty => {},
					_ => panic!("unexpected node"),
				}
			}
			_ => panic!("unexpected item"),
		}

		assert!(iter.next().is_none());
	}

	all_layout!(seek_works, seek_works_internal);
	fn seek_works_internal<T: TrieLayout>() {
		let pairs = vec![
			(hex!("01").to_vec(), b"aaaa".to_vec()),
			(hex!("0123").to_vec(), b"bbbb".to_vec()),
			(hex!("02").to_vec(), vec![1; 32]),
		];

		let (memdb, root) = build_trie_db::<T>(&pairs);
		let trie = TrieDB::<T>::new(&memdb, &root).unwrap();
		let mut iter = TrieDBNodeIterator::new(&trie).unwrap();

		TrieIterator::seek(&mut iter, &hex!("")[..]).unwrap();
		match iter.next() {
			Some(Ok((prefix, _, _))) =>
				assert_eq!(prefix, nibble_vec(hex!(""), 0)),
			_ => panic!("unexpected item"),
		}

		TrieIterator::seek(&mut iter, &hex!("00")[..]).unwrap();
		match iter.next() {
			Some(Ok((prefix, _, _))) =>
				assert_eq!(prefix, nibble_vec(hex!("01"), 2)),
			_ => panic!("unexpected item"),
		}

		TrieIterator::seek(&mut iter, &hex!("01")[..]).unwrap();
		match iter.next() {
			Some(Ok((prefix, _, _))) =>
				assert_eq!(prefix, nibble_vec(hex!("01"), 2)),
			_ => panic!("unexpected item"),
		}

		TrieIterator::seek(&mut iter, &hex!("02")[..]).unwrap();
		match iter.next() {
			Some(Ok((prefix, _, _))) =>
				assert_eq!(prefix, nibble_vec(hex!("02"), 2)),
			_ => panic!("unexpected item"),
		}

		TrieIterator::seek(&mut iter, &hex!("03")[..]).unwrap();
		assert!(iter.next().is_none());
	}

	all_layout!(seek_over_empty_works, seek_over_empty_works_internal);
	fn seek_over_empty_works_internal<T: TrieLayout>() {
		let (memdb, root) = build_trie_db::<T>(&[]);
		let trie = TrieDB::<T>::new(&memdb, &root).unwrap();
		let mut iter = TrieDBNodeIterator::new(&trie).unwrap();

		TrieIterator::seek(&mut iter, &hex!("")[..]).unwrap();
		match iter.next() {
			Some(Ok((prefix, _, node))) => {
				assert_eq!(prefix, nibble_vec(hex!(""), 0));
				match node.node() {
					Node::Empty => {},
					_ => panic!("unexpected node"),
				}
			}
			_ => panic!("unexpected item"),
		}

		TrieIterator::seek(&mut iter, &hex!("00")[..]).unwrap();
		assert!(iter.next().is_none());
	}

	all_layout!(iterate_over_incomplete_db, iterate_over_incomplete_db_internal);
	fn iterate_over_incomplete_db_internal<T: TrieLayout>() {
		let pairs = vec![
			(hex!("01").to_vec(), b"aaaa".to_vec()),
			(hex!("0123").to_vec(), b"bbbb".to_vec()),
			(hex!("02").to_vec(), vec![1; 32]),
			(hex!("03").to_vec(), vec![2; 32]),
		];

		let (mut memdb, root) = build_trie_db::<T>(&pairs);

		// Look up the leaf node with prefix "02".
		let leaf_hash = {
			let trie = TrieDB::<T>::new(&memdb, &root).unwrap();
			let mut iter = TrieDBNodeIterator::new(&trie).unwrap();

			TrieIterator::seek(&mut iter, &hex!("02")[..]).unwrap();
			match iter.next() {
				Some(Ok((_, Some(hash), node))) => {
					match node.node() {
						Node::Leaf(_, _) => hash,
						_ => panic!("unexpected node"),
					}
				}
				_ => panic!("unexpected item"),
			}
		};

		// Remove the leaf node from the DB.
		let prefix = (&hex!("02")[..], None);
		memdb.remove(&leaf_hash, prefix);

		// Seek to missing node returns error.
		{
			let trie = TrieDB::<T>::new(&memdb, &root).unwrap();
			let mut iter = TrieDBNodeIterator::new(&trie).unwrap();

			match TrieIterator::seek(&mut iter, &hex!("02")[..]) {
				Err(e) => {
					if let TrieError::IncompleteDatabase(err_hash) = *e {
						assert_eq!(err_hash.as_ref(), leaf_hash.as_ref());
					}
				},
				_ => panic!("expected IncompleteDatabase error"),
			}
		}

		// Iterate over missing node works.
		{
			let trie = TrieDB::<T>::new(&memdb, &root).unwrap();
			let mut iter = TrieDBNodeIterator::new(&trie).unwrap();

			TrieIterator::seek(&mut iter, &hex!("0130")[..]).unwrap();
			match iter.next() {
				Some(Err(e)) => {
					if let TrieError::IncompleteDatabase(err_hash) = *e {
						assert_eq!(err_hash.as_ref(), leaf_hash.as_ref());
					}
				},

				_ => panic!("expected IncompleteDatabase error"),
			}
			match iter.next() {
				Some(Ok((_, _, node))) => {
					match node.node() {
						Node::Leaf(_, v) =>
							assert_eq!(&v[..], &vec![2; 32][..]),
						_ => panic!("unexpected node"),
					}
				}
				_ => panic!("unexpected item"),
			}

			assert!(iter.next().is_none());
		}
	}

	all_layout!(prefix_works, prefix_works_internal);
	fn prefix_works_internal<T: TrieLayout>() {
		let pairs = vec![
			(hex!("01").to_vec(), b"aaaa".to_vec()),
			(hex!("0123").to_vec(), b"bbbb".to_vec()),
			(hex!("02").to_vec(), vec![1; 32]),
		];

		let (memdb, root) = build_trie_db::<T>(&pairs);
		let trie = TrieDB::<T>::new(&memdb, &root).unwrap();
		let mut iter = TrieDBNodeIterator::new(&trie).unwrap();

		iter.prefix(&hex!("01").to_vec()[..]).unwrap();

		if T::USE_EXTENSION {
			match iter.next() {
				Some(Ok((prefix, None, node))) => {
					assert_eq!(prefix, nibble_vec(hex!("01"), 2));
					match node.node() {
						Node::Branch(_, _) => {},
						_ => panic!("unexpected node"),
					}
				}
				_ => panic!("unexpected item"),
			}
		} else {
			match iter.next() {
				Some(Ok((prefix, None, node))) => {
					assert_eq!(prefix, nibble_vec(hex!("01"), 2));
					match node.node() {
						Node::NibbledBranch(partial, _, _) =>
							assert_eq!(partial, NibbleSlice::new_offset(&hex!("")[..], 0)),
						_ => panic!("unexpected node"),
					}
				}
				_ => panic!("unexpected item"),
			}
		}

		match iter.next() {
			Some(Ok((prefix, None, node))) => {
				assert_eq!(prefix, nibble_vec(hex!("0120"), 3));
				match node.node() {
					Node::Leaf(partial, _) =>
						assert_eq!(partial, NibbleSlice::new_offset(&hex!("03")[..], 1)),
					_ => panic!("unexpected node"),
				}
			}
			_ => panic!("unexpected item"),
		}

		assert!(iter.next().is_none());

		let mut iter = TrieDBNodeIterator::new(&trie).unwrap();
		iter.prefix(&hex!("0010").to_vec()[..]).unwrap();
		assert!(iter.next().is_none());
		let mut iter = TrieDBNodeIterator::new(&trie).unwrap();
		iter.prefix(&hex!("10").to_vec()[..]).unwrap();
		assert!(iter.next().is_none());
	}

	all_layout!(prefix_over_empty_works, prefix_over_empty_works_internal);
	fn prefix_over_empty_works_internal<T: TrieLayout>() {
		let (memdb, root) = build_trie_db::<T>(&[]);
		let trie = TrieDB::<T>::new(&memdb, &root).unwrap();
		let mut iter = TrieDBNodeIterator::new(&trie).unwrap();
		iter.prefix(&hex!("")[..]).unwrap();
		match iter.next() {
			Some(Ok((prefix, Some(_), node))) => {
				assert_eq!(prefix, nibble_vec(hex!(""), 0));
				match node.node() {
					Node::Empty => {},
					_ => panic!("unexpected node"),
				}
			}
			_ => panic!("unexpected item"),
		}

		assert!(iter.next().is_none());

		let mut iter = TrieDBNodeIterator::new(&trie).unwrap();
		iter.prefix(&hex!("00")[..]).unwrap();
		assert!(iter.next().is_none());
	}
=======
>>>>>>> e41dc3be
}<|MERGE_RESOLUTION|>--- conflicted
+++ resolved
@@ -381,405 +381,4 @@
 			}
 		}
 	}
-<<<<<<< HEAD
-}
-
-#[cfg(test)]
-mod tests {
-	use crate::DBValue;
-	use hex_literal::hex;
-	use hash_db::{HashDB, Hasher};
-	use reference_trie::{
-		TrieDB, TrieDBMut,
-		TrieError, TrieMut, TrieIterator, TrieDBNodeIterator, NibbleSlice, NibbleVec,
-		node::Node, TrieLayout,
-	};
-	use reference_trie::{ExtensionLayout, ExtensionLayoutHybrid, NoExtensionLayout, NoExtensionLayoutHybrid};
-
-	macro_rules! all_layout {
-		($test:ident, $test_internal:ident) => {
-			#[test]
-			fn $test() {
-				$test_internal::<NoExtensionLayout>();
-				$test_internal::<ExtensionLayout>();
-				$test_internal::<NoExtensionLayoutHybrid>();
-				$test_internal::<ExtensionLayoutHybrid>();
-			}
-		};
-	}
-
-	type MemoryDB<T> = memory_db::MemoryDB<<T as TrieLayout>::Hash, memory_db::PrefixedKey<<T as TrieLayout>::Hash>, DBValue>;
-
-	fn build_trie_db<T: TrieLayout>(pairs: &[(Vec<u8>, Vec<u8>)])
-		-> (MemoryDB<T>, <T::Hash as Hasher>::Out)
-	{
-		let mut memdb = MemoryDB::<T>::default();
-		let mut root = Default::default();
-		{
-			let mut t = TrieDBMut::<T>::new(&mut memdb, &mut root);
-			for (x, y) in pairs.iter() {
-				t.insert(x, y).unwrap();
-			}
-		}
-		(memdb, root)
-	}
-
-	fn nibble_vec<T: AsRef<[u8]>>(bytes: T, len: usize) -> NibbleVec {
-		let slice = NibbleSlice::new(bytes.as_ref());
-
-		let mut v = NibbleVec::new();
-		for i in 0..len {
-			v.push(slice.at(i));
-		}
-		v
-	}
-
-	all_layout!(iterator_works, iterator_works_internal);
-	fn iterator_works_internal<T: TrieLayout>() {
-		let pairs = vec![
-			(hex!("01").to_vec(), b"aaaa".to_vec()),
-			(hex!("0123").to_vec(), b"bbbb".to_vec()),
-			(hex!("02").to_vec(), vec![1; 32]),
-		];
-
-		let (memdb, root) = build_trie_db::<T>(&pairs);
-		let trie = TrieDB::<T>::new(&memdb, &root).unwrap();
-		let mut iter = TrieDBNodeIterator::new(&trie).unwrap();
-
-		if T::USE_EXTENSION {
-			match iter.next() {
-				Some(Ok((prefix, Some(_), node))) => {
-					assert_eq!(prefix, nibble_vec(hex!(""), 0));
-					match node.node() {
-						Node::Extension(partial, _) =>
-							assert_eq!(partial, NibbleSlice::new_offset(&hex!("00")[..], 1)),
-						_ => panic!("unexpected node"),
-					}
-				}
-				_ => panic!("unexpected item"),
-			}
-
-			match iter.next() {
-				Some(Ok((prefix, Some(_), node))) => {
-					assert_eq!(prefix, nibble_vec(hex!("00"), 1));
-					match node.node() {
-						Node::Branch(_, _) => {},
-						_ => panic!("unexpected node"),
-					}
-				}
-				_ => panic!("unexpected item"),
-			}
-
-			match iter.next() {
-				Some(Ok((prefix, None, node))) => {
-					assert_eq!(prefix, nibble_vec(hex!("01"), 2));
-					match node.node() {
-						Node::Branch(_, _) => {},
-						_ => panic!("unexpected node"),
-					}
-				}
-				_ => panic!("unexpected item"),
-			}
-		} else {
-			match iter.next() {
-				Some(Ok((prefix, Some(_), node))) => {
-					assert_eq!(prefix, nibble_vec(hex!(""), 0));
-					match node.node() {
-						Node::NibbledBranch(partial, _, _) =>
-							assert_eq!(partial, NibbleSlice::new_offset(&hex!("00")[..], 1)),
-						_ => panic!("unexpected node"),
-					}
-				}
-				_ => panic!("unexpected item"),
-			}
-
-			match iter.next() {
-				Some(Ok((prefix, None, node))) => {
-					assert_eq!(prefix, nibble_vec(hex!("01"), 2));
-					match node.node() {
-						Node::NibbledBranch(partial, _, _) =>
-							assert_eq!(partial, NibbleSlice::new(&hex!("")[..])),
-						_ => panic!("unexpected node"),
-					}
-				}
-				_ => panic!("unexpected item"),
-			}
-		}
-
-		match iter.next() {
-			Some(Ok((prefix, None, node))) => {
-				assert_eq!(prefix, nibble_vec(hex!("0120"), 3));
-				match node.node() {
-					Node::Leaf(partial, _) =>
-						assert_eq!(partial, NibbleSlice::new_offset(&hex!("03")[..], 1)),
-					_ => panic!("unexpected node"),
-				}
-			}
-			_ => panic!("unexpected item"),
-		}
-
-		match iter.next() {
-			Some(Ok((prefix, Some(_), node))) => {
-				assert_eq!(prefix, nibble_vec(hex!("02"), 2));
-				match node.node() {
-					Node::Leaf(partial, _) =>
-						assert_eq!(partial, NibbleSlice::new(&hex!("")[..])),
-					_ => panic!("unexpected node"),
-				}
-			}
-			_ => panic!("unexpected item"),
-		}
-
-		assert!(iter.next().is_none());
-	}
-
-	all_layout!(iterator_over_empty_works, iterator_over_empty_works_internal);
-	fn iterator_over_empty_works_internal<T: TrieLayout>() {
-		let (memdb, root) = build_trie_db::<T>(&[]);
-		let trie = TrieDB::<T>::new(&memdb, &root).unwrap();
-		let mut iter = TrieDBNodeIterator::new(&trie).unwrap();
-
-		match iter.next() {
-			Some(Ok((prefix, Some(_), node))) => {
-				assert_eq!(prefix, nibble_vec(hex!(""), 0));
-				match node.node() {
-					Node::Empty => {},
-					_ => panic!("unexpected node"),
-				}
-			}
-			_ => panic!("unexpected item"),
-		}
-
-		assert!(iter.next().is_none());
-	}
-
-	all_layout!(seek_works, seek_works_internal);
-	fn seek_works_internal<T: TrieLayout>() {
-		let pairs = vec![
-			(hex!("01").to_vec(), b"aaaa".to_vec()),
-			(hex!("0123").to_vec(), b"bbbb".to_vec()),
-			(hex!("02").to_vec(), vec![1; 32]),
-		];
-
-		let (memdb, root) = build_trie_db::<T>(&pairs);
-		let trie = TrieDB::<T>::new(&memdb, &root).unwrap();
-		let mut iter = TrieDBNodeIterator::new(&trie).unwrap();
-
-		TrieIterator::seek(&mut iter, &hex!("")[..]).unwrap();
-		match iter.next() {
-			Some(Ok((prefix, _, _))) =>
-				assert_eq!(prefix, nibble_vec(hex!(""), 0)),
-			_ => panic!("unexpected item"),
-		}
-
-		TrieIterator::seek(&mut iter, &hex!("00")[..]).unwrap();
-		match iter.next() {
-			Some(Ok((prefix, _, _))) =>
-				assert_eq!(prefix, nibble_vec(hex!("01"), 2)),
-			_ => panic!("unexpected item"),
-		}
-
-		TrieIterator::seek(&mut iter, &hex!("01")[..]).unwrap();
-		match iter.next() {
-			Some(Ok((prefix, _, _))) =>
-				assert_eq!(prefix, nibble_vec(hex!("01"), 2)),
-			_ => panic!("unexpected item"),
-		}
-
-		TrieIterator::seek(&mut iter, &hex!("02")[..]).unwrap();
-		match iter.next() {
-			Some(Ok((prefix, _, _))) =>
-				assert_eq!(prefix, nibble_vec(hex!("02"), 2)),
-			_ => panic!("unexpected item"),
-		}
-
-		TrieIterator::seek(&mut iter, &hex!("03")[..]).unwrap();
-		assert!(iter.next().is_none());
-	}
-
-	all_layout!(seek_over_empty_works, seek_over_empty_works_internal);
-	fn seek_over_empty_works_internal<T: TrieLayout>() {
-		let (memdb, root) = build_trie_db::<T>(&[]);
-		let trie = TrieDB::<T>::new(&memdb, &root).unwrap();
-		let mut iter = TrieDBNodeIterator::new(&trie).unwrap();
-
-		TrieIterator::seek(&mut iter, &hex!("")[..]).unwrap();
-		match iter.next() {
-			Some(Ok((prefix, _, node))) => {
-				assert_eq!(prefix, nibble_vec(hex!(""), 0));
-				match node.node() {
-					Node::Empty => {},
-					_ => panic!("unexpected node"),
-				}
-			}
-			_ => panic!("unexpected item"),
-		}
-
-		TrieIterator::seek(&mut iter, &hex!("00")[..]).unwrap();
-		assert!(iter.next().is_none());
-	}
-
-	all_layout!(iterate_over_incomplete_db, iterate_over_incomplete_db_internal);
-	fn iterate_over_incomplete_db_internal<T: TrieLayout>() {
-		let pairs = vec![
-			(hex!("01").to_vec(), b"aaaa".to_vec()),
-			(hex!("0123").to_vec(), b"bbbb".to_vec()),
-			(hex!("02").to_vec(), vec![1; 32]),
-			(hex!("03").to_vec(), vec![2; 32]),
-		];
-
-		let (mut memdb, root) = build_trie_db::<T>(&pairs);
-
-		// Look up the leaf node with prefix "02".
-		let leaf_hash = {
-			let trie = TrieDB::<T>::new(&memdb, &root).unwrap();
-			let mut iter = TrieDBNodeIterator::new(&trie).unwrap();
-
-			TrieIterator::seek(&mut iter, &hex!("02")[..]).unwrap();
-			match iter.next() {
-				Some(Ok((_, Some(hash), node))) => {
-					match node.node() {
-						Node::Leaf(_, _) => hash,
-						_ => panic!("unexpected node"),
-					}
-				}
-				_ => panic!("unexpected item"),
-			}
-		};
-
-		// Remove the leaf node from the DB.
-		let prefix = (&hex!("02")[..], None);
-		memdb.remove(&leaf_hash, prefix);
-
-		// Seek to missing node returns error.
-		{
-			let trie = TrieDB::<T>::new(&memdb, &root).unwrap();
-			let mut iter = TrieDBNodeIterator::new(&trie).unwrap();
-
-			match TrieIterator::seek(&mut iter, &hex!("02")[..]) {
-				Err(e) => {
-					if let TrieError::IncompleteDatabase(err_hash) = *e {
-						assert_eq!(err_hash.as_ref(), leaf_hash.as_ref());
-					}
-				},
-				_ => panic!("expected IncompleteDatabase error"),
-			}
-		}
-
-		// Iterate over missing node works.
-		{
-			let trie = TrieDB::<T>::new(&memdb, &root).unwrap();
-			let mut iter = TrieDBNodeIterator::new(&trie).unwrap();
-
-			TrieIterator::seek(&mut iter, &hex!("0130")[..]).unwrap();
-			match iter.next() {
-				Some(Err(e)) => {
-					if let TrieError::IncompleteDatabase(err_hash) = *e {
-						assert_eq!(err_hash.as_ref(), leaf_hash.as_ref());
-					}
-				},
-
-				_ => panic!("expected IncompleteDatabase error"),
-			}
-			match iter.next() {
-				Some(Ok((_, _, node))) => {
-					match node.node() {
-						Node::Leaf(_, v) =>
-							assert_eq!(&v[..], &vec![2; 32][..]),
-						_ => panic!("unexpected node"),
-					}
-				}
-				_ => panic!("unexpected item"),
-			}
-
-			assert!(iter.next().is_none());
-		}
-	}
-
-	all_layout!(prefix_works, prefix_works_internal);
-	fn prefix_works_internal<T: TrieLayout>() {
-		let pairs = vec![
-			(hex!("01").to_vec(), b"aaaa".to_vec()),
-			(hex!("0123").to_vec(), b"bbbb".to_vec()),
-			(hex!("02").to_vec(), vec![1; 32]),
-		];
-
-		let (memdb, root) = build_trie_db::<T>(&pairs);
-		let trie = TrieDB::<T>::new(&memdb, &root).unwrap();
-		let mut iter = TrieDBNodeIterator::new(&trie).unwrap();
-
-		iter.prefix(&hex!("01").to_vec()[..]).unwrap();
-
-		if T::USE_EXTENSION {
-			match iter.next() {
-				Some(Ok((prefix, None, node))) => {
-					assert_eq!(prefix, nibble_vec(hex!("01"), 2));
-					match node.node() {
-						Node::Branch(_, _) => {},
-						_ => panic!("unexpected node"),
-					}
-				}
-				_ => panic!("unexpected item"),
-			}
-		} else {
-			match iter.next() {
-				Some(Ok((prefix, None, node))) => {
-					assert_eq!(prefix, nibble_vec(hex!("01"), 2));
-					match node.node() {
-						Node::NibbledBranch(partial, _, _) =>
-							assert_eq!(partial, NibbleSlice::new_offset(&hex!("")[..], 0)),
-						_ => panic!("unexpected node"),
-					}
-				}
-				_ => panic!("unexpected item"),
-			}
-		}
-
-		match iter.next() {
-			Some(Ok((prefix, None, node))) => {
-				assert_eq!(prefix, nibble_vec(hex!("0120"), 3));
-				match node.node() {
-					Node::Leaf(partial, _) =>
-						assert_eq!(partial, NibbleSlice::new_offset(&hex!("03")[..], 1)),
-					_ => panic!("unexpected node"),
-				}
-			}
-			_ => panic!("unexpected item"),
-		}
-
-		assert!(iter.next().is_none());
-
-		let mut iter = TrieDBNodeIterator::new(&trie).unwrap();
-		iter.prefix(&hex!("0010").to_vec()[..]).unwrap();
-		assert!(iter.next().is_none());
-		let mut iter = TrieDBNodeIterator::new(&trie).unwrap();
-		iter.prefix(&hex!("10").to_vec()[..]).unwrap();
-		assert!(iter.next().is_none());
-	}
-
-	all_layout!(prefix_over_empty_works, prefix_over_empty_works_internal);
-	fn prefix_over_empty_works_internal<T: TrieLayout>() {
-		let (memdb, root) = build_trie_db::<T>(&[]);
-		let trie = TrieDB::<T>::new(&memdb, &root).unwrap();
-		let mut iter = TrieDBNodeIterator::new(&trie).unwrap();
-		iter.prefix(&hex!("")[..]).unwrap();
-		match iter.next() {
-			Some(Ok((prefix, Some(_), node))) => {
-				assert_eq!(prefix, nibble_vec(hex!(""), 0));
-				match node.node() {
-					Node::Empty => {},
-					_ => panic!("unexpected node"),
-				}
-			}
-			_ => panic!("unexpected item"),
-		}
-
-		assert!(iter.next().is_none());
-
-		let mut iter = TrieDBNodeIterator::new(&trie).unwrap();
-		iter.prefix(&hex!("00")[..]).unwrap();
-		assert!(iter.next().is_none());
-	}
-=======
->>>>>>> e41dc3be
 }