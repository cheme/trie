--- conflicted
+++ resolved
@@ -246,11 +246,6 @@
 		Ok(())
 	}
 
-<<<<<<< HEAD
-	/// Access inner hash db.
-	pub fn db(&self) -> &dyn hash_db::HashDBRef<L::Hash, DBValue, L::Meta, GlobalMeta<L>> {
-		self.db.db()
-=======
 	/// Advance the iterator into a prefix, no value out of the prefix will be accessed
 	/// or returned after this operation.
 	pub fn prefix_then_seek(&mut self, prefix: &[u8], seek: &[u8]) -> Result<(), TrieHash<L>, CError<L>> {
@@ -285,7 +280,11 @@
 		// default to empty iter
 		self.trail.clear();
 		Ok(())
->>>>>>> 7d9e45f1
+	}
+
+	/// Access inner hash db.
+	pub fn db(&self) -> &dyn hash_db::HashDBRef<L::Hash, DBValue, L::Meta, GlobalMeta<L>> {
+		self.db.db()
 	}
 }
 
