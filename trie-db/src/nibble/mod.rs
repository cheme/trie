// Copyright 2019 Parity Technologies
//
// Licensed under the Apache License, Version 2.0 (the "License");
// you may not use this file except in compliance with the License.
// You may obtain a copy of the License at
//
//     http://www.apache.org/licenses/LICENSE-2.0
//
// Unless required by applicable law or agreed to in writing, software
// distributed under the License is distributed on an "AS IS" BASIS,
// WITHOUT WARRANTIES OR CONDITIONS OF ANY KIND, either express or implied.
// See the License for the specific language governing permissions and
// limitations under the License.

//! Nibble oriented methods.

<<<<<<< HEAD
use crate::node::{NodeKey, NodeHandle, NodeHandlePlan};
use crate::rstd::cmp;
use hash_db::MaybeDebug;
use crate::rstd::vec::Vec;
use crate::rstd::vec;
use crate::rstd::marker::PhantomData;
=======
use crate::{node::NodeKey, rstd::cmp};

>>>>>>> 6eb4b88e
pub use self::leftnibbleslice::LeftNibbleSlice;

mod leftnibbleslice;
mod nibbleslice;
mod nibblevec;

// Work-around absence of constant function for math pow.
const TWO_EXP: [usize; 9] = [1, 2, 4, 8, 16, 32, 64, 128, 256];

/// Ordered enumeration of the different possible number of nibble in
/// a byte.
pub enum Layout {
	/// Radix 2 trie. Eight nibble per byte.
	Radix2, // 1, 8, 2
	/// Radix 4 trie. Four nibble per byte.
	Radix4, // 2, 4, 4
	/// Radix 16 trie. Two nibble per byte.
	Radix16, // 4, 2, 16
	/// Radix 256 trie. One nibble per byte.
	Radix256, // 8, 1, 256
}

/// This trait contain Trie nibble specific definitions.
/// This trait is mostly a collection of associated constant and some generic
/// methods.
/// Generic methods should not need redefinition except for optimization
/// purpose.
pub trait NibbleOps: Default + Clone + PartialEq + Eq + PartialOrd + Ord + Copy + MaybeDebug {
	/// See [`Layout`].
	const LAYOUT : Layout;
	/// Single nibble length in bit.
<<<<<<< HEAD
	const BIT_PER_NIBBLE : usize = TWO_EXP[Self::LAYOUT as usize];
	/// Number of nibble per byte.
	const NIBBLE_PER_BYTE : usize = 8 / Self::BIT_PER_NIBBLE;
	/// Number of child for a branch (trie radix).
	const NIBBLE_LENGTH : usize = TWO_EXP[Self::BIT_PER_NIBBLE];
	/// Padding bitmasks, internally use for working on padding byte.
	/// Length of this array is `Self::BIT_PER_NIBBLE`.
	/// The first element of each pair is a bit mask to apply,
	/// the second element is a right shift to apply in some case.
	///	const PADDING_BITMASK: &'static [(u8, usize)] = &[
	/// Similar to following const function.
	/// ```rust
	/// const BIT_PER_NIBBLE: usize = 4;
	/// const fn padding_bitmask(ix: usize) -> (u8, usize) {
	///   //assert!(ix < 8 / BIT_PER_NIBBLE);
	///   let offset = BIT_PER_NIBBLE * ix;
	///   (255u8 >> offset, 8 - offset)
	/// }
	/// ```
	const PADDING_BITMASK: &'static [(u8, usize)]; // TODO EMCH rewrite to remove this const (does not help readability).
	/// Last nibble index as u8, a convenience constant for iteration on all nibble.
	const LAST_NIBBLE_INDEX: u8 = (Self::NIBBLE_PER_BYTE - 1) as u8;

	/// Buffer type for child slice index array.
	type ChildRangeIndex: ChildIndex<NodeHandlePlan>;
=======
	pub const BIT_PER_NIBBLE: usize = 4;
	/// Number of nibble per byte.
	pub const NIBBLE_PER_BYTE: usize = 2;
	/// Number of child for a branch (trie radix).
	pub const NIBBLE_LENGTH: usize = 16;
	/// Nibble (half a byte).
	pub const PADDING_BITMASK: u8 = 0x0F;
	/// Size of header.
	pub const CONTENT_HEADER_SIZE: u8 = 1;
>>>>>>> 6eb4b88e

	/// Pad left aligned representation for a given number of element.
	/// Mask a byte from a `ix` > 0 (ix being content).
	/// Result is a byte containing `ix` nibble of left aligned content and padded with 0.
	#[inline(always)]
	fn pad_left(ix: u8, b: u8) -> u8 {
		debug_assert!(ix > 0); // 0 does not pad anything TODO EMCH allow 0
		b & !Self::PADDING_BITMASK[ix as usize].0
		//b & !(255u8 >> (Self::BIT_PER_NIBBLE * ix)) // TODO EMCH compare perf with that
	}

	/// Pad right aligned representation for a given number of element.
	/// Mask a byte from a ix > 0 (ix being content).
	/// Result is a byte containing `ix` nibble of right aligned content and padded with 0.
	#[inline(always)]
	fn pad_right(ix: u8, b: u8) -> u8 {
		// TODO EMCH change code to avoid this test (panic on 0 to see)
		// it means there is calls to pad_right where we do not use the number
		// of elements!
		if ix > 0 {
			b & !(255u8 << (Self::BIT_PER_NIBBLE * (Self::NIBBLE_PER_BYTE - ix as usize)))
			//b & Self::PADDING_BITMASK[Self::NIBBLE_PER_BYTE - ix as usize].0
		} else {
			b
		}
	}

	/// Get u8 nibble value at a given index of a byte.
	///
	#[inline(always)]
	fn at_left(ix: u8, b: u8) -> u8 {
		// TODO EMCH compare perf without padding bitmask
		(b & Self::PADDING_BITMASK[ix as usize].0)
			>> Self::PADDING_BITMASK[ix as usize].1
	}

	/// Get u8 nibble value at a given index in a left aligned array.
	#[inline(always)]
<<<<<<< HEAD
	fn left_nibble_at(v1: &[u8], mut ix: usize) -> u8 {
		let pad = ix % Self::NIBBLE_PER_BYTE;
		ix =  ix / Self::NIBBLE_PER_BYTE;
		Self::at_left(pad as u8, v1[ix])
=======
	pub fn left_nibble_at(v1: &[u8], ix: usize) -> u8 {
		at_left((ix % NIBBLE_PER_BYTE) as u8, v1[ix / NIBBLE_PER_BYTE])
>>>>>>> 6eb4b88e
	}

	/// Get u8 nibble value at a given index in a `NibbleSlice`.
	#[inline(always)]
	fn at(s: &NibbleSlice<Self>, ix: usize) -> u8 {
		// same as left with offset
		Self::left_nibble_at(&s.data[..], s.offset + ix)
	}

	/// Push u8 nibble value at a given index into an existing byte.
	/// Note that existing value must be null (padded with 0).
	#[inline(always)]
<<<<<<< HEAD
	fn push_at_left(ix: u8, v: u8, into: u8) -> u8 {
		//into | (v << (8 - (BIT_PER_NIBBLE * ix)))
		into | (v << Self::PADDING_BITMASK[ix as usize].1)
	}

	#[inline]
	/// Calculate the number of needed padding for an array of nibble length `i`.
	fn number_padding(i: usize) -> usize {
		(Self::NIBBLE_PER_BYTE - (i % Self::NIBBLE_PER_BYTE)) % Self::NIBBLE_PER_BYTE
=======
	pub fn push_at_left(ix: u8, v: u8, into: u8) -> u8 {
		into | if ix == 1 { v } else { v << BIT_PER_NIBBLE }
	}

	/// Calculate the number of needed padding a array of nibble length `i`.
	#[inline]
	pub fn number_padding(i: usize) -> usize {
		i % NIBBLE_PER_BYTE
>>>>>>> 6eb4b88e
	}

	/// Count the biggest common depth between two left aligned packed nibble slice.
	fn biggest_depth(v1: &[u8], v2: &[u8]) -> usize {
		let upper_bound = cmp::min(v1.len(), v2.len());
		for a in 0..upper_bound {
			if v1[a] != v2[a] {
<<<<<<< HEAD
				return a * Self::NIBBLE_PER_BYTE + Self::left_common(v1[a], v2[a]);
=======
				return a * NIBBLE_PER_BYTE + left_common(v1[a], v2[a])
>>>>>>> 6eb4b88e
			}
		}
		upper_bound * Self::NIBBLE_PER_BYTE
	}

	/// Calculate the number of common nibble between two left aligned bytes.
	#[inline(always)]
	fn left_common(a: u8, b: u8) -> usize {
		((a ^ b).leading_zeros() as usize) / Self::BIT_PER_NIBBLE
/*		let mut i = 0;
		while i < Self::NIBBLE_PER_BYTE {
			//if (a >> Self::PADDING_BITMASK[i].1)
			//	!= (b >> Self::PADDING_BITMASK[i].1) {
			let offset = i * Self::BIT_PER_NIBBLE;
			if (a >> offset) != (b >> offset) {
				break;
			}
			i += 1;
		}
		return i;*/
	}

	/// The nibble shifts needed to align.
	/// We use two value, one is a left shift and
	/// the other is a right shift.
	#[inline(always)]
	fn split_shifts(pad: usize) -> (usize, usize) {
		debug_assert!(pad > 0);
		let s1 = Self::PADDING_BITMASK[pad - 1].1;
		let s2 = 8 - s1;
		(s1, s2)
	}

	/// Shifts right aligned key to add a given left offset.
	/// Resulting in possibly padding at both left and right
	/// (used when combining two keys).
	fn shift_key(key: &mut NodeKey, ofset: usize) -> bool {
		let old_offset = key.0;
		key.0 = ofset;
		if old_offset > ofset {
			// shift left
			let shift = old_offset - ofset;
			let (s1, s2) = Self::split_shifts(shift);
			let kl = key.1.len();
			(0..kl - 1).for_each(|i| key.1[i] = key.1[i] << s2 | key.1[i + 1] >> s1);
			key.1[kl - 1] = key.1[kl - 1] << s2;
			true
		} else if old_offset < ofset {
			// shift right
			let shift = ofset - old_offset;
			let (s1, s2) = Self::split_shifts(shift);
			key.1.push(0);
			(1..key.1.len())
				.rev()
				.for_each(|i| key.1[i] = key.1[i - 1] << s1 | key.1[i] >> s2);
			key.1[0] = key.1[0] >> s2;
			true
		} else {
			false
		}
	}
<<<<<<< HEAD
}

/// Radix 16 `NibbleOps` definition.
#[cfg_attr(feature = "std", derive(Debug))]
#[derive(Default, Clone, PartialEq, Eq, PartialOrd, Ord, Copy)]
pub struct Radix16;

impl NibbleOps for Radix16 {
	const LAYOUT: Layout = Layout::Radix16;
	const PADDING_BITMASK: &'static [(u8, usize)] = &[(0xFF, 4), (0x0F, 0)];
	type ChildRangeIndex = ChildIndex16<NodeHandlePlan>;

	#[inline]
	fn number_padding(i: usize) -> usize {
		i % Self::NIBBLE_PER_BYTE
	}

	#[inline]
	fn split_shifts(pad: usize) -> (usize, usize) {
		debug_assert!(pad > 0);
		(4, 4)
	}
}

/// Radix 4 `NibbleOps` definition.
#[cfg_attr(feature = "std", derive(Debug))]
#[derive(Default, Clone, PartialEq, Eq, PartialOrd, Ord, Copy)]
pub struct Radix4;

// new_padded_end merged
impl NibbleOps for Radix4 {
	const LAYOUT: Layout = Layout::Radix4;
	const PADDING_BITMASK: &'static [(u8, usize)] = &[
		(0b1111_1111, 6),
		(0b0011_1111, 4),
		(0b0000_1111, 2),
		(0b0000_0011, 0),
	];
	type ChildRangeIndex = ChildIndex4<NodeHandlePlan>;
}

/// Radix 2 `NibbleOps` definition.
#[cfg_attr(feature = "std", derive(Debug))]
#[derive(Default, Clone, PartialEq, Eq, PartialOrd, Ord, Copy)]
pub struct Radix2;

impl NibbleOps for Radix2 {
	const LAYOUT: Layout = Layout::Radix2;
	const PADDING_BITMASK: &'static [(u8, usize)] = &[
		(0b1111_1111, 7),
		(0b0111_1111, 6),
		(0b0011_1111, 5),
		(0b0001_1111, 4),
		(0b0000_1111, 3),
		(0b0000_0111, 2),
		(0b0000_0011, 1),
		(0b0000_0001, 0),
	];
	type ChildRangeIndex = ChildIndex2<NodeHandlePlan>;
}

/// Radix 256 `NibbleOps` definition.
#[cfg_attr(feature = "std", derive(Debug))]
#[derive(Default, Clone, PartialEq, Eq, PartialOrd, Ord, Copy)]
pub struct Radix256;

impl NibbleOps for Radix256 {
	const LAYOUT: Layout = Layout::Radix256;
	const PADDING_BITMASK: &'static [(u8, usize)] = &[
		(1, 0),
	];
	type ChildRangeIndex = ChildIndex256<NodeHandlePlan>;

	#[inline]
	fn split_shifts(_pad: usize) -> (usize, usize) {
		unreachable!("pad > 0");
	}

	#[inline]
	fn left_common(_a: u8, _b: u8) -> usize {
		0
	}
=======
>>>>>>> 6eb4b88e
}

/// Backing storage for `NibbleVec`s.
pub(crate) type BackingByteVec = smallvec::SmallVec<[u8; 40]>;

/// Owning, nibble-oriented byte vector. Counterpart to `NibbleSlice`.
/// Nibbles are always left aligned, so making a `NibbleVec` from
/// a `NibbleSlice` can get costy.
#[cfg_attr(feature = "std", derive(Debug))]
#[derive(Clone, PartialEq, Eq)]
pub struct NibbleVec<N> {
	inner: BackingByteVec,
	len: usize,
	_marker: PhantomData<N>,
}

/// Nibble-orientated view onto byte-slice, allowing nibble-precision offsets.
///
/// This is an immutable struct. No operations actually change it.
///
/// # Example
/// ```snippet
/// use patricia_trie::nibbleslice::NibbleSlice;
/// fn main() {
///   let d1 = &[0x01u8, 0x23, 0x45];
///   let d2 = &[0x34u8, 0x50, 0x12];
///   let d3 = &[0x00u8, 0x12];
///   let n1 = NibbleSlice::new(d1);			// 0,1,2,3,4,5
///   let n2 = NibbleSlice::new(d2);			// 3,4,5,0,1,2
///   let n3 = NibbleSlice::new_offset(d3, 1);	// 0,1,2
///   assert!(n1 > n3);							// 0,1,2,... > 0,1,2
///   assert!(n1 < n2);							// 0,... < 3,...
///   assert!(n2.mid(3) == n3);					// 0,1,2 == 0,1,2
///   assert!(n1.starts_with(&n3));
///   assert_eq!(n1.common_prefix(&n3), 3);
///   assert_eq!(n2.mid(3).common_prefix(&n1), 3);
/// }
/// ```
#[derive(Copy, Clone)]
pub struct NibbleSlice<'a, N> {
	data: &'a [u8],
	offset: usize,
	_marker: PhantomData<N>,
}

/// Iterator type for a nibble slice.
pub struct NibbleSliceIterator<'a, N: NibbleOps> {
	p: &'a NibbleSlice<'a, N>,
	i: usize,
}

<<<<<<< HEAD
/// Technical trait only to access child slice from an encoded
/// representation of a branch.
pub trait ChildIndex<V>: AsRef<[Option<V>]>
	+ AsMut<[Option<V>]> + Default + Eq + PartialEq + crate::MaybeDebug
	+ Clone {

	/// Constant length for the number of children.
	/// TODO EMCH see if can delete
	const NIBBLE_LENGTH : usize;

	#[inline]
	fn from_iter(nodes: impl Iterator<Item = Option<V>>) -> Self {
		let mut index = Self::default();
		for (i, node) in nodes.enumerate() {
			index.as_mut()[i] = node;
		}
		index
	}

	#[inline]
	fn at(&self, ix: usize) -> Option<&V> {
		self.as_ref()[ix].as_ref()
	}

	#[inline]
	fn take(&mut self, ix: usize) -> Option<V> {
		self.as_mut()[ix].take()
	}

	#[inline]
	fn at_mut(&mut self, ix: usize) -> &mut Option<V> {
		&mut self.as_mut()[ix]
	}

	#[inline]
	fn iter_mut(&mut self) -> crate::rstd::slice::IterMut<Option<V>> {
		self.as_mut().iter_mut()
	}
}

pub trait ChildSliceIndex: ChildIndex<NodeHandlePlan> {
	#[inline]
	fn slice_at<'a>(&self, ix: usize, data: &'a [u8]) -> Option<NodeHandle<'a>> {
		self.at(ix).map(|plan| plan.build(data))
	}

	/// Iterator over the children slice.
	fn iter<'a>(&'a self, data: &'a [u8]) -> IterChildSliceIndex<'a, Self> {
		IterChildSliceIndex(self, 0, data)
	}
}

impl<I: ChildIndex<NodeHandlePlan>> ChildSliceIndex for I { }

/// Iterator over `ChildSliceIndex` trait.
pub struct IterChildSliceIndex<'a, CS>(&'a CS, usize, &'a[u8]);

impl<'a, CS: ChildSliceIndex> Iterator for IterChildSliceIndex<'a, CS> {
	type Item = Option<NodeHandle<'a>>;
	fn next(&mut self) -> Option<Self::Item> {
		if self.1 == CS::NIBBLE_LENGTH {
			return None;
		}
		self.1 += 1;
		Some(self.0.slice_at(self.1 - 1, self.2))
	}
}

macro_rules! child_slice_index {
	($me: ident, $size: expr) => {
		#[cfg_attr(feature = "std", derive(Debug))]
		#[derive(Eq, PartialEq, Clone)]
		/// Child slice indexes for radix $size.
		pub struct $me<V>([Option<V>; $size]);

		impl<V> AsRef<[Option<V>]> for $me<V> {
			fn as_ref(&self) -> &[Option<V>] {
				&self.0[..]
			}
		}

		impl<V> AsMut<[Option<V>]> for $me<V> {
			fn as_mut(&mut self) -> &mut [Option<V>] {
				&mut self.0[..]
			}
		}

		impl<V> ChildIndex<V> for $me<V>
			where
				V: MaybeDebug + Eq + PartialEq + Clone,
		{
			const NIBBLE_LENGTH: usize = $size;
		}
	}
}

child_slice_index!(ChildIndex16, 16);
child_slice_index!(ChildIndex4, 4);
child_slice_index!(ChildIndex2, 2);

macro_rules! exponential_out {
	(@3, [$($inpp:expr),*]) => { exponential_out!(@2, [$($inpp,)* $($inpp),*]) };
	(@2, [$($inpp:expr),*]) => { exponential_out!(@1, [$($inpp,)* $($inpp),*]) };
	(@1, [$($inpp:expr),*]) => { [$($inpp,)* $($inpp),*] };
}

impl<V> Default for ChildIndex2<V> {
	fn default() -> Self {
		ChildIndex2(exponential_out!(@1, [None]))
	}
}

impl<V> Default for ChildIndex4<V> {
	fn default() -> Self {
		ChildIndex4(exponential_out!(@2, [None]))
	}
}

impl<V> Default for ChildIndex16<V> {
	fn default() -> Self {
		ChildIndex16(exponential_out!(@3, [None, None]))
	}
}

#[cfg_attr(feature = "std", derive(Debug))]
#[derive(Eq, PartialEq, Clone)]
/// Child slice indexes for radix 256.
///
/// TODO EMCH no default impl for array of len 257,
/// but could use bench to see if worth implementing
/// (probably sparse vec implementation is better:
/// need to remove asref and asmut bound).
pub struct ChildIndex256<V>(Vec<Option<V>>);

impl<V: Clone> Default for ChildIndex256<V> {
	fn default() -> Self {
		ChildIndex256(vec![None; 256])
	}
}

impl<V> AsRef<[Option<V>]> for ChildIndex256<V> {
	fn as_ref(&self) -> &[Option<V>] {
			&self.0[..]
	}
}

impl<V> AsMut<[Option<V>]> for ChildIndex256<V> {
	fn as_mut(&mut self) -> &mut [Option<V>] {
		&mut self.0[..]
	}
}

impl<V> ChildIndex<V> for ChildIndex256<V>
	where
		V: MaybeDebug + Eq + PartialEq + Clone,
{
	const NIBBLE_LENGTH: usize = 256;
=======
#[cfg(test)]
mod tests {
	use super::*;

	#[test]
	fn nibble_vec_size() {
		assert_eq!(std::mem::size_of::<NibbleVec>(), 56);
	}
>>>>>>> 6eb4b88e
}<|MERGE_RESOLUTION|>--- conflicted
+++ resolved
@@ -14,17 +14,12 @@
 
 //! Nibble oriented methods.
 
-<<<<<<< HEAD
-use crate::node::{NodeKey, NodeHandle, NodeHandlePlan};
-use crate::rstd::cmp;
+use crate::{
+	node::{NodeHandle, NodeHandlePlan, NodeKey},
+	rstd::{cmp, marker::PhantomData, vec, vec::Vec},
+};
 use hash_db::MaybeDebug;
-use crate::rstd::vec::Vec;
-use crate::rstd::vec;
-use crate::rstd::marker::PhantomData;
-=======
-use crate::{node::NodeKey, rstd::cmp};
-
->>>>>>> 6eb4b88e
+
 pub use self::leftnibbleslice::LeftNibbleSlice;
 
 mod leftnibbleslice;
@@ -52,16 +47,17 @@
 /// methods.
 /// Generic methods should not need redefinition except for optimization
 /// purpose.
-pub trait NibbleOps: Default + Clone + PartialEq + Eq + PartialOrd + Ord + Copy + MaybeDebug {
+pub trait NibbleOps:
+	Default + Clone + PartialEq + Eq + PartialOrd + Ord + Copy + MaybeDebug
+{
 	/// See [`Layout`].
-	const LAYOUT : Layout;
+	const LAYOUT: Layout;
 	/// Single nibble length in bit.
-<<<<<<< HEAD
-	const BIT_PER_NIBBLE : usize = TWO_EXP[Self::LAYOUT as usize];
+	const BIT_PER_NIBBLE: usize = TWO_EXP[Self::LAYOUT as usize];
 	/// Number of nibble per byte.
-	const NIBBLE_PER_BYTE : usize = 8 / Self::BIT_PER_NIBBLE;
+	const NIBBLE_PER_BYTE: usize = 8 / Self::BIT_PER_NIBBLE;
 	/// Number of child for a branch (trie radix).
-	const NIBBLE_LENGTH : usize = TWO_EXP[Self::BIT_PER_NIBBLE];
+	const NIBBLE_LENGTH: usize = TWO_EXP[Self::BIT_PER_NIBBLE];
 	/// Padding bitmasks, internally use for working on padding byte.
 	/// Length of this array is `Self::BIT_PER_NIBBLE`.
 	/// The first element of each pair is a bit mask to apply,
@@ -82,17 +78,6 @@
 
 	/// Buffer type for child slice index array.
 	type ChildRangeIndex: ChildIndex<NodeHandlePlan>;
-=======
-	pub const BIT_PER_NIBBLE: usize = 4;
-	/// Number of nibble per byte.
-	pub const NIBBLE_PER_BYTE: usize = 2;
-	/// Number of child for a branch (trie radix).
-	pub const NIBBLE_LENGTH: usize = 16;
-	/// Nibble (half a byte).
-	pub const PADDING_BITMASK: u8 = 0x0F;
-	/// Size of header.
-	pub const CONTENT_HEADER_SIZE: u8 = 1;
->>>>>>> 6eb4b88e
 
 	/// Pad left aligned representation for a given number of element.
 	/// Mask a byte from a `ix` > 0 (ix being content).
@@ -114,32 +99,25 @@
 		// of elements!
 		if ix > 0 {
 			b & !(255u8 << (Self::BIT_PER_NIBBLE * (Self::NIBBLE_PER_BYTE - ix as usize)))
-			//b & Self::PADDING_BITMASK[Self::NIBBLE_PER_BYTE - ix as usize].0
+		//b & Self::PADDING_BITMASK[Self::NIBBLE_PER_BYTE - ix as usize].0
 		} else {
 			b
 		}
 	}
 
 	/// Get u8 nibble value at a given index of a byte.
-	///
 	#[inline(always)]
 	fn at_left(ix: u8, b: u8) -> u8 {
 		// TODO EMCH compare perf without padding bitmask
-		(b & Self::PADDING_BITMASK[ix as usize].0)
-			>> Self::PADDING_BITMASK[ix as usize].1
+		(b & Self::PADDING_BITMASK[ix as usize].0) >> Self::PADDING_BITMASK[ix as usize].1
 	}
 
 	/// Get u8 nibble value at a given index in a left aligned array.
 	#[inline(always)]
-<<<<<<< HEAD
-	fn left_nibble_at(v1: &[u8], mut ix: usize) -> u8 {
+	pub fn left_nibble_at(v1: &[u8], mut ix: usize) -> u8 {
 		let pad = ix % Self::NIBBLE_PER_BYTE;
-		ix =  ix / Self::NIBBLE_PER_BYTE;
+		ix = ix / Self::NIBBLE_PER_BYTE;
 		Self::at_left(pad as u8, v1[ix])
-=======
-	pub fn left_nibble_at(v1: &[u8], ix: usize) -> u8 {
-		at_left((ix % NIBBLE_PER_BYTE) as u8, v1[ix / NIBBLE_PER_BYTE])
->>>>>>> 6eb4b88e
 	}
 
 	/// Get u8 nibble value at a given index in a `NibbleSlice`.
@@ -152,7 +130,6 @@
 	/// Push u8 nibble value at a given index into an existing byte.
 	/// Note that existing value must be null (padded with 0).
 	#[inline(always)]
-<<<<<<< HEAD
 	fn push_at_left(ix: u8, v: u8, into: u8) -> u8 {
 		//into | (v << (8 - (BIT_PER_NIBBLE * ix)))
 		into | (v << Self::PADDING_BITMASK[ix as usize].1)
@@ -162,16 +139,6 @@
 	/// Calculate the number of needed padding for an array of nibble length `i`.
 	fn number_padding(i: usize) -> usize {
 		(Self::NIBBLE_PER_BYTE - (i % Self::NIBBLE_PER_BYTE)) % Self::NIBBLE_PER_BYTE
-=======
-	pub fn push_at_left(ix: u8, v: u8, into: u8) -> u8 {
-		into | if ix == 1 { v } else { v << BIT_PER_NIBBLE }
-	}
-
-	/// Calculate the number of needed padding a array of nibble length `i`.
-	#[inline]
-	pub fn number_padding(i: usize) -> usize {
-		i % NIBBLE_PER_BYTE
->>>>>>> 6eb4b88e
 	}
 
 	/// Count the biggest common depth between two left aligned packed nibble slice.
@@ -179,11 +146,7 @@
 		let upper_bound = cmp::min(v1.len(), v2.len());
 		for a in 0..upper_bound {
 			if v1[a] != v2[a] {
-<<<<<<< HEAD
-				return a * Self::NIBBLE_PER_BYTE + Self::left_common(v1[a], v2[a]);
-=======
-				return a * NIBBLE_PER_BYTE + left_common(v1[a], v2[a])
->>>>>>> 6eb4b88e
+				return a * Self::NIBBLE_PER_BYTE + Self::left_common(v1[a], v2[a])
 			}
 		}
 		upper_bound * Self::NIBBLE_PER_BYTE
@@ -193,7 +156,7 @@
 	#[inline(always)]
 	fn left_common(a: u8, b: u8) -> usize {
 		((a ^ b).leading_zeros() as usize) / Self::BIT_PER_NIBBLE
-/*		let mut i = 0;
+		/*		let mut i = 0;
 		while i < Self::NIBBLE_PER_BYTE {
 			//if (a >> Self::PADDING_BITMASK[i].1)
 			//	!= (b >> Self::PADDING_BITMASK[i].1) {
@@ -209,6 +172,7 @@
 	/// The nibble shifts needed to align.
 	/// We use two value, one is a left shift and
 	/// the other is a right shift.
+	/// Calculate the number of common nibble between two left aligned bytes.
 	#[inline(always)]
 	fn split_shifts(pad: usize) -> (usize, usize) {
 		debug_assert!(pad > 0);
@@ -245,7 +209,6 @@
 			false
 		}
 	}
-<<<<<<< HEAD
 }
 
 /// Radix 16 `NibbleOps` definition.
@@ -278,12 +241,8 @@
 // new_padded_end merged
 impl NibbleOps for Radix4 {
 	const LAYOUT: Layout = Layout::Radix4;
-	const PADDING_BITMASK: &'static [(u8, usize)] = &[
-		(0b1111_1111, 6),
-		(0b0011_1111, 4),
-		(0b0000_1111, 2),
-		(0b0000_0011, 0),
-	];
+	const PADDING_BITMASK: &'static [(u8, usize)] =
+		&[(0b1111_1111, 6), (0b0011_1111, 4), (0b0000_1111, 2), (0b0000_0011, 0)];
 	type ChildRangeIndex = ChildIndex4<NodeHandlePlan>;
 }
 
@@ -314,9 +273,7 @@
 
 impl NibbleOps for Radix256 {
 	const LAYOUT: Layout = Layout::Radix256;
-	const PADDING_BITMASK: &'static [(u8, usize)] = &[
-		(1, 0),
-	];
+	const PADDING_BITMASK: &'static [(u8, usize)] = &[(1, 0)];
 	type ChildRangeIndex = ChildIndex256<NodeHandlePlan>;
 
 	#[inline]
@@ -328,8 +285,6 @@
 	fn left_common(_a: u8, _b: u8) -> usize {
 		0
 	}
-=======
->>>>>>> 6eb4b88e
 }
 
 /// Backing storage for `NibbleVec`s.
@@ -381,16 +336,14 @@
 	i: usize,
 }
 
-<<<<<<< HEAD
 /// Technical trait only to access child slice from an encoded
 /// representation of a branch.
-pub trait ChildIndex<V>: AsRef<[Option<V>]>
-	+ AsMut<[Option<V>]> + Default + Eq + PartialEq + crate::MaybeDebug
-	+ Clone {
-
+pub trait ChildIndex<V>:
+	AsRef<[Option<V>]> + AsMut<[Option<V>]> + Default + Eq + PartialEq + crate::MaybeDebug + Clone
+{
 	/// Constant length for the number of children.
 	/// TODO EMCH see if can delete
-	const NIBBLE_LENGTH : usize;
+	const NIBBLE_LENGTH: usize;
 
 	#[inline]
 	fn from_iter(nodes: impl Iterator<Item = Option<V>>) -> Self {
@@ -434,16 +387,16 @@
 	}
 }
 
-impl<I: ChildIndex<NodeHandlePlan>> ChildSliceIndex for I { }
+impl<I: ChildIndex<NodeHandlePlan>> ChildSliceIndex for I {}
 
 /// Iterator over `ChildSliceIndex` trait.
-pub struct IterChildSliceIndex<'a, CS>(&'a CS, usize, &'a[u8]);
+pub struct IterChildSliceIndex<'a, CS>(&'a CS, usize, &'a [u8]);
 
 impl<'a, CS: ChildSliceIndex> Iterator for IterChildSliceIndex<'a, CS> {
 	type Item = Option<NodeHandle<'a>>;
 	fn next(&mut self) -> Option<Self::Item> {
 		if self.1 == CS::NIBBLE_LENGTH {
-			return None;
+			return None
 		}
 		self.1 += 1;
 		Some(self.0.slice_at(self.1 - 1, self.2))
@@ -470,12 +423,12 @@
 		}
 
 		impl<V> ChildIndex<V> for $me<V>
-			where
-				V: MaybeDebug + Eq + PartialEq + Clone,
+		where
+			V: MaybeDebug + Eq + PartialEq + Clone,
 		{
 			const NIBBLE_LENGTH: usize = $size;
 		}
-	}
+	};
 }
 
 child_slice_index!(ChildIndex16, 16);
@@ -524,7 +477,7 @@
 
 impl<V> AsRef<[Option<V>]> for ChildIndex256<V> {
 	fn as_ref(&self) -> &[Option<V>] {
-			&self.0[..]
+		&self.0[..]
 	}
 }
 
@@ -535,11 +488,12 @@
 }
 
 impl<V> ChildIndex<V> for ChildIndex256<V>
-	where
-		V: MaybeDebug + Eq + PartialEq + Clone,
+where
+	V: MaybeDebug + Eq + PartialEq + Clone,
 {
 	const NIBBLE_LENGTH: usize = 256;
-=======
+}
+
 #[cfg(test)]
 mod tests {
 	use super::*;
@@ -548,5 +502,4 @@
 	fn nibble_vec_size() {
 		assert_eq!(std::mem::size_of::<NibbleVec>(), 56);
 	}
->>>>>>> 6eb4b88e
 }