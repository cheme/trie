--- conflicted
+++ resolved
@@ -12,17 +12,15 @@
 // See the License for the specific language governing permissions and
 // limitations under the License.
 
-use crate::rstd::cmp::{self, Ordering};
-use crate::rstd::marker::PhantomData;
-
-<<<<<<< HEAD
-use crate::nibble::{NibbleOps, NibbleSlice};
-=======
+use crate::rstd::{
+	cmp::{self, Ordering},
+	marker::PhantomData,
+};
+
 use crate::nibble::{
 	nibble_ops::{self, NIBBLE_PER_BYTE},
 	NibbleSlice,
 };
->>>>>>> 6eb4b88e
 
 /// A representation of a nibble slice which is left-aligned. The regular `NibbleSlice` is
 /// right-aligned, meaning it does not support efficient truncation from the right side.
@@ -37,15 +35,7 @@
 impl<'a, N: NibbleOps> LeftNibbleSlice<'a, N> {
 	/// Constructs a byte-aligned nibble slice from a byte slice.
 	pub fn new(bytes: &'a [u8]) -> Self {
-<<<<<<< HEAD
-		LeftNibbleSlice {
-			bytes,
-			len: bytes.len() * N::NIBBLE_PER_BYTE,
-			_marker: PhantomData,
-		}
-=======
-		LeftNibbleSlice { bytes, len: bytes.len() * NIBBLE_PER_BYTE }
->>>>>>> 6eb4b88e
+		LeftNibbleSlice { bytes, len: bytes.len() * N::NIBBLE_PER_BYTE, _marker: PhantomData }
 	}
 
 	/// Returns the length of the slice in nibbles.
@@ -66,15 +56,7 @@
 	/// Returns a new slice truncated from the right side to the given length. If the given length
 	/// is greater than that of this slice, the function just returns a copy.
 	pub fn truncate(&self, len: usize) -> Self {
-<<<<<<< HEAD
-		LeftNibbleSlice {
-			bytes: self.bytes,
-			len: cmp::min(len, self.len),
-			_marker: PhantomData,
-		}
-=======
-		LeftNibbleSlice { bytes: self.bytes, len: cmp::min(len, self.len) }
->>>>>>> 6eb4b88e
+		LeftNibbleSlice { bytes: self.bytes, len: cmp::min(len, self.len), _marker: PhantomData }
 	}
 
 	/// Returns whether the given slice is a prefix of this one.
@@ -190,85 +172,59 @@
 
 	#[test]
 	fn test_starts_with() {
-		assert!(
-			LeftNibbleSlice::<Radix16>::new(b"hello").starts_with(&LeftNibbleSlice::<Radix16>::new(b"heli").truncate(7))
-		);
-		assert!(
-			!LeftNibbleSlice::<Radix16>::new(b"hello").starts_with(&LeftNibbleSlice::<Radix16>::new(b"heli").truncate(8))
-		);
+		assert!(LeftNibbleSlice::<Radix16>::new(b"hello")
+			.starts_with(&LeftNibbleSlice::<Radix16>::new(b"heli").truncate(7)));
+		assert!(!LeftNibbleSlice::<Radix16>::new(b"hello")
+			.starts_with(&LeftNibbleSlice::<Radix16>::new(b"heli").truncate(8)));
 	}
 
 	#[test]
 	fn test_contains() {
-<<<<<<< HEAD
-		assert!(
-			LeftNibbleSlice::<Radix16>::new(b"hello").contains(&NibbleSlice::new_offset(b"ello", 0), 2)
-		);
-		assert!(
-			LeftNibbleSlice::<Radix16>::new(b"hello").contains(&NibbleSlice::new_offset(b"ello", 1), 3)
-		);
-		assert!(
-			!LeftNibbleSlice::<Radix16>::new(b"hello").contains(&NibbleSlice::new_offset(b"allo", 1), 3)
-		);
-		assert!(
-			!LeftNibbleSlice::<Radix16>::new(b"hello").contains(&NibbleSlice::new_offset(b"ello!", 1), 3)
-		);
-=======
-		assert!(LeftNibbleSlice::new(b"hello").contains(&NibbleSlice::new_offset(b"ello", 0), 2));
-		assert!(LeftNibbleSlice::new(b"hello").contains(&NibbleSlice::new_offset(b"ello", 1), 3));
-		assert!(!LeftNibbleSlice::new(b"hello").contains(&NibbleSlice::new_offset(b"allo", 1), 3));
-		assert!(!LeftNibbleSlice::new(b"hello").contains(&NibbleSlice::new_offset(b"ello!", 1), 3));
->>>>>>> 6eb4b88e
+		assert!(LeftNibbleSlice::<Radix16>::new(b"hello")
+			.contains(&NibbleSlice::new_offset(b"ello", 0), 2));
+		assert!(LeftNibbleSlice::<Radix16>::new(b"hello")
+			.contains(&NibbleSlice::new_offset(b"ello", 1), 3));
+		assert!(!LeftNibbleSlice::<Radix16>::new(b"hello")
+			.contains(&NibbleSlice::new_offset(b"allo", 1), 3));
+		assert!(!LeftNibbleSlice::<Radix16>::new(b"hello")
+			.contains(&NibbleSlice::new_offset(b"ello!", 1), 3));
 	}
 
 	#[test]
 	fn test_cmp() {
-		assert!(LeftNibbleSlice::<Radix16>::new(b"hallo") < LeftNibbleSlice::<Radix16>::new(b"hello"));
-		assert!(LeftNibbleSlice::<Radix16>::new(b"hello") > LeftNibbleSlice::<Radix16>::new(b"hallo"));
+		assert!(
+			LeftNibbleSlice::<Radix16>::new(b"hallo") < LeftNibbleSlice::<Radix16>::new(b"hello")
+		);
+		assert!(
+			LeftNibbleSlice::<Radix16>::new(b"hello") > LeftNibbleSlice::<Radix16>::new(b"hallo")
+		);
 		assert_eq!(
-			LeftNibbleSlice::<Radix16>::new(b"hello").cmp(&LeftNibbleSlice::<Radix16>::new(b"hello")),
+			LeftNibbleSlice::<Radix16>::new(b"hello")
+				.cmp(&LeftNibbleSlice::<Radix16>::new(b"hello")),
 			Ordering::Equal
 		);
 
 		assert!(
-<<<<<<< HEAD
+			LeftNibbleSlice::<Radix16>::new(b"hello\x10") <
+				LeftNibbleSlice::<Radix16>::new(b"hello\x20").truncate(11)
+		);
+		assert!(
+			LeftNibbleSlice::<Radix16>::new(b"hello\x20").truncate(11) >
+				LeftNibbleSlice::<Radix16>::new(b"hello\x10")
+		);
+
+		assert!(
+			LeftNibbleSlice::<Radix16>::new(b"hello\x10").truncate(11) <
+				LeftNibbleSlice::<Radix16>::new(b"hello\x10")
+		);
+		assert!(
+			LeftNibbleSlice::<Radix16>::new(b"hello\x10") >
+				LeftNibbleSlice::<Radix16>::new(b"hello\x10").truncate(11)
+		);
+		assert_eq!(
 			LeftNibbleSlice::<Radix16>::new(b"hello\x10")
-				< LeftNibbleSlice::<Radix16>::new(b"hello\x20").truncate(11)
-		);
-		assert!(
-			LeftNibbleSlice::<Radix16>::new(b"hello\x20").truncate(11)
-				> LeftNibbleSlice::<Radix16>::new(b"hello\x10")
-		);
-
-		assert!(
-			LeftNibbleSlice::<Radix16>::new(b"hello\x10").truncate(11)
-				< LeftNibbleSlice::<Radix16>::new(b"hello\x10")
-		);
-		assert!(
-			LeftNibbleSlice::<Radix16>::new(b"hello\x10")
-				> LeftNibbleSlice::<Radix16>::new(b"hello\x10").truncate(11)
-		);
-		assert_eq!(
-			LeftNibbleSlice::<Radix16>::new(b"hello\x10").truncate(11)
+				.truncate(11)
 				.cmp(&LeftNibbleSlice::<Radix16>::new(b"hello\x10").truncate(11)),
-=======
-			LeftNibbleSlice::new(b"hello\x10") < LeftNibbleSlice::new(b"hello\x20").truncate(11)
-		);
-		assert!(
-			LeftNibbleSlice::new(b"hello\x20").truncate(11) > LeftNibbleSlice::new(b"hello\x10")
-		);
-
-		assert!(
-			LeftNibbleSlice::new(b"hello\x10").truncate(11) < LeftNibbleSlice::new(b"hello\x10")
-		);
-		assert!(
-			LeftNibbleSlice::new(b"hello\x10") > LeftNibbleSlice::new(b"hello\x10").truncate(11)
-		);
-		assert_eq!(
-			LeftNibbleSlice::new(b"hello\x10")
-				.truncate(11)
-				.cmp(&LeftNibbleSlice::new(b"hello\x10").truncate(11)),
->>>>>>> 6eb4b88e
 			Ordering::Equal
 		);
 	}
