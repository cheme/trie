--- conflicted
+++ resolved
@@ -16,20 +16,9 @@
 use crate::nibble::{self, NibbleSlice};
 use crate::nibble::nibble_ops;
 use crate::node_codec::NodeCodec;
-<<<<<<< HEAD
 use crate::triedbmut::Node as TNode;
 use crate::triedbmut::NodeHandle as TNodeHandle;
-use crate::core_::borrow::Borrow;
-use crate::core_::ops::Range;
-
-#[cfg(not(feature = "std"))]
-use alloc::vec::Vec;
-#[cfg(not(feature = "std"))]
-use alloc::boxed::Box;
-=======
-
-use crate::rstd::{borrow::Borrow, ops::Range};
->>>>>>> a43b9a19
+use crate::rstd::{borrow::Borrow, ops::Range, boxed::Box, vec::Vec};
 
 /// Partial node key type: offset and owned value of a nibbleslice.
 /// Offset is applied on first byte of array (bytes are right aligned).
