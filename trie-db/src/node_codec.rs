--- conflicted
+++ resolved
@@ -16,11 +16,7 @@
 //! to parametrize the hashes used in the codec.
 
 use crate::{
-<<<<<<< HEAD
-	node::{Node, NodePlan},
-=======
 	node::{Node, NodePlan, Value},
->>>>>>> 2e02b093
 	ChildReference, MaybeDebug,
 };
 
@@ -74,15 +70,11 @@
 	fn empty_node() -> &'static [u8];
 
 	/// Returns an encoded leaf node
-<<<<<<< HEAD
 	///
 	/// Note that number_nibble is the number of element of the iterator
 	/// it can possibly be obtain by `Iterator` `size_hint`, but
 	/// for simplicity it is used directly as a parameter.
-	fn leaf_node(partial: impl Iterator<Item = u8>, number_nibble: usize, value: &[u8]) -> Vec<u8>;
-=======
-	fn leaf_node(partial: Partial, value: Value) -> Vec<u8>;
->>>>>>> 2e02b093
+	fn leaf_node(partial: impl Iterator<Item = u8>, number_nibble: usize, value: Value) -> Vec<u8>;
 
 	/// Returns an encoded extension node
 	///
@@ -108,10 +100,6 @@
 		partial: impl Iterator<Item = u8>,
 		number_nibble: usize,
 		children: impl Iterator<Item = impl Borrow<Option<ChildReference<Self::HashOut>>>>,
-<<<<<<< HEAD
-		value: Option<&[u8]>,
-=======
 		value: Option<Value>,
->>>>>>> 2e02b093
 	) -> Vec<u8>;
 }