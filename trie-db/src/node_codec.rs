// Copyright 2017, 2018 Parity Technologies
//
// Licensed under the Apache License, Version 2.0 (the "License");
// you may not use this file except in compliance with the License.
// You may obtain a copy of the License at
//
//     http://www.apache.org/licenses/LICENSE-2.0
//
// Unless required by applicable law or agreed to in writing, software
// distributed under the License is distributed on an "AS IS" BASIS,
// WITHOUT WARRANTIES OR CONDITIONS OF ANY KIND, either express or implied.
// See the License for the specific language governing permissions and
// limitations under the License.

//! Generic trait for trie node encoding/decoding. Takes a `hash_db::Hasher`
//! to parametrize the hashes used in the codec.

<<<<<<< HEAD
use crate::MaybeDebug;
use crate::node::{Node, NodePlan};
use crate::ChildReference;
use crate::NibbleOps;
use crate::rstd::{borrow::Borrow, Error, hash, vec::Vec};
=======
use crate::{
	node::{Node, NodePlan, Value},
	ChildReference, MaybeDebug,
};
>>>>>>> 6eb4b88e

use crate::rstd::{borrow::Borrow, hash, vec::Vec, Error};

/// Representation of a nible slice (right aligned).
/// It contains a right aligned padded first byte (first pair element is the number of nibbles
/// (0 to max nb nibble - 1), second pair element is the padded nibble), and a slice over
/// the remaining bytes.
pub type Partial<'a> = ((u8, u8), &'a [u8]);

/// Trait for trie node encoding/decoding.
/// Uses a type parameter to allow registering
/// positions without colling decode plan.
pub trait NodeCodec: Sized {
	/// Escape header byte sequence to indicate next node is a
	/// branch or leaf with hash of value, followed by the value node.
	const ESCAPE_HEADER: Option<u8> = None;

	/// Codec error type.
	type Error: Error;

	type Nibble: NibbleOps;

	/// Output type of encoded node hasher.
	type HashOut: AsRef<[u8]>
		+ AsMut<[u8]>
		+ Default
		+ MaybeDebug
		+ PartialEq
		+ Eq
		+ hash::Hash
		+ Send
		+ Sync
		+ Clone
		+ Copy;

	/// Get the hashed null node.
	fn hashed_null_node() -> Self::HashOut;

	/// Decode bytes to a `NodePlan`. Returns `Self::E` on failure.
	fn decode_plan(data: &[u8]) -> Result<NodePlan<Self::Nibble>, Self::Error>;

	/// Decode bytes to a `Node`. Returns `Self::E` on failure.
<<<<<<< HEAD
	fn decode(data: &[u8]) -> Result<Node<Self::Nibble>, Self::Error> {
=======
	fn decode<'a>(data: &'a [u8]) -> Result<Node<'a>, Self::Error> {
>>>>>>> 6eb4b88e
		Ok(Self::decode_plan(data)?.build(data))
	}

	/// Check if the provided bytes correspond to the codecs "empty" node.
	fn is_empty_node(data: &[u8]) -> bool;

	/// Returns an encoded empty node.
	fn empty_node() -> &'static [u8];

	/// Returns an encoded leaf node
	///
	/// Note that number_nibble is the number of element of the iterator
	/// it can possibly be obtain by `Iterator` `size_hint`, but
	/// for simplicity it is used directly as a parameter.
	fn leaf_node(partial: impl Iterator<Item = u8>, number_nibble: usize, value: Value) -> Vec<u8>;

	/// Returns an encoded extension node
	///
	/// Note that number_nibble is the number of element of the iterator
	/// it can possibly be obtain by `Iterator` `size_hint`, but
	/// for simplicity it is used directly as a parameter.
	fn extension_node(
		partial: impl Iterator<Item = u8>,
		number_nibble: usize,
		child_ref: ChildReference<Self::HashOut>,
	) -> Vec<u8>;

	/// Returns an encoded branch node.
	/// Takes an iterator yielding `ChildReference<Self::HashOut>` and an optional value.
	fn branch_node(
		children: impl Iterator<Item = impl Borrow<Option<ChildReference<Self::HashOut>>>>,
		value: Option<Value>,
	) -> Vec<u8>;

	/// Returns an encoded branch node with a possible partial path.
	/// `number_nibble` is the partial path length as in `extension_node`.
	fn branch_node_nibbled(
		partial: impl Iterator<Item = u8>,
		number_nibble: usize,
		children: impl Iterator<Item = impl Borrow<Option<ChildReference<Self::HashOut>>>>,
		value: Option<Value>,
	) -> Vec<u8>;
}

/// Bitmap encoder for the number of children nodes.
pub trait BitMap: Sized {
	/// length to encode the bitmap
	const ENCODED_LEN: usize;
	/// Codec error type.
	type Error: Error;

	/// Codec buffer to use.	
	type Buffer: AsRef<[u8]> + AsMut<[u8]> + Default;

	/// Decode bitmap from its encoded full slice.
	fn decode(data: &[u8]) -> Result<Self, Self::Error>;

	/// Return wether the bitmap registered a value for a branch
  /// child index.
	fn value_at(&self, i: usize) -> bool;

	/// Encode bitmap, output slice must be of right length. 
	fn encode<I: Iterator<Item = bool>>(has_children: I , output: &mut [u8]);
}<|MERGE_RESOLUTION|>--- conflicted
+++ resolved
@@ -15,18 +15,11 @@
 //! Generic trait for trie node encoding/decoding. Takes a `hash_db::Hasher`
 //! to parametrize the hashes used in the codec.
 
-<<<<<<< HEAD
-use crate::MaybeDebug;
-use crate::node::{Node, NodePlan};
-use crate::ChildReference;
-use crate::NibbleOps;
-use crate::rstd::{borrow::Borrow, Error, hash, vec::Vec};
-=======
 use crate::{
 	node::{Node, NodePlan, Value},
-	ChildReference, MaybeDebug,
+	rstd::{borrow::Borrow, hash, vec::Vec, Error},
+	ChildReference, MaybeDebug, NibbleOps,
 };
->>>>>>> 6eb4b88e
 
 use crate::rstd::{borrow::Borrow, hash, vec::Vec, Error};
 
@@ -69,11 +62,7 @@
 	fn decode_plan(data: &[u8]) -> Result<NodePlan<Self::Nibble>, Self::Error>;
 
 	/// Decode bytes to a `Node`. Returns `Self::E` on failure.
-<<<<<<< HEAD
-	fn decode(data: &[u8]) -> Result<Node<Self::Nibble>, Self::Error> {
-=======
-	fn decode<'a>(data: &'a [u8]) -> Result<Node<'a>, Self::Error> {
->>>>>>> 6eb4b88e
+	fn decode<'a>(data: &'a [u8]) -> Result<Node<'a, Self::Nibble>, Self::Error> {
 		Ok(Self::decode_plan(data)?.build(data))
 	}
 
@@ -125,16 +114,16 @@
 	/// Codec error type.
 	type Error: Error;
 
-	/// Codec buffer to use.	
+	/// Codec buffer to use.
 	type Buffer: AsRef<[u8]> + AsMut<[u8]> + Default;
 
 	/// Decode bitmap from its encoded full slice.
 	fn decode(data: &[u8]) -> Result<Self, Self::Error>;
 
 	/// Return wether the bitmap registered a value for a branch
-  /// child index.
+	/// child index.
 	fn value_at(&self, i: usize) -> bool;
 
-	/// Encode bitmap, output slice must be of right length. 
-	fn encode<I: Iterator<Item = bool>>(has_children: I , output: &mut [u8]);
+	/// Encode bitmap, output slice must be of right length.
+	fn encode<I: Iterator<Item = bool>>(has_children: I, output: &mut [u8]);
 }