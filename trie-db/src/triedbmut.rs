// Copyright 2017, 2020 Parity Technologies
//
// Licensed under the Apache License, Version 2.0 (the "License");
// you may not use this file except in compliance with the License.
// You may obtain a copy of the License at
//
//     http://www.apache.org/licenses/LICENSE-2.0
//
// Unless required by applicable law or agreed to in writing, software
// distributed under the License is distributed on an "AS IS" BASIS,
// WITHOUT WARRANTIES OR CONDITIONS OF ANY KIND, either express or implied.
// See the License for the specific language governing permissions and
// limitations under the License.

//! In-memory trie representation.

use super::{DBValue, node::NodeKey, Meta, NodeChange, ChildrenDecoded};
use super::{Result, TrieError, TrieMut, TrieLayout, TrieHash, CError};
use super::lookup::Lookup;
use super::node::{NodeHandle as EncodedNodeHandle, Node as EncodedNode,
	Value as EncodedValue, decode_hash};

use hash_db::{HashDB, Hasher, Prefix, EMPTY_PREFIX, MetaHasher};
use hashbrown::HashSet;

use crate::node_codec::NodeCodec;
use crate::nibble::{NibbleVec, NibbleSlice, nibble_ops, BackingByteVec};
use crate::rstd::{
	boxed::Box, convert::TryFrom, mem, ops::Index, result, vec::Vec, VecDeque,
};

#[cfg(feature = "std")]
use log::trace;

#[cfg(feature = "std")]
use crate::rstd::fmt::{self, Debug};


// For lookups into the Node storage buffer.
// This is deliberately non-copyable.
#[cfg_attr(feature = "std", derive(Debug))]
struct StorageHandle(usize);

// Handles to nodes in the trie.
#[cfg_attr(feature = "std", derive(Debug))]
enum NodeHandle<H> {
	/// Loaded into memory.
	InMemory(StorageHandle),
	/// Either a hash or an inline node
	Hash(H),
}

impl<H> From<StorageHandle> for NodeHandle<H> {
	fn from(handle: StorageHandle) -> Self {
		NodeHandle::InMemory(handle)
	}
}

fn empty_children<H>() -> Box<[Option<NodeHandle<H>>; nibble_ops::NIBBLE_LENGTH]> {
	Box::new([
		None, None, None, None, None, None, None, None,
		None, None, None, None, None, None, None, None,
	])
}

/// Type alias to indicate the nible covers a full key,
/// therefore its left side is a full prefix.
type NibbleFullKey<'key> = NibbleSlice<'key>;

/// Value representation for Node.
#[derive(Clone, PartialEq, Eq)]
pub enum Value {
	/// Node with no value attached.
	NoValue,
	/// Value bytes.
	Value(DBValue),
	/// Hash of bytes and original value length.
	HashedValue(DBValue, usize),
}

impl<'a> From<EncodedValue<'a>> for Value {
	fn from(v: EncodedValue<'a>) -> Self {
		match v {
			EncodedValue::NoValue => Value::NoValue,
			EncodedValue::Value(value) => Value::Value(value.to_vec()),
			EncodedValue::HashedValue(hash, size) => Value::HashedValue(hash.to_vec(), size),
		}
	}
}

impl From<Option<DBValue>> for Value {
	fn from(v: Option<DBValue>) -> Self {
		match v {
			Some(value) => Value::Value(value.to_vec()),
			None => Value::NoValue,
		}
	}
}


impl Value {
	fn as_slice(&self) -> EncodedValue {
		match self {
			Value::NoValue => EncodedValue::NoValue,
			Value::Value(value) => EncodedValue::Value(value.as_slice()),
			Value::HashedValue(hash, size) => EncodedValue::HashedValue(hash.as_slice(), *size),
		}
	}

	fn value_fetch<L: TrieLayout> (&self) -> Result<Option<DBValue>, TrieHash<L>, CError<L>> {
		match self {
			Value::NoValue => Ok(None),
			Value::Value(value) => Ok(Some(value.clone())),
			Value::HashedValue(hash, _size) => {
				let mut res = TrieHash::<L>::default();
				res.as_mut().copy_from_slice(hash.as_slice());
				Err(Box::new(TrieError::IncompleteDatabase(res)))
			},
		}
	}
}


/// Node types in the Trie.
/// `M` is associated meta, no meta indicates
/// an inline node.
enum Node<L: TrieLayout> {
	/// Empty node.
	Empty(L::Meta),
	/// A leaf node contains the end of a key and a value.
	/// This key is encoded from a `NibbleSlice`, meaning it contains
	/// a flag indicating it is a leaf.
	Leaf(NodeKey, Value, L::Meta),
	/// An extension contains a shared portion of a key and a child node.
	/// The shared portion is encoded from a `NibbleSlice` meaning it contains
	/// a flag indicating it is an extension.
	/// The child node is always a branch.
	Extension(NodeKey, NodeHandle<TrieHash<L>>, L::Meta),
	/// A branch has up to 16 children and an optional value.
	Branch(Box<[Option<NodeHandle<TrieHash<L>>>; nibble_ops::NIBBLE_LENGTH]>, Value, L::Meta),
	/// Branch node with support for a nibble (to avoid extension node).
	NibbledBranch(NodeKey, Box<[Option<NodeHandle<TrieHash<L>>>; nibble_ops::NIBBLE_LENGTH]>, Value, L::Meta),
}

#[cfg(feature = "std")]
struct ToHex<'a>(&'a [u8]);
#[cfg(feature = "std")]
impl<'a> Debug for ToHex<'a> {
	fn fmt(&self, fmt: &mut fmt::Formatter) -> fmt::Result {
		let hex = rustc_hex::ToHexIter::new(self.0.iter());
		for b in hex {
			write!(fmt, "{}", b)?;
		}
		Ok(())
	}
}

#[cfg(feature = "std")]
impl Debug for Value {
	fn fmt(&self, fmt: &mut fmt::Formatter) -> fmt::Result {
		match self {
			Self::NoValue => write!(fmt, "None"),
			Self::Value(value) => write!(fmt, "Some({:?})", ToHex(value)),
			Self::HashedValue(value, _) => write!(fmt, "Hashed({:?})", ToHex(value)),
		}
	}
}

#[cfg(feature = "std")]
impl<L: TrieLayout> Debug for Node<L>
	where L::Hash: Debug,
{
	fn fmt(&self, fmt: &mut fmt::Formatter) -> fmt::Result {
		match *self {
			Self::Empty(_) => write!(fmt, "Empty"),
			Self::Leaf((ref a, ref b), ref c, _) =>
				write!(fmt, "Leaf({:?}, {:?})", (a, ToHex(&*b)), c),
			Self::Extension((ref a, ref b), ref c, _) =>
				write!(fmt, "Extension({:?}, {:?})", (a, ToHex(&*b)), c),
			Self::Branch(ref a, ref b, _) =>
				write!(fmt, "Branch({:?}, {:?}", a, b),
			Self::NibbledBranch((ref a, ref b), ref c, ref d, _) =>
				write!(fmt, "NibbledBranch({:?}, {:?}, {:?})", (a, ToHex(&*b)), c, d),
		}
	}
}

impl<L: TrieLayout> Node<L>
{
	// load an inline node into memory or get the hash to do the lookup later.
	// TODO paremeterized over L only!!
	fn inline_or_hash(
		parent_hash: TrieHash<L>,
		child: EncodedNodeHandle,
		db: &dyn HashDB<L::Hash, DBValue, L::Meta>,
		storage: &mut NodeStorage<L>,
		layout: &L,
	) -> Result<NodeHandle<TrieHash<L>>, TrieHash<L>, CError<L>> {
		let handle = match child {
			EncodedNodeHandle::Hash(data) => {
				let hash = decode_hash::<L::Hash>(data)
					.ok_or_else(|| Box::new(TrieError::InvalidHash(parent_hash, data.to_vec())))?;
				NodeHandle::Hash(hash)
			},
			EncodedNodeHandle::Inline(data) => {
				let meta = L::Meta::meta_for_existing_inline_node(layout.metainput_for_new_node());
				let child = Node::from_encoded(parent_hash, data, db, storage, meta, layout)?;
				NodeHandle::InMemory(storage.alloc(Stored::New(child)))
			},
		};
		Ok(handle)
	}

	// Decode a node from encoded bytes.
	fn from_encoded<'a, 'b>(
		node_hash: TrieHash<L>,
		data: &'a[u8],
		db: &dyn HashDB<L::Hash, DBValue, L::Meta>,
		storage: &'b mut NodeStorage<L>,
		mut meta: L::Meta, 
		layout: &L,
	) -> Result<Self, TrieHash<L>, CError<L>> {
<<<<<<< HEAD
		let encoded_node = L::Codec::decode(data, meta.contains_hash_of_value())
=======
		let encoded_node = L::Codec::decode(data, &mut meta)
>>>>>>> f418ed70
			.map_err(|e| Box::new(TrieError::DecoderError(node_hash, e)))?;
		let node = match encoded_node {
			EncodedNode::Empty => Node::Empty(meta),
			EncodedNode::Leaf(k, v) => Node::Leaf(k.into(), v.into(), meta),
			EncodedNode::Extension(key, cb) => {
				if L::USE_META {
					meta.decoded_children(core::iter::once(match cb {
						EncodedNodeHandle::Hash(..) => ChildrenDecoded::Hash,
						EncodedNodeHandle::Inline(..) => ChildrenDecoded::Inline,
					}));
				}
				Node::Extension(
					key.into(),
					Self::inline_or_hash(node_hash, cb, db, storage, layout)?,
					meta,
				)
			},
			EncodedNode::Branch(encoded_children, val) => {
				let mut child = |i:usize| match encoded_children[i] {
					Some(child) => Self::inline_or_hash(node_hash, child, db, storage, layout)
						.map(Some),
					None => Ok(None),
				};
				if L::USE_META {
					meta.decoded_children(encoded_children.iter().map(|cb| match cb {
						Some(EncodedNodeHandle::Hash(..)) => ChildrenDecoded::Hash,
						Some(EncodedNodeHandle::Inline(..)) => ChildrenDecoded::Inline,
						None => ChildrenDecoded::None,
					}));
				}

				let children = Box::new([
					child(0)?, child(1)?, child(2)?, child(3)?,
					child(4)?, child(5)?, child(6)?, child(7)?,
					child(8)?, child(9)?, child(10)?, child(11)?,
					child(12)?, child(13)?, child(14)?, child(15)?,
				]);

				Node::Branch(children, val.into(), meta)
			},
			EncodedNode::NibbledBranch(k, encoded_children, val) => {
				let mut child = |i:usize| match encoded_children[i] {
					Some(child) => Self::inline_or_hash(node_hash, child, db, storage, layout)
						.map(Some),
					None => Ok(None),
				};
				if L::USE_META {
					meta.decoded_children(encoded_children.iter().map(|cb| match cb {
						Some(EncodedNodeHandle::Hash(..)) => ChildrenDecoded::Hash,
						Some(EncodedNodeHandle::Inline(..)) => ChildrenDecoded::Inline,
						None => ChildrenDecoded::None,
					}));
				}

				let children = Box::new([
					child(0)?, child(1)?, child(2)?, child(3)?,
					child(4)?, child(5)?, child(6)?, child(7)?,
					child(8)?, child(9)?, child(10)?, child(11)?,
					child(12)?, child(13)?, child(14)?, child(15)?,
				]);

				Node::NibbledBranch(k.into(), children, val.into(), meta)
			},
		};
		Ok(node)
	}

	// TODO: parallelize
	fn into_encoded<F>(self, mut child_cb: F) -> (Vec<u8>, L::Meta)
	where
		F: FnMut(NodeHandle<TrieHash<L>>, Option<&NibbleSlice>, Option<u8>) -> ChildReference<TrieHash<L>>,
	{
		match self {
			Node::Empty(mut meta) => (L::Codec::empty_node(&mut meta).to_vec(), meta),
			Node::Leaf(partial, value, mut meta) => {
				let pr = NibbleSlice::new_offset(&partial.1[..], partial.0);
<<<<<<< HEAD
				(L::Codec::leaf_node(pr.right(), value.as_slice()), meta)
=======
				(L::Codec::leaf_node(pr.right(), &value, &mut meta), meta)
>>>>>>> f418ed70
			},
			Node::Extension(partial, child, mut meta) => {
				let pr = NibbleSlice::new_offset(&partial.1[..], partial.0);
				let it = pr.right_iter();
				let c = child_cb(child, Some(&pr), None);
				(L::Codec::extension_node(
					it,
					pr.len(),
					c,
					&mut meta,
				), meta)
			},
			Node::Branch(mut children, value, mut meta) => {
				(L::Codec::branch_node(
					// map the `NodeHandle`s from the Branch to `ChildReferences`
					children.iter_mut()
						.map(Option::take)
						.enumerate()
						.map(|(i, maybe_child)| {
							maybe_child.map(|child| child_cb(child, None, Some(i as u8)))
						}),
<<<<<<< HEAD
					value.as_slice(),
=======
					value.as_ref().map(|v| &v[..]),
					&mut meta,
>>>>>>> f418ed70
				), meta)
			},
			Node::NibbledBranch(partial, mut children, value, mut meta) => {
				let pr = NibbleSlice::new_offset(&partial.1[..], partial.0);
				let it = pr.right_iter();
				(L::Codec::branch_node_nibbled(
					it,
					pr.len(),
					// map the `NodeHandle`s from the Branch to `ChildReferences`
					children.iter_mut()
						.map(Option::take)
						.enumerate()
						.map(|(i, maybe_child)| {
							//let branch_index = [i as u8];
							maybe_child.map(|child| {
								let pr = NibbleSlice::new_offset(&partial.1[..], partial.0);
								child_cb(child, Some(&pr), Some(i as u8))
							})
						}),
<<<<<<< HEAD
					value.as_slice(),
=======
					value.as_ref().map(|v| &v[..]),
					&mut meta,
>>>>>>> f418ed70
				), meta)
			},
		}
	}

	pub(crate) fn meta(&self) -> &L::Meta {
		match self {
			Node::Leaf(_, _, meta)
			| Node::Extension(_, _, meta)
			| Node::Branch(_, _, meta)
			| Node::NibbledBranch(_, _, _, meta)
			| Node::Empty(meta) => meta,
		}
	}
}

// post-inspect action.
enum Action<L: TrieLayout> {
	Insert(NodeChange, Node<L>),
	// if it is a new node, just clears the storage.
	Delete,
}

// post-insert action. Same as action without delete
struct InsertAction<L: TrieLayout>(NodeChange, Node<L>);

impl<L: TrieLayout> InsertAction<L> {
	fn into_action(self) -> Action<L> {
		Action::Insert(self.0, self.1)
	}

	// unwrap the node, disregarding replace or restore state.
	fn unwrap_node(self) -> Node<L> {
		self.1
	}
}

// What kind of node is stored here.
enum Stored<L: TrieLayout> {
	// A new node.
	New(Node<L>),
	// A cached node, loaded from the DB.
	Cached(Node<L>, TrieHash<L>),
}

/// Used to build a collection of child nodes from a collection of `NodeHandle`s
#[derive(Clone, Copy)]
#[cfg_attr(feature = "std", derive(Debug))]
pub enum ChildReference<HO> { // `HO` is e.g. `H256`, i.e. the output of a `Hasher`
	Hash(HO),
	Inline(HO, usize), // usize is the length of the node data we store in the `H::Out`
}

impl<HO> ChildReference<HO> {
	/// Is child reference inline.
	pub fn is_inline(&self) -> bool {
		matches!(self, ChildReference::Inline(..))
	}
}

impl<'a, HO> TryFrom<EncodedNodeHandle<'a>> for ChildReference<HO>
	where HO: AsRef<[u8]> + AsMut<[u8]> + Default + Clone + Copy
{
	type Error = Vec<u8>;

	fn try_from(handle: EncodedNodeHandle<'a>) -> result::Result<Self, Vec<u8>> {
		match handle {
			EncodedNodeHandle::Hash(data) => {
				let mut hash = HO::default();
				if data.len() != hash.as_ref().len() {
					return Err(data.to_vec());
				}
				hash.as_mut().copy_from_slice(data);
				Ok(ChildReference::Hash(hash))
			}
			EncodedNodeHandle::Inline(data) => {
				let mut hash = HO::default();
				if data.len() > hash.as_ref().len() {
					return Err(data.to_vec());
				}
				&mut hash.as_mut()[..data.len()].copy_from_slice(data);
				Ok(ChildReference::Inline(hash, data.len()))
			}
		}
	}
}

/// Compact and cache-friendly storage for Trie nodes.
struct NodeStorage<L: TrieLayout> {
	nodes: Vec<Stored<L>>,
	free_indices: VecDeque<usize>,
}

impl<L: TrieLayout> NodeStorage<L>
{
	/// Create a new storage.
	fn empty() -> Self {
		NodeStorage {
			nodes: Vec::new(),
			free_indices: VecDeque::new(),
		}
	}

	/// Allocate a new node in the storage.
	fn alloc(&mut self, stored: Stored<L>) -> StorageHandle {
		if let Some(idx) = self.free_indices.pop_front() {
			self.nodes[idx] = stored;
			StorageHandle(idx)
		} else {
			self.nodes.push(stored);
			StorageHandle(self.nodes.len() - 1)
		}
	}

	/// Remove a node from the storage, consuming the handle and returning the node.
	fn destroy(&mut self, handle: StorageHandle, layout: &L) -> Stored<L> {
		let idx = handle.0;

		self.free_indices.push_back(idx);
		let meta_input = layout.metainput_for_new_node();
		let meta = L::Meta::meta_for_new(meta_input);
		mem::replace(&mut self.nodes[idx], Stored::New(Node::Empty(meta)))
	}
}

impl<'a, L: TrieLayout> Index<&'a StorageHandle> for NodeStorage<L> {
	type Output = Node<L>;

	fn index(&self, handle: &'a StorageHandle) -> &Node<L> {
		match self.nodes[handle.0] {
			Stored::New(ref node) => node,
			Stored::Cached(ref node, _) => node,
		}
	}
}

/// A `Trie` implementation using a generic `HashDB` backing database.
///
/// Use it as a `TrieMut` trait object. You can use `db()` to get the backing database object.
/// Note that changes are not committed to the database until `commit` is called.
///
/// Querying the root or dropping the trie will commit automatically.
///
///
/// # Example
/// ```ignore
/// use hash_db::Hasher;
/// use reference_trie::{RefTrieDBMut, TrieMut};
/// use trie_db::DBValue;
/// use keccak_hasher::KeccakHasher;
/// use memory_db::*;
///
/// let mut memdb = MemoryDB::<KeccakHasher, HashKey<_>, DBValue>::default();
/// let mut root = Default::default();
/// let mut t = RefTrieDBMut::new(&mut memdb, &mut root);
/// assert!(t.is_empty());
/// assert_eq!(*t.root(), KeccakHasher::hash(&[0u8][..]));
/// t.insert(b"foo", b"bar").unwrap();
/// assert!(t.contains(b"foo").unwrap());
/// assert_eq!(t.get(b"foo").unwrap().unwrap(), b"bar".to_vec());
/// t.remove(b"foo").unwrap();
/// assert!(!t.contains(b"foo").unwrap());
/// ```
pub struct TrieDBMut<'a, L>
where
	L: TrieLayout,
{
	layout: L,
	storage: NodeStorage<L>,
	db: &'a mut dyn HashDB<L::Hash, DBValue, L::Meta>,
	root: &'a mut TrieHash<L>,
	root_handle: NodeHandle<TrieHash<L>>,
	death_row: HashSet<(TrieHash<L>, (BackingByteVec, Option<u8>))>,
	/// The number of hash operations this trie has performed.
	/// Note that none are performed until changes are committed.
	hash_count: usize,
}

impl<'a, L> TrieDBMut<'a, L>
where
	L: TrieLayout,
{
	/// Create a new trie with backing database `db` and empty `root`.
	pub fn new(db: &'a mut dyn HashDB<L::Hash, DBValue, L::Meta>, root: &'a mut TrieHash<L>) -> Self {
		Self::new_with_layout(db, root, Default::default())
	}

	/// Create a new trie with backing database `db` and empty `root`.
	/// This could use a context specific layout.
	pub fn new_with_layout(
		db: &'a mut dyn HashDB<L::Hash, DBValue, L::Meta>,
		root: &'a mut TrieHash<L>,
		layout: L,
	) -> Self {
		*root = L::Codec::hashed_null_node();
		let root_handle = NodeHandle::Hash(L::Codec::hashed_null_node());

		TrieDBMut {
			layout,
			storage: NodeStorage::empty(),
			db,
			root,
			root_handle,
			death_row: HashSet::new(),
			hash_count: 0,
		}
	}

	/// Create a new trie with the backing database `db` and `root.
	/// Returns an error if `root` does not exist.
	pub fn from_existing(
		db: &'a mut dyn HashDB<L::Hash, DBValue, L::Meta>,
		root: &'a mut TrieHash<L>,
	) -> Result<Self, TrieHash<L>, CError<L>> {
		Self::from_existing_with_layout(db, root, Default::default())
	}

	/// Create a new trie with the backing database `db` and `root.
	/// Returns an error if `root` does not exist.
	pub fn from_existing_with_layout(
		db: &'a mut dyn HashDB<L::Hash, DBValue, L::Meta>,
		root: &'a mut TrieHash<L>,
		layout: L,
	) -> Result<Self, TrieHash<L>, CError<L>> {
		if !db.contains(root, EMPTY_PREFIX) {
			return Err(Box::new(TrieError::InvalidStateRoot(*root)));
		}

		let root_handle = NodeHandle::Hash(*root);
		Ok(TrieDBMut {
			layout,
			storage: NodeStorage::empty(),
			db,
			root,
			root_handle,
			death_row: HashSet::new(),
			hash_count: 0,
		})
	}
	/// Get the backing database.
	pub fn db(&self) -> &dyn HashDB<L::Hash, DBValue, L::Meta> {
		self.db
	}

	/// Get the backing database mutably.
	pub fn db_mut(&mut self) -> &mut dyn HashDB<L::Hash, DBValue, L::Meta> {
		self.db
	}

	// Cache a node by hash.
	fn cache(
		&mut self,
		hash: TrieHash<L>,
		key: Prefix,
	) -> Result<StorageHandle, TrieHash<L>, CError<L>> {
		let (node_encoded, meta) = self.db.get_with_meta(&hash, key)
			.ok_or_else(|| Box::new(TrieError::IncompleteDatabase(hash)))?;
		let node = Node::from_encoded(
			hash,
			&node_encoded,
			&*self.db,
			&mut self.storage,
			meta,
			&self.layout,
		)?;
		Ok(self.storage.alloc(Stored::Cached(node, hash)))
	}

	fn set_children(
		&mut self,
		children: &mut Box<[Option<NodeHandle<TrieHash<L>>>; nibble_ops::NIBBLE_LENGTH]>,
		meta: &mut L::Meta,
		new_child: Option<StorageHandle>,
		changed: NodeChange,
		idx: usize,
	) -> NodeChange {
		let changed = self.children_callback(meta, new_child.as_ref(), changed, idx);
		children[idx] = new_child.map(Into::into);
		changed
	}

	fn extension_child_callback(
		&mut self,
		meta: &mut L::Meta,
		new_child: &StorageHandle,
		changed: NodeChange,
	) -> NodeChange {
		self.children_callback(meta, Some(new_child), changed, 0)
	}

	fn children_callback(
		&mut self,
		meta: &mut L::Meta,
		new_child: Option<&StorageHandle>,
		changed: NodeChange,
		idx: usize,
	) -> NodeChange {
		if L::USE_META {
			let child_meta = new_child.map(|new_child|
				match &mut self.storage.nodes[new_child.0] {
					Stored::Cached(node, _)
					| Stored::New(node) => node.meta(),
				}
			);
			meta.set_child_callback(
				child_meta,
				changed,
				idx,
			)
		} else {
			changed
		}
	}

	// Inspect a node, choosing either to replace, restore, or delete it.
	// If restored or replaced, returns the new node along with a flag of whether it was changed.
	fn inspect<F>(
		&mut self,
		stored: Stored<L>,
		key: &mut NibbleFullKey,
		inspector: F,
	) -> Result<Option<(Stored<L>, NodeChange)>, TrieHash<L>, CError<L>>
		where
			F: FnOnce(
				&mut Self,
				Node<L>,
				&mut NibbleFullKey,
			) -> Result<Action<L>, TrieHash<L>, CError<L>>,
	{
		let current_key = *key;
		Ok(match stored {
			Stored::New(node) => match inspector(self, node, key)? {
				Action::Insert(change, node) => Some((Stored::New(node), change)),
				Action::Delete => None,
			},
			Stored::Cached(node, hash) => match inspector(self, node, key)? {
				Action::Insert(NodeChange::None, node) => Some((Stored::New(node), NodeChange::None)),
				Action::Insert(NodeChange::Meta, node) => Some((Stored::New(node), NodeChange::Meta)),
				Action::Insert(change, node) => {
					self.death_row.insert((hash, current_key.left_owned()));
					Some((Stored::New(node), change))
				},
				Action::Delete => {
					self.death_row.insert((hash, current_key.left_owned()));
					None
				}
			},
		})
	}

	// Walk the trie, attempting to find the key's node.
	fn lookup<'x, 'key>(
		&'x self,
		mut partial: NibbleSlice<'key>,
		handle: &NodeHandle<TrieHash<L>>,
	) -> Result<Option<DBValue>, TrieHash<L>, CError<L>>
		where 'x: 'key
	{
		let mut handle = handle;
		loop {
			let (mid, child) = match *handle {
				NodeHandle::Hash(ref hash) => return Lookup::<L, _> {
					db: &self.db,
					query: |v: &[u8]| v.to_vec(),
					hash: *hash,
				}.look_up(partial),
				NodeHandle::InMemory(ref handle) => match self.storage[handle] {
					Node::Empty(_) => return Ok(None),
					Node::Leaf(ref key, ref value, _) => {
						if NibbleSlice::from_stored(key) == partial {
							return Ok(value.value_fetch::<L>()?);
						} else {
							return Ok(None);
						}
					},
					Node::Extension(ref slice, ref child, _) => {
						let slice = NibbleSlice::from_stored(slice);
						if partial.starts_with(&slice) {
							(slice.len(), child)
						} else {
							return Ok(None);
						}
					},
					Node::Branch(ref children, ref value, _) => {
						if partial.is_empty() {
							return Ok(value.value_fetch::<L>()?);
						} else {
							let idx = partial.at(0);
							match children[idx as usize].as_ref() {
								Some(child) => (1, child),
								None => return Ok(None),
							}
						}
					},
					Node::NibbledBranch(ref slice, ref children, ref value, _) => {
						let slice = NibbleSlice::from_stored(slice);
						if partial.is_empty() {
							return Ok(value.value_fetch::<L>()?);
						} else if partial.starts_with(&slice) {
							let idx = partial.at(0);
							match children[idx as usize].as_ref() {
								Some(child) => (1 + slice.len(), child),
								None => return Ok(None),
							}
						} else {
							return Ok(None)
						}
					},
				}
			};

			partial = partial.mid(mid);
			handle = child;
		}
	}

	/// Insert a key-value pair into the trie, creating new nodes if necessary.
	fn insert_at(
		&mut self,
		handle: NodeHandle<TrieHash<L>>,
		key: &mut NibbleFullKey,
		value: DBValue,
		old_val: &mut Value,
	) -> Result<(StorageHandle, NodeChange), TrieHash<L>, CError<L>> {
		let h = match handle {
			NodeHandle::InMemory(h) => h,
			NodeHandle::Hash(h) => self.cache(h, key.left())?,
		};
		// cache then destroy for hash handle (handle being root in most case)
		let stored = self.storage.destroy(h, &self.layout);
		let (new_stored, changed) = self.inspect(stored, key, move |trie, stored, key| {
			trie.insert_inspector(stored, key, value, old_val).map(|a| a.into_action())
		})?.expect("Insertion never deletes.");

		Ok((self.storage.alloc(new_stored), changed))
	}

	/// The insertion inspector.
	fn insert_inspector(
		&mut self,
		node: Node<L>,
		key: &mut NibbleFullKey,
		value: DBValue,
		old_val: &mut Value,
	) -> Result<InsertAction<L>, TrieHash<L>, CError<L>> {
		let partial = *key;

		#[cfg(feature = "std")]
		trace!(target: "trie", "augmented (partial: {:?}, value: {:?})", partial, ToHex(&value));

		Ok(match node {
			Node::Empty(meta) => {
				#[cfg(feature = "std")]
				trace!(target: "trie", "empty: COMPOSE");
				// TODO call back meta with new/change node info.
				InsertAction(NodeChange::EncodedMeta, Node::Leaf(partial.to_stored(), Value::Value(value), meta))
			},
			Node::Branch(mut children, stored_value, mut meta) => {
				debug_assert!(L::USE_EXTENSION);
				#[cfg(feature = "std")]
				trace!(target: "trie", "branch: ROUTE,AUGMENT");

				if partial.is_empty() {
					let change = NodeChange::from_node_values(stored_value.as_slice(), EncodedValue::Value(&value));
					let change = meta.set_value_callback(Some(value.as_slice()), true, change);
					let branch = Node::Branch(children, Value::Value(value), meta);
					*old_val = stored_value;

					InsertAction(change, branch)
				} else {
					let idx = partial.at(0) as usize;
					key.advance(1);
					let changed = if let Some(child) = children[idx].take() {
						// Original had something there. recurse down into it.
						let (new_child, changed) = self.insert_at(child, key, value, old_val)?;
						let changed = self.set_children(&mut children, &mut meta, Some(new_child), changed, idx);
						// TODO useless?
						if let NodeChange::None = changed {
							// The new node we composed didn't change.
							// It means our branch is untouched too.
							return Ok(InsertAction(changed, Node::Branch(children, stored_value, meta)));
						}
						changed
					} else {
						// Original had nothing there. compose a leaf.
						let meta_leaf = L::Meta::meta_for_new(self.layout.metainput_for_new_node());
						let leaf = self.storage.alloc(
							Stored::New(Node::Leaf(key.to_stored(), Value::Value(value), meta_leaf))
						);
						self.set_children(&mut children, &mut meta, Some(leaf), NodeChange::Encoded, idx)
					};

					InsertAction(changed, Node::Branch(children, stored_value, meta))
				}
			},
			Node::NibbledBranch(encoded, mut children, stored_value, mut meta) => {
				debug_assert!(!L::USE_EXTENSION);
				#[cfg(feature = "std")]
				trace!(target: "trie", "branch: ROUTE,AUGMENT");
				let existing_key = NibbleSlice::from_stored(&encoded);

				let common = partial.common_prefix(&existing_key);
				if common == existing_key.len() && common == partial.len() {
					let change = NodeChange::from_node_values(stored_value.as_slice(), EncodedValue::Value(&value));
					let change = meta.set_value_callback(Some(value.as_slice()), true, change);
					// TODO see branch meta
					let branch = Node::NibbledBranch(
						existing_key.to_stored(),
						children,
						Value::Value(value),
						meta,
					);
					*old_val = stored_value;

					InsertAction(change, branch)
				} else if common < existing_key.len() {
					// insert a branch value in between
					#[cfg(feature = "std")]
					trace!(
						target: "trie",
						"partially-shared-prefix (exist={:?}; new={:?}; common={:?}):\
							 AUGMENT-AT-END",
						existing_key.len(),
						partial.len(),
						common,
					);
					let nbranch_partial = existing_key.mid(common + 1).to_stored();
					let low = Node::NibbledBranch(nbranch_partial, children, stored_value, meta);
					let ix = existing_key.at(common);
					let mut children = empty_children();
					let alloc_storage = self.storage.alloc(Stored::New(low));

					let mut meta_branch = L::Meta::meta_for_new(self.layout.metainput_for_new_node());
					let changed = self.set_children(
						&mut children,
						&mut meta_branch,
						Some(alloc_storage),
						NodeChange::Encoded,
						ix as usize,
					);

					if partial.len() - common == 0 {
						let meta_branch = L::Meta::meta_for_new(self.layout.metainput_for_new_node());
						// TODO set value call back to remove the one on encoded.
						InsertAction(changed, Node::NibbledBranch(
							existing_key.to_stored_range(common),
							children,
							Value::Value(value),
							meta_branch,
						))
					} else {
						let ix = partial.at(common);
						let meta_leaf = L::Meta::meta_for_new(self.layout.metainput_for_new_node());
						let stored_leaf = Node::Leaf(partial.mid(common + 1).to_stored(), Value::Value(value), meta_leaf);
						let leaf = self.storage.alloc(Stored::New(stored_leaf));

						let mut meta_branch = L::Meta::meta_for_new(self.layout.metainput_for_new_node());
						let changed = self.set_children(
							&mut children,
							&mut meta_branch,
							Some(leaf),
							NodeChange::Encoded,
							ix as usize,
						);

						InsertAction(changed, Node::NibbledBranch(
							existing_key.to_stored_range(common),
							children,
							Value::NoValue,
							meta_branch,
						))
					}
				} else {
					// Append after common == existing_key and partial > common
					#[cfg(feature = "std")]
					trace!(target: "trie", "branch: ROUTE,AUGMENT");
					let idx = partial.at(common) as usize;
					key.advance(common + 1);
					let changed = if let Some(child) = children[idx].take() {
						// Original had something there. recurse down into it.
						let (new_child, changed) = self.insert_at(child, key, value, old_val)?;

						let changed = self.set_children(
							&mut children,
							&mut meta,
							Some(new_child),
							changed,
							idx,
						);

						// TODO useless?
						if let NodeChange::None = changed {
							// The new node we composed didn't change.
							// It means our branch is untouched too.
							let n_branch = Node::NibbledBranch(
								existing_key.to_stored(),
								children,
								stored_value,
								meta,
							);
							return Ok(InsertAction(changed, n_branch));
						}
						changed
					} else {
						// Original had nothing there. compose a leaf.
						let meta_leaf = L::Meta::meta_for_new(self.layout.metainput_for_new_node());
						let leaf = self.storage.alloc(
							Stored::New(Node::Leaf(key.to_stored(), Value::Value(value), meta_leaf)),
						);

						self.set_children(
							&mut children,
							&mut meta,
							Some(leaf),
							NodeChange::EncodedMeta,
							idx,
						)
					};
					InsertAction(changed, Node::NibbledBranch(
						existing_key.to_stored(),
						children,
						stored_value,
						meta,
					))
				}
			},
			Node::Leaf(encoded, stored_value, mut meta) => {
				let existing_key = NibbleSlice::from_stored(&encoded);
				let common = partial.common_prefix(&existing_key);
				if common == existing_key.len() && common == partial.len() {
					#[cfg(feature = "std")]
					trace!(target: "trie", "equivalent-leaf: REPLACE");
					// equivalent leaf.
					let change = NodeChange::from_node_values(stored_value.as_slice(), EncodedValue::Value(&value));
					let change = meta.set_value_callback(Some(value.as_slice()), false, change);
					*old_val = stored_value;

					// TODO meta change on replace | restore
					InsertAction(change, Node::Leaf(encoded.clone(), Value::Value(value), meta))
				} else if (L::USE_EXTENSION && common == 0)
					|| (!L::USE_EXTENSION && common < existing_key.len()) {
					#[cfg(feature = "std")]
					trace!(
						target: "trie",
						"lesser-common-prefix, not-both-empty (exist={:?}; new={:?}):\
							TRANSMUTE,AUGMENT",
						existing_key.len(),
						partial.len(),
					);

					// one of us isn't empty: transmute to branch here
					let mut children = empty_children();
					let (branch, changed) = if L::USE_EXTENSION && existing_key.is_empty() {
						// always replace since branch isn't leaf.
						// TODO should we register set value for meta on transmute?? not really?
						(Node::Branch(children, stored_value, meta), NodeChange::EncodedMeta)
					} else {
						let idx = existing_key.at(common) as usize;
						let meta_leaf = L::Meta::meta_for_new(self.layout.metainput_for_new_node());
						let new_leaf = Node::Leaf(
							existing_key.mid(common + 1).to_stored(),
							stored_value,
							meta_leaf,
						);
						let leaf = self.storage.alloc(Stored::New(new_leaf));
						let changed = self.set_children(
							&mut children,
							&mut meta,
							Some(leaf),
							NodeChange::EncodedMeta,
							idx,
						);

						(if L::USE_EXTENSION {
							// TODO meta change on leaf to branch
							Node::Branch(children, Value::NoValue, meta)
						} else {
							// TODO meta change on leaf to branch
							Node::NibbledBranch(partial.to_stored_range(common), children, Value::NoValue, meta)
						}, changed)
					};

					// always replace because whatever we get out here
					// is not the branch we started with.
					let branch_action = self.insert_inspector(branch, key, value, old_val)?
						.unwrap_node();
					InsertAction(changed.combine(NodeChange::EncodedMeta), branch_action)
				} else if !L::USE_EXTENSION {
					#[cfg(feature = "std")]
					trace!(target: "trie", "complete-prefix (common={:?}): AUGMENT-AT-END", common);

					// fully-shared prefix for an extension.
					// make a stub branch
					// TODO should we register set value for meta on transmute?? not really?
					let branch = Node::NibbledBranch(
						existing_key.to_stored(),
						empty_children(),
						stored_value,
						meta,
					);
					// augment the new branch.
					let branch = self.insert_inspector(branch, key, value, old_val)?
						.unwrap_node();

					InsertAction(NodeChange::EncodedMeta, branch)

				} else if common == existing_key.len() {
					debug_assert!(L::USE_EXTENSION);
					#[cfg(feature = "std")]
					trace!(target: "trie", "complete-prefix (common={:?}): AUGMENT-AT-END", common);

					// fully-shared prefix for an extension.
					// make a stub branch and an extension.
					let branch = Node::Branch(empty_children(), stored_value, meta);
					// augment the new branch.
					key.advance(common);
					let branch = self.insert_inspector(branch, key, value, old_val)?.unwrap_node();

					// always replace since we took a leaf and made an extension.
					let leaf = self.storage.alloc(Stored::New(branch)).into();
					let mut meta_extension = L::Meta::meta_for_new(self.layout.metainput_for_new_node());
					let changed = self.extension_child_callback(
						&mut meta_extension,
						&leaf,
						NodeChange::EncodedMeta,
					);
					InsertAction(changed, Node::Extension(existing_key.to_stored(), leaf.into(), meta_extension))
				} else {
					debug_assert!(L::USE_EXTENSION);
					#[cfg(feature = "std")]
					trace!(
						target: "trie",
						"partially-shared-prefix (exist={:?}; new={:?}; common={:?}):\
							 AUGMENT-AT-END",
						existing_key.len(),
						partial.len(),
						common,
					);

					// partially-shared prefix for an extension.
					// start by making a leaf.
					let low = Node::Leaf(existing_key.mid(common).to_stored(), stored_value, meta);

					// augment it. this will result in the Leaf -> common == 0 routine,
					// which creates a branch.
					key.advance(common);
					let augmented_low = self.insert_inspector(low, key, value, old_val)?
						.unwrap_node(); // TODO all those unwrap_node could actually give rise more precise change
					// make an extension using it. this is a replacement.
					let mut meta_extension = L::Meta::meta_for_new(self.layout.metainput_for_new_node());
					let leaf = self.storage.alloc(Stored::New(augmented_low));
					let changed = self.extension_child_callback(
						&mut meta_extension,
						&leaf,
						NodeChange::EncodedMeta,
					);
	
					InsertAction(changed, Node::Extension(
						existing_key.to_stored_range(common),
						leaf.into(),
						meta_extension,
					))
				}
			},
			Node::Extension(encoded, child_branch, mut meta) => {
				debug_assert!(L::USE_EXTENSION);
				let existing_key = NibbleSlice::from_stored(&encoded);
				let common = partial.common_prefix(&existing_key);
				if common == 0 {
					#[cfg(feature = "std")]
					trace!(
						target: "trie",
						"no-common-prefix, not-both-empty (exist={:?}; new={:?}):\
							 TRANSMUTE,AUGMENT",
						existing_key.len(),
						partial.len(),
					);

					// partial isn't empty: make a branch here
					// extensions may not have empty partial keys.
					assert!(!existing_key.is_empty());
					let idx = existing_key.at(0) as usize;

					let mut children = empty_children();
					let child = if existing_key.len() == 1 {
						// direct extension, just replace.
						Some(child_branch)
					} else {
						// No need to register set branch (was here before).
						// Note putting a branch in extension requires fix.
						let ext = Node::Extension(existing_key.mid(1).to_stored(), child_branch, meta);
						Some(self.storage.alloc(Stored::New(ext)).into())
					};

					let changed = NodeChange::EncodedMeta;
					let meta_branch = L::Meta::meta_for_new(self.layout.metainput_for_new_node());
					/* TODO we skip children call back see comment above for extension -> probably better
					 * to implement it or implement it conditionally because it is an additional fetch
					let changed = self.set_children(&mut children, &mut meta, child, NodeChange::EncodedMeta, idx);
					*/
					children[idx] = child;
					// continue inserting.
					let branch_action = self.insert_inspector(
						Node::Branch(children, Value::NoValue, meta_branch),
						key,
						value,
						old_val,
					)?.unwrap_node();
					InsertAction(changed.combine(NodeChange::EncodedMeta), branch_action)
				} else if common == existing_key.len() {
					#[cfg(feature = "std")]
					trace!(target: "trie", "complete-prefix (common={:?}): AUGMENT-AT-END", common);

					// fully-shared prefix.

					// insert into the child node.
					key.advance(common);
					let (new_child, changed) = self.insert_at(child_branch, key, value, old_val)?;
					let changed = self.extension_child_callback(
						&mut meta,
						&new_child,
						changed,
					);
	
					let new_ext = Node::Extension(existing_key.to_stored(), new_child.into(), meta);

					// if the child branch wasn't changed, meaning this extension remains the same.
					InsertAction(changed, new_ext)
				} else {
					#[cfg(feature = "std")]
					trace!(
						target: "trie",
						"partially-shared-prefix (exist={:?}; new={:?}; common={:?}):\
							 AUGMENT-AT-END",
						existing_key.len(),
						partial.len(),
						common,
					);

					// partially-shared.
					let low = Node::Extension(existing_key.mid(common).to_stored(), child_branch, meta);
					// augment the extension. this will take the common == 0 path,
					// creating a branch.
					key.advance(common);
					let augmented_low = self.insert_inspector(low, key, value, old_val)?
						.unwrap_node();

					let new_meta = L::Meta::meta_for_new(self.layout.metainput_for_new_node());
					// always replace, since this extension is not the one we started with.
					// this is known because the partial key is only the common prefix.
					InsertAction(NodeChange::EncodedMeta, Node::Extension(
						existing_key.to_stored_range(common),
						self.storage.alloc(Stored::New(augmented_low)).into(),
						new_meta,
					))
				}
			},
		})
	}

	/// Removes a node from the trie based on key.
	fn remove_at(
		&mut self,
		handle: NodeHandle<TrieHash<L>>,
		key: &mut NibbleFullKey,
		old_val: &mut Value,
	) -> Result<Option<(StorageHandle, NodeChange)>, TrieHash<L>, CError<L>> {
		let stored = match handle {
			NodeHandle::InMemory(h) => self.storage.destroy(h, &self.layout),
			NodeHandle::Hash(h) => {
				let handle = self.cache(h, key.left())?;
				self.storage.destroy(handle, &self.layout)
			}
		};

		let opt = self.inspect(
			stored,
			key,
			move |trie, node, key| trie.remove_inspector(node, key, old_val),
		)?;

		Ok(opt.map(|(new, changed)| (self.storage.alloc(new), changed)))
	}

	/// The removal inspector.
	fn remove_inspector(
		&mut self,
		node: Node<L>,
		key: &mut NibbleFullKey,
		old_val: &mut Value,
	) -> Result<Action<L>, TrieHash<L>, CError<L>> {
		let partial = *key;
		Ok(match (node, partial.is_empty()) {
			(Node::Empty(_), _) => Action::Delete,
			(Node::Branch(c, Value::NoValue, meta), true) => {
				Action::Insert(NodeChange::None, Node::Branch(c, Value::NoValue, meta))
			},
			(Node::NibbledBranch(n, c, Value::NoValue, meta), true) => {
				Action::Insert(NodeChange::None, Node::NibbledBranch(n, c, Value::NoValue, meta))
			},
			(Node::Branch(children, val, mut meta), true) => {
				*old_val = val;
				// always replace since we took the value out.
				let change = meta.set_value_callback(None, true, NodeChange::Encoded);
				self.fix_insert(Node::Branch(children, Value::NoValue, meta), *key, change)?
			},
			(Node::NibbledBranch(n, children, val, mut meta), true) => {
				*old_val = val;
				// always replace since we took the value out.
				let change = meta.set_value_callback(None, true, NodeChange::Encoded);
				self.fix_insert(Node::NibbledBranch(n, children, Value::NoValue, meta), *key, change)?
			},
			(Node::Branch(mut children, value, mut meta), false) => {
				let idx = partial.at(0) as usize;
				if let Some(child) = children[idx].take() {
					#[cfg(feature = "std")]
					trace!(
						target: "trie",
						"removing value out of branch child, partial={:?}",
						partial,
					);
					let prefix = *key;
					key.advance(1);
					match self.remove_at(child, key, old_val)? {
						Some((new, changed)) => {
							let changed = self.set_children(&mut children, &mut meta, Some(new), changed, idx);
							let branch = Node::Branch(children, value, meta);
							Action::Insert(changed, branch)
						}
						None => {
							// the child we took was deleted.
							// the node may need fixing.
							#[cfg(feature = "std")]
							trace!(target: "trie", "branch child deleted, partial={:?}", partial);
							let changed = self.set_children(&mut children, &mut meta, None, NodeChange::Encoded, idx);
							self.fix_insert(Node::Branch(children, value, meta), prefix, changed)?
						}
					}
				} else {
					// no change needed.
					// we don't register set value (different than setting same value on an
					// existing one, more like a node not found here).
					Action::Insert(NodeChange::None, Node::Branch(children, value, meta))
				}
			},
			(Node::NibbledBranch(encoded, mut children, value, mut meta), false) => {
				let (common, existing_length) = {
					let existing_key = NibbleSlice::from_stored(&encoded);
					(existing_key.common_prefix(&partial), existing_key.len())
				};
				if common == existing_length && common == partial.len() {

					// replace val
					if let Value::NoValue = value {
						Action::Insert(NodeChange::None, Node::NibbledBranch(encoded, children, Value::NoValue, meta))
					} else {
						*old_val = value;
						let change = meta.set_value_callback(None, true, NodeChange::Encoded);
						self.fix_insert(Node::NibbledBranch(encoded, children, Value::NoValue, meta), *key, change)?
					}
				} else if common < existing_length {
					// partway through an extension -- nothing to do here.
					// No set value registered here.
					Action::Insert(NodeChange::None, Node::NibbledBranch(encoded, children, value, meta))
				} else {
					// common == existing_length && common < partial.len() : check children
					let idx = partial.at(common) as usize;

					if let Some(child) = children[idx].take() {
						#[cfg(feature = "std")]
						trace!(
							target: "trie",
							"removing value out of branch child, partial={:?}",
							partial,
						);
						let prefix = *key;
						key.advance(common + 1);
						match self.remove_at(child, key, old_val)? {
							Some((new, changed)) => {
								let changed = self.set_children(&mut children, &mut meta, Some(new), changed, idx);
								let branch = Node::NibbledBranch(encoded, children, value, meta);
								Action::Insert(changed, branch)
							},
							None => {
								// the child we took was deleted.
								// the node may need fixing.
								#[cfg(feature = "std")]
								trace!(
									target: "trie",
									"branch child deleted, partial={:?}",
									partial,
								);
								let changed = self.set_children(&mut children, &mut meta, None, NodeChange::Encoded, idx);
								self.fix_insert(Node::NibbledBranch(encoded, children, value, meta), prefix, changed)?
							},
						}
					} else {
						// no change needed.
						Action::Insert(NodeChange::None, Node::NibbledBranch(encoded, children, value, meta))
					}
				}
			},
			(Node::Leaf(encoded, value, mut meta), _) => {
				if NibbleSlice::from_stored(&encoded) == partial {
					// this is the node we were looking for. Let's delete it.
					*old_val = value;
					let _change = meta.set_value_callback(None, false, NodeChange::Encoded);
					Action::Delete
				} else {
					// leaf the node alone.
					#[cfg(feature = "std")]
					trace!(
						target: "trie",
						"restoring leaf wrong partial, partial={:?}, existing={:?}",
						partial,
						NibbleSlice::from_stored(&encoded),
					);
					Action::Insert(NodeChange::None, Node::Leaf(encoded, value, meta))
				}
			},
			(Node::Extension(encoded, child_branch, mut meta), _) => {
				let (common, existing_length) = {
					let existing_key = NibbleSlice::from_stored(&encoded);
					(existing_key.common_prefix(&partial), existing_key.len())
				};
				if common == existing_length {
					// try to remove from the child branch.
					#[cfg(feature = "std")]
					trace!(target: "trie", "removing from extension child, partial={:?}", partial);
					let prefix = *key;
					key.advance(common);
					match self.remove_at(child_branch, key, old_val)? {
						Some((new_child, changed)) => {
							// if the child branch was unchanged, then the extension is too.
							// otherwise, this extension may need fixing.
							match changed {
								NodeChange::None => {
									let node = Node::Extension(encoded, new_child.into(), meta);
									Action::Insert(NodeChange::None, node)
								},
								NodeChange::Meta => {
									let change = self.extension_child_callback(&mut meta, &new_child, NodeChange::Meta);
									let new_child = new_child.into();
									let node = Node::Extension(encoded, new_child, meta);
									Action::Insert(change, node)
								},
								change => {
									let change = self.extension_child_callback(&mut meta, &new_child, change);
									let new_child = new_child.into();
									let node = Node::Extension(encoded, new_child, meta);
									let (node, fix_change) = self.fix(node, prefix)?;
									Action::Insert(
										change.combine(fix_change),
										node,
									)
								},
							}
						}
						None => {
							// the whole branch got deleted.
							// that means that this extension is useless.
							Action::Delete
						}
					}
				} else {
					// partway through an extension -- nothing to do here.
					Action::Insert(NodeChange::None, Node::Extension(encoded, child_branch, meta))
				}
			},
		})
	}

	fn fix_insert(
		&mut self,
		node: Node<L>,
		key: NibbleSlice,
		change: NodeChange,
	) -> Result<Action<L>, TrieHash<L>, CError<L>> {
		let (node, change_fix) = self.fix(node, key)?;
		Ok(Action::Insert(change.combine(change_fix), node))
	}
	
	/// Given a node which may be in an _invalid state_, fix it such that it is then in a valid
	/// state.
	///
	/// _invalid state_ means:
	/// - Branch node where there is only a single entry;
	/// - Extension node followed by anything other than a Branch node.
	fn fix(
		&mut self,
		node: Node<L>,
		key: NibbleSlice,
	) -> Result<(Node<L>, NodeChange), TrieHash<L>, CError<L>> {
		match node {
			Node::Branch(mut children, value, meta) => {
				// if only a single value, transmute to leaf/extension and feed through fixed.
				#[cfg_attr(feature = "std", derive(Debug))]
				enum UsedIndex {
					None,
					One(u8),
					Many,
				}
				let mut used_index = UsedIndex::None;
				for i in 0..16 {
					match (children[i].is_none(), &used_index) {
						(false, &UsedIndex::None) => used_index = UsedIndex::One(i as u8),
						(false, &UsedIndex::One(_)) => {
							used_index = UsedIndex::Many;
							break;
						}
						_ => continue,
					}
				}

				match (used_index, value) {
					(UsedIndex::None, Value::NoValue) =>
						panic!("Branch with no subvalues. Something went wrong."),
					(UsedIndex::One(a), Value::NoValue) => {
						// only one onward node. make an extension.

						let new_partial = NibbleSlice::new_offset(&[a], 1).to_stored();
						let child = children[a as usize].take()
							.expect("used_index only set if occupied; qed");
							// TODO meta ops?
						let new_node = Node::Extension(new_partial, child, meta);
						self.fix(new_node, key)
					}
					(UsedIndex::None, value) => {
						// make a leaf.
						#[cfg(feature = "std")]
						trace!(target: "trie", "fixing: branch -> leaf");
						Ok((Node::Leaf(NibbleSlice::new(&[]).to_stored(), value, meta), NodeChange::Encoded))
					}
					(_, value) => {
						// all is well.
						#[cfg(feature = "std")]
						trace!(target: "trie", "fixing: restoring branch");
						Ok((Node::Branch(children, value, meta), NodeChange::None))
					}
				}
			},
			Node::NibbledBranch(enc_nibble, mut children, value, meta) => {
				// if only a single value, transmute to leaf/extension and feed through fixed.
				#[cfg_attr(feature = "std", derive(Debug))]
				enum UsedIndex {
					None,
					One(u8),
					Many,
				}
				let mut used_index = UsedIndex::None;
				for i in 0..16 {
					match (children[i].is_none(), &used_index) {
						(false, &UsedIndex::None) => used_index = UsedIndex::One(i as u8),
						(false, &UsedIndex::One(_)) => {
							used_index = UsedIndex::Many;
							break;
						}
						_ => continue,
					}
				}

				match (used_index, value) {
					(UsedIndex::None, Value::NoValue) =>
						panic!("Branch with no subvalues. Something went wrong."),
					(UsedIndex::One(a), Value::NoValue) => {
						// only one onward node. use child instead
						let child = children[a as usize].take()
							.expect("used_index only set if occupied; qed");
						let mut key2 = key.clone();
						key2.advance((enc_nibble.1.len() * nibble_ops::NIBBLE_PER_BYTE) - enc_nibble.0);
						let (start, alloc_start, prefix_end) = match key2.left() {
							(start, None) => (start, None, Some(nibble_ops::push_at_left(0, a, 0))),
							(start, Some(v)) => {
								let mut so: BackingByteVec = start.into();
								so.push(nibble_ops::pad_left(v) | a);
								(start, Some(so), None)
							},
						};
						let child_prefix = (alloc_start.as_ref().map(|start| &start[..]).unwrap_or(start), prefix_end);
						let stored = match child {
							NodeHandle::InMemory(h) => self.storage.destroy(h, &self.layout),
							NodeHandle::Hash(h) => {
								let handle = self.cache(h, child_prefix)?;
								self.storage.destroy(handle, &self.layout)
							}
						};
						let child_node = match stored {
							Stored::New(node) => node,
							Stored::Cached(node, hash) => {
								self.death_row.insert((
									hash,
									(child_prefix.0[..].into(), child_prefix.1),
								));
								node
							},
						};
						match child_node {
							Node::Leaf(sub_partial, value, meta) => {
								let mut enc_nibble = enc_nibble;
								combine_key(
									&mut enc_nibble,
									(nibble_ops::NIBBLE_PER_BYTE - 1, &[a][..]),
								);
								combine_key(
									&mut enc_nibble,
									(sub_partial.0, &sub_partial.1[..]),
								);
								Ok((Node::Leaf(enc_nibble, value, meta), NodeChange::Encoded))
							},
							Node::NibbledBranch(sub_partial, ch_children, ch_value, meta) => {
								let mut enc_nibble = enc_nibble;
								combine_key(
									&mut enc_nibble,
									(nibble_ops::NIBBLE_PER_BYTE - 1, &[a][..]),
								);
								combine_key(
									&mut enc_nibble,
									(sub_partial.0, &sub_partial.1[..]),
								);
								Ok((Node::NibbledBranch(enc_nibble, ch_children, ch_value, meta), NodeChange::Encoded))
							},
							_ => unreachable!(),
						}
					},
					(UsedIndex::None, value) => {
						// make a leaf.
						#[cfg(feature = "std")]
						trace!(target: "trie", "fixing: branch -> leaf");
						Ok((Node::Leaf(enc_nibble, value, meta), NodeChange::Encoded))
					},
					(_, value) => {
						// all is well.
						#[cfg(feature = "std")]
						trace!(target: "trie", "fixing: restoring branch");
						Ok((Node::NibbledBranch(enc_nibble, children, value, meta), NodeChange::None))
					},
				}
			},
			Node::Extension(partial, child, meta) => {
				// We could advance key, but this code can also be called
				// recursively, so there might be some prefix from branch.
				let last = partial.1[partial.1.len() - 1] & (255 >> 4);
				let mut key2 = key.clone();
				key2.advance((partial.1.len() * nibble_ops::NIBBLE_PER_BYTE) - partial.0 - 1);
				let (start, alloc_start, prefix_end) = match key2.left() {
					(start, None) => (start, None, Some(nibble_ops::push_at_left(0, last, 0))),
					(start, Some(v)) => {
						let mut so: BackingByteVec = start.into();
						// Complete last byte with `last`.
						so.push(nibble_ops::pad_left(v) | last);
						(start, Some(so), None)
					},
				};
				let child_prefix = (alloc_start.as_ref().map(|start| &start[..]).unwrap_or(start), prefix_end);

				let stored = match child {
					NodeHandle::InMemory(h) => self.storage.destroy(h, &self.layout),
					NodeHandle::Hash(h) => {
						let handle = self.cache(h, child_prefix)?;
						self.storage.destroy(handle, &self.layout)
					}
				};

				let (child_node, maybe_hash) = match stored {
					Stored::New(node) => (node, None),
					Stored::Cached(node, hash) => (node, Some(hash))
				};

				match child_node {
					Node::Extension(sub_partial, sub_child, meta) => {
						// combine with node below.
						if let Some(hash) = maybe_hash {
							// delete the cached child since we are going to replace it.
							self.death_row.insert(
								(hash, (child_prefix.0[..].into(), child_prefix.1)),
							);
						}
						// subpartial
						let mut partial = partial;
						combine_key(&mut partial, (sub_partial.0, &sub_partial.1[..]));
						#[cfg(feature = "std")]
						trace!(
							target: "trie",
							"fixing: extension combination. new_partial={:?}",
							partial,
						);
							// TODO meta ops?
						self.fix(Node::Extension(partial, sub_child, meta), key)
					}
					Node::Leaf(sub_partial, value, meta) => {
						// combine with node below.
						if let Some(hash) = maybe_hash {
							// delete the cached child since we are going to replace it.
							self.death_row.insert((hash, (child_prefix.0[..].into(), child_prefix.1)));
						}
						// subpartial oly
						let mut partial = partial;
						combine_key(&mut partial, (sub_partial.0, &sub_partial.1[..]));
						#[cfg(feature = "std")]
						trace!(
							target: "trie",
							"fixing: extension -> leaf. new_partial={:?}",
							partial,
						);
						Ok((Node::Leaf(partial, value, meta), NodeChange::Encoded))
					}
					child_node => {
						#[cfg(feature = "std")]
						trace!(target: "trie", "fixing: restoring extension");

						// reallocate the child node.
						let stored = if let Some(hash) = maybe_hash {
							Stored::Cached(child_node, hash)
						} else {
							Stored::New(child_node)
						};

						Ok((Node::Extension(partial, self.storage.alloc(stored).into(), meta), NodeChange::None))
					}
				}
			},
			other => Ok((other, NodeChange::None)), // only ext and branch need fixing.
		}
	}

	/// Commit the in-memory changes to disk, freeing their storage and
	/// updating the state root.
	pub fn commit(&mut self) {
		#[cfg(feature = "std")]
		trace!(target: "trie", "Committing trie changes to db.");

		// always kill all the nodes on death row.
		#[cfg(feature = "std")]
		trace!(target: "trie", "{:?} nodes to remove from db", self.death_row.len());
		for (hash, prefix) in self.death_row.drain() {
			self.db.remove(&hash, (&prefix.0[..], prefix.1));
		}

		let handle = match self.root_handle() {
			NodeHandle::Hash(_) => return, // no changes necessary.
			NodeHandle::InMemory(h) => h,
		};

		match self.storage.destroy(handle, &self.layout) {
			Stored::New(node) => {
				let mut k = NibbleVec::new();
				let (encoded_root, meta) = Self::into_encoded_with_meta(
					node,
					|child, o_slice, o_index| {
						let mov = k.append_optional_slice_and_nibble(o_slice, o_index);
						let cr = self.commit_child(child, &mut k);
						k.drop_lasts(mov);
						cr
					}
				);
				#[cfg(feature = "std")]
				trace!(target: "trie", "encoded root node: {:#x?}", &encoded_root[..]);
				// TODO use root meta instead of default??
				*self.root = self.db.insert_with_meta(EMPTY_PREFIX, &encoded_root[..], meta);
				self.hash_count += 1;

				self.root_handle = NodeHandle::Hash(*self.root);
			}
			Stored::Cached(node, hash) => {
				// probably won't happen, but update the root and move on.
				*self.root = hash;
				self.root_handle = NodeHandle::InMemory(
					self.storage.alloc(Stored::Cached(node, hash)),
				);
			}
		}
	}

	/// Commit a node by hashing it and writing it to the db. Returns a
	/// `ChildReference` which in most cases carries a normal hash but for the
	/// case where we can fit the actual data in the `Hasher`s output type, we
	/// store the data inline. This function is used as the callback to the
	/// `into_encoded` method of `Node`.
	fn commit_child(
		&mut self,
		handle: NodeHandle<TrieHash<L>>,
		prefix: &mut NibbleVec,
	) -> ChildReference<TrieHash<L>> {
		match handle {
			NodeHandle::Hash(hash) => ChildReference::Hash(hash),
			NodeHandle::InMemory(storage_handle) => {
				match self.storage.destroy(storage_handle, &self.layout) {
					Stored::Cached(_, hash) => ChildReference::Hash(hash),
					Stored::New(node) => {
						let (encoded, meta) = {
							let commit_child = |
								node_handle,
								o_slice: Option<&NibbleSlice>,
								o_index: Option<u8>
							| {
								let mov = prefix.append_optional_slice_and_nibble(o_slice, o_index);
								let cr = self.commit_child(node_handle, prefix);
								prefix.drop_lasts(mov);
								cr
							};
							Self::into_encoded_with_meta(node, commit_child)
						};
						if encoded.len() >= L::Hash::LENGTH {
							let hash = self.db.insert_with_meta(prefix.as_prefix(), &encoded[..], meta);
							self.hash_count +=1;
							ChildReference::Hash(hash)
						} else {
							// it's a small value, so we cram it into a `TrieHash<L>`
							// and tag with length
							let mut h = <TrieHash<L>>::default();
							let len = encoded.len();
							h.as_mut()[..len].copy_from_slice(&encoded[..len]);
							ChildReference::Inline(h, len)
						}
					}
				}
			}
		}
	}

	// a hack to get the root node's handle
	fn root_handle(&self) -> NodeHandle<TrieHash<L>> {
		match self.root_handle {
			NodeHandle::Hash(h) => NodeHandle::Hash(h),
			NodeHandle::InMemory(StorageHandle(x)) => NodeHandle::InMemory(StorageHandle(x)),
		}
	}

	fn into_encoded_with_meta(
		node: Node<L>,
		child_cb: impl FnMut(
			NodeHandle<<L::Hash as Hasher>::Out>,
			Option<&NibbleSlice>,
			Option<u8>,
		) -> ChildReference<<L::Hash as Hasher>::Out>,
	) -> (Vec<u8>, <L::MetaHasher as MetaHasher<L::Hash, DBValue>>::Meta) {
		let (encoded, mut meta) = node.into_encoded(child_cb);
		// TODO meta could be None when not USE_META instead
		if L::USE_META {
			// TODO modify node codec to optionally return a node plan to avoid
			// double calculation.
<<<<<<< HEAD
			let node_plan = L::Codec::decode_plan(encoded.as_slice(), meta.contains_hash_of_value())
=======
			let node_plan = L::Codec::decode_plan(encoded.as_slice(), &mut meta)
>>>>>>> f418ed70
				.expect("Encoded above, failure would be implementation bug");
			meta.encoded_callback(encoded.as_slice(), node_plan);
		}
		(encoded, meta)
	}
}

impl<'a, L> TrieMut<L> for TrieDBMut<'a, L>
where
	L: TrieLayout,
{
	fn root(&mut self) -> &TrieHash<L> {
		self.commit();
		self.root
	}

	fn is_empty(&self) -> bool {
		match self.root_handle {
			NodeHandle::Hash(h) => h == L::Codec::hashed_null_node(),
			NodeHandle::InMemory(ref h) => match self.storage[h] {
				Node::Empty(_) => true,
				_ => false,
			}
		}
	}

	fn get<'x, 'key>(&'x self, key: &'key [u8]) -> Result<Option<DBValue>, TrieHash<L>, CError<L>>
		where 'x: 'key
	{
		self.lookup(NibbleSlice::new(key), &self.root_handle)
	}

	fn insert(
		&mut self,
		key: &[u8],
		value: &[u8],
	) -> Result<Value, TrieHash<L>, CError<L>> {
		if !L::ALLOW_EMPTY && value.is_empty() { return self.remove(key) }

		let mut old_val = Value::NoValue;

		#[cfg(feature = "std")]
		trace!(target: "trie", "insert: key={:#x?}, value={:?}", key, ToHex(&value));

		let root_handle = self.root_handle();
		let (new_handle, _changed) = self.insert_at(
			root_handle,
			&mut NibbleSlice::new(key),
			value.to_vec(),
			&mut old_val,
		)?;

		#[cfg(feature = "std")]
		trace!(target: "trie", "insert: altered trie={}", _changed);
		self.root_handle = NodeHandle::InMemory(new_handle);

		Ok(old_val)
	}

	fn remove(&mut self, key: &[u8]) -> Result<Value, TrieHash<L>, CError<L>> {
		#[cfg(feature = "std")]
		trace!(target: "trie", "remove: key={:#x?}", key);

		let root_handle = self.root_handle();
		let mut key = NibbleSlice::new(key);
		let mut old_val = Value::NoValue;

		match self.remove_at(root_handle, &mut key, &mut old_val)? {
			Some((handle, _changed)) => {
				#[cfg(feature = "std")]
				trace!(target: "trie", "remove: altered trie={}", _changed);
				self.root_handle = NodeHandle::InMemory(handle);
			}
			None => {
				#[cfg(feature = "std")]
				trace!(target: "trie", "remove: obliterated trie");
				self.root_handle = NodeHandle::Hash(L::Codec::hashed_null_node());
				*self.root = L::Codec::hashed_null_node();
			}
		}

		Ok(old_val)
	}
}

impl<'a, L> Drop for TrieDBMut<'a, L>
where
	L: TrieLayout,
{
	fn drop(&mut self) {
		self.commit();
	}
}

/// combine two NodeKeys
fn combine_key(start: &mut NodeKey, end: (usize, &[u8])) {
	debug_assert!(start.0 < nibble_ops::NIBBLE_PER_BYTE);
	debug_assert!(end.0 < nibble_ops::NIBBLE_PER_BYTE);
	let final_offset = (start.0 + end.0) % nibble_ops::NIBBLE_PER_BYTE;
	let _shifted = nibble_ops::shift_key(start, final_offset);
	let st = if end.0 > 0 {
		let sl = start.1.len();
		start.1[sl - 1] |= nibble_ops::pad_right(end.1[0]);
		1
	} else {
		0
	};
	(st..end.1.len()).for_each(|i| start.1.push(end.1[i]));
}

#[cfg(test)]
mod tests {
	use crate::nibble::BackingByteVec;

	#[test]
	fn combine_test() {
		let a: BackingByteVec = [0x12, 0x34][..].into();
		let b: &[u8] = [0x56, 0x78][..].into();
		let test_comb = |a: (_, &BackingByteVec), b, c| {
			let mut a = (a.0, a.1.clone());
			super::combine_key(&mut a, b);
			assert_eq!((a.0, &a.1[..]), c);
		};
		test_comb((0, &a), (0, &b), (0, &[0x12, 0x34, 0x56, 0x78][..]));
		test_comb((1, &a), (0, &b), (1, &[0x12, 0x34, 0x56, 0x78][..]));
		test_comb((0, &a), (1, &b), (1, &[0x01, 0x23, 0x46, 0x78][..]));
		test_comb((1, &a), (1, &b), (0, &[0x23, 0x46, 0x78][..]));
	}
}<|MERGE_RESOLUTION|>--- conflicted
+++ resolved
@@ -220,11 +220,7 @@
 		mut meta: L::Meta, 
 		layout: &L,
 	) -> Result<Self, TrieHash<L>, CError<L>> {
-<<<<<<< HEAD
-		let encoded_node = L::Codec::decode(data, meta.contains_hash_of_value())
-=======
 		let encoded_node = L::Codec::decode(data, &mut meta)
->>>>>>> f418ed70
 			.map_err(|e| Box::new(TrieError::DecoderError(node_hash, e)))?;
 		let node = match encoded_node {
 			EncodedNode::Empty => Node::Empty(meta),
@@ -298,14 +294,10 @@
 		F: FnMut(NodeHandle<TrieHash<L>>, Option<&NibbleSlice>, Option<u8>) -> ChildReference<TrieHash<L>>,
 	{
 		match self {
-			Node::Empty(mut meta) => (L::Codec::empty_node(&mut meta).to_vec(), meta),
+			Node::Empty(meta) => (L::Codec::empty_node().to_vec(), meta),
 			Node::Leaf(partial, value, mut meta) => {
 				let pr = NibbleSlice::new_offset(&partial.1[..], partial.0);
-<<<<<<< HEAD
-				(L::Codec::leaf_node(pr.right(), value.as_slice()), meta)
-=======
-				(L::Codec::leaf_node(pr.right(), &value, &mut meta), meta)
->>>>>>> f418ed70
+				(L::Codec::leaf_node(pr.right(), value.as_slice(), &mut meta), meta)
 			},
 			Node::Extension(partial, child, mut meta) => {
 				let pr = NibbleSlice::new_offset(&partial.1[..], partial.0);
@@ -327,12 +319,8 @@
 						.map(|(i, maybe_child)| {
 							maybe_child.map(|child| child_cb(child, None, Some(i as u8)))
 						}),
-<<<<<<< HEAD
 					value.as_slice(),
-=======
-					value.as_ref().map(|v| &v[..]),
 					&mut meta,
->>>>>>> f418ed70
 				), meta)
 			},
 			Node::NibbledBranch(partial, mut children, value, mut meta) => {
@@ -352,12 +340,8 @@
 								child_cb(child, Some(&pr), Some(i as u8))
 							})
 						}),
-<<<<<<< HEAD
 					value.as_slice(),
-=======
-					value.as_ref().map(|v| &v[..]),
 					&mut meta,
->>>>>>> f418ed70
 				), meta)
 			},
 		}
@@ -1799,11 +1783,7 @@
 		if L::USE_META {
 			// TODO modify node codec to optionally return a node plan to avoid
 			// double calculation.
-<<<<<<< HEAD
-			let node_plan = L::Codec::decode_plan(encoded.as_slice(), meta.contains_hash_of_value())
-=======
 			let node_plan = L::Codec::decode_plan(encoded.as_slice(), &mut meta)
->>>>>>> f418ed70
 				.expect("Encoded above, failure would be implementation bug");
 			meta.encoded_callback(encoded.as_slice(), node_plan);
 		}
