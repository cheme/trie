// Copyright 2017, 2021 Parity Technologies
//
// Licensed under the Apache License, Version 2.0 (the "License");
// you may not use this file except in compliance with the License.
// You may obtain a copy of the License at
//
//     http://www.apache.org/licenses/LICENSE-2.0
//
// Unless required by applicable law or agreed to in writing, software
// distributed under the License is distributed on an "AS IS" BASIS,
// WITHOUT WARRANTIES OR CONDITIONS OF ANY KIND, either express or implied.
// See the License for the specific language governing permissions and
// limitations under the License.

//! In-memory trie representation.

use super::{
	lookup::Lookup,
	node::{
		decode_hash, Node as EncodedNode, NodeHandle as EncodedNodeHandle, NodeKey,
		Value as EncodedValue,
	},
	CError, DBValue, Result, TrieError, TrieHash, TrieLayout, TrieMut,
};

use hash_db::{HashDB, Hasher, Prefix, EMPTY_PREFIX};
use hashbrown::HashSet;

use crate::{
	nibble::{nibble_ops, BackingByteVec, NibbleSlice, NibbleVec},
	node_codec::NodeCodec,
	rstd::{boxed::Box, convert::TryFrom, mem, ops::Index, result, vec::Vec, VecDeque},
};

#[cfg(feature = "std")]
use log::trace;

#[cfg(feature = "std")]
use crate::rstd::fmt::{self, Debug};

// For lookups into the Node storage buffer.
// This is deliberately non-copyable.
#[cfg_attr(feature = "std", derive(Debug))]
struct StorageHandle(usize);

// Handles to nodes in the trie.
#[cfg_attr(feature = "std", derive(Debug))]
enum NodeHandle<H> {
	/// Loaded into memory.
	InMemory(StorageHandle),
	/// Either a hash or an inline node
	Hash(H),
}

impl<H> From<StorageHandle> for NodeHandle<H> {
	fn from(handle: StorageHandle) -> Self {
		NodeHandle::InMemory(handle)
	}
}

fn empty_children<H>() -> Box<[Option<NodeHandle<H>>; nibble_ops::NIBBLE_LENGTH]> {
	Box::new([
		None, None, None, None, None, None, None, None, None, None, None, None, None, None, None,
		None,
	])
}

/// Type alias to indicate the nible covers a full key,
/// therefore its left side is a full prefix.
type NibbleFullKey<'key> = NibbleSlice<'key>;

/// Value representation for Node.
#[derive(Clone, Eq)]
pub enum Value<L: TrieLayout> {
	/// Value bytes inlined in a trie node.
	Inline(DBValue),
	/// Hash of value bytes and value bytes when accessed.
	Node(TrieHash<L>, usize, Option<DBValue>),
	/// Hash of value bytes if calculated and value bytes.
	/// The hash may be undefined until it node is added
	/// to the db.
	NewNode(Option<TrieHash<L>>, DBValue),
}

impl<L: TrieLayout> PartialEq<Self> for Value<L> {
	fn eq(&self, other: &Self) -> bool {
		match (self, other) {
			(Value::Inline(v), Value::Inline(ov)) => v == ov,
			(Value::Node(h, _, _), Value::Node(oh, _, _)) => h == oh,
			(Value::NewNode(Some(h), _), Value::NewNode(Some(oh), _)) => h == oh,
			(Value::NewNode(_, v), Value::NewNode(_, ov)) => v == ov,
			// Note that for uncalculated hash we do not calculate it and default to true.
			// This is rather similar to default Eq implementation.
			_ => false,
		}
	}
}

impl<'a, L: TrieLayout> From<EncodedValue<'a>> for Value<L> {
	fn from(v: EncodedValue<'a>) -> Self {
		match v {
			EncodedValue::Inline(value) => Value::Inline(value.to_vec()),
			EncodedValue::Node(hash, size, value) => {
				let mut h = TrieHash::<L>::default();
				h.as_mut().copy_from_slice(hash);
				Value::Node(h, size, value)
			},
		}
	}
}

impl<L: TrieLayout> From<(DBValue, Option<u32>)> for Value<L> {
	fn from((v, threshold): (DBValue, Option<u32>)) -> Self {
		match v {
			value =>
				if threshold.map(|threshold| value.len() >= threshold as usize).unwrap_or(false) {
					Value::NewNode(None, value.to_vec())
				} else {
					Value::Inline(value.to_vec())
				},
		}
	}
}

enum NodeToEncode<'a, H> {
	Node(&'a [u8]),
	TrieNode(NodeHandle<H>),
}

impl<L: TrieLayout> Value<L> {
	fn new(value: DBValue, new_threshold: Option<u32>) -> Self {
		(value, new_threshold).into()
	}

	fn into_encoded<'a, F>(
		&'a mut self,
		partial: Option<&NibbleSlice>,
		f: &mut F,
	) -> EncodedValue<'a>
	where
		F: FnMut(
			NodeToEncode<TrieHash<L>>,
			Option<&NibbleSlice>,
			Option<u8>,
		) -> ChildReference<TrieHash<L>>,
	{
		if let Value::NewNode(hash, value) = self {
			let new_hash = if let ChildReference::Hash(hash) =
				f(NodeToEncode::Node(value.as_slice()), partial, None)
			{
				hash
			} else {
				unreachable!("Value node can never be inlined; qed")
			};
			if let Some(h) = hash.as_ref() {
				debug_assert!(h == &new_hash);
			} else {
				*hash = Some(new_hash);
			}
		}
		let value = match &*self {
			Value::Inline(value) => EncodedValue::Inline(value.as_slice()),
<<<<<<< HEAD
			Value::Node(hash, size, _value) => EncodedValue::Node(hash.as_ref(), *size, None),
			Value::NewNode(Some(hash), value) => EncodedValue::Node(hash.as_ref(), value.len(), None),
			Value::NewNode(None, _value) => unreachable!("New external value are always added before encoding anode"),
=======
			Value::Node(hash, _value) => EncodedValue::Node(hash.as_ref(), None),
			Value::NewNode(Some(hash), _value) => EncodedValue::Node(hash.as_ref(), None),
			Value::NewNode(None, _value) =>
				unreachable!("New external value are always added before encoding anode"),
>>>>>>> 57e3f11b
		};
		value
	}

	fn in_memory_fetched_value(
		&self,
		prefix: Prefix,
		db: &dyn HashDB<L::Hash, DBValue>,
	) -> Result<Option<DBValue>, TrieHash<L>, CError<L>> {
		Ok(Some(match self {
			Value::Inline(value) => value.clone(),
			Value::NewNode(_, value) => value.clone(),
<<<<<<< HEAD
			Value::Node(_, _, Some(value)) => value.clone(),
			Value::Node(hash, _, None) => {
=======
			Value::Node(_, Some(value)) => value.clone(),
			Value::Node(hash, None) =>
>>>>>>> 57e3f11b
				if let Some(value) = db.get(hash, prefix) {
					value
				} else {
					return Err(Box::new(TrieError::IncompleteDatabase(hash.clone())))
				},
		}))
	}
}

/// Node types in the Trie.
enum Node<L: TrieLayout> {
	/// Empty node.
	Empty,
	/// A leaf node contains the end of a key and a value.
	/// This key is encoded from a `NibbleSlice`, meaning it contains
	/// a flag indicating it is a leaf.
	Leaf(NodeKey, Value<L>),
	/// An extension contains a shared portion of a key and a child node.
	/// The shared portion is encoded from a `NibbleSlice` meaning it contains
	/// a flag indicating it is an extension.
	/// The child node is always a branch.
	Extension(NodeKey, NodeHandle<TrieHash<L>>),
	/// A branch has up to 16 children and an optional value.
	Branch(Box<[Option<NodeHandle<TrieHash<L>>>; nibble_ops::NIBBLE_LENGTH]>, Option<Value<L>>),
	/// Branch node with support for a nibble (to avoid extension node).
	NibbledBranch(
		NodeKey,
		Box<[Option<NodeHandle<TrieHash<L>>>; nibble_ops::NIBBLE_LENGTH]>,
		Option<Value<L>>,
	),
}

#[cfg(feature = "std")]
struct ToHex<'a>(&'a [u8]);
#[cfg(feature = "std")]
impl<'a> Debug for ToHex<'a> {
	fn fmt(&self, fmt: &mut fmt::Formatter) -> fmt::Result {
		let hex = rustc_hex::ToHexIter::new(self.0.iter());
		for b in hex {
			write!(fmt, "{}", b)?;
		}
		Ok(())
	}
}

#[cfg(feature = "std")]
impl<L: TrieLayout> Debug for Value<L> {
	fn fmt(&self, fmt: &mut fmt::Formatter) -> fmt::Result {
		match self {
			Self::Inline(value) => write!(fmt, "Some({:?})", ToHex(value)),
			Self::Node(hash, _, _) => write!(fmt, "Hash({:?})", ToHex(hash.as_ref())),
			Self::NewNode(Some(hash), _) => write!(fmt, "Hash({:?})", ToHex(hash.as_ref())),
			Self::NewNode(_hash, value) => write!(fmt, "Some({:?})", ToHex(value)),
		}
	}
}

#[cfg(feature = "std")]
impl<L: TrieLayout> Debug for Node<L>
where
	L::Hash: Debug,
{
	fn fmt(&self, fmt: &mut fmt::Formatter) -> fmt::Result {
		match *self {
			Self::Empty => write!(fmt, "Empty"),
			Self::Leaf((ref a, ref b), ref c) =>
				write!(fmt, "Leaf({:?}, {:?})", (a, ToHex(&*b)), c),
			Self::Extension((ref a, ref b), ref c) =>
				write!(fmt, "Extension({:?}, {:?})", (a, ToHex(&*b)), c),
			Self::Branch(ref a, ref b) => write!(fmt, "Branch({:?}, {:?}", a, b),
			Self::NibbledBranch((ref a, ref b), ref c, ref d) =>
				write!(fmt, "NibbledBranch({:?}, {:?}, {:?})", (a, ToHex(&*b)), c, d),
		}
	}
}

impl<L: TrieLayout> Node<L> {
	// load an inline node into memory or get the hash to do the lookup later.
	fn inline_or_hash(
		parent_hash: TrieHash<L>,
		child: EncodedNodeHandle,
		db: &dyn HashDB<L::Hash, DBValue>,
		storage: &mut NodeStorage<L>,
	) -> Result<NodeHandle<TrieHash<L>>, TrieHash<L>, CError<L>> {
		let handle = match child {
			EncodedNodeHandle::Hash(data) => {
				let hash = decode_hash::<L::Hash>(data)
					.ok_or_else(|| Box::new(TrieError::InvalidHash(parent_hash, data.to_vec())))?;
				NodeHandle::Hash(hash)
			},
			EncodedNodeHandle::Inline(data) => {
				let child = Node::from_encoded(parent_hash, data, db, storage)?;
				NodeHandle::InMemory(storage.alloc(Stored::New(child)))
			},
		};
		Ok(handle)
	}

	// Decode a node from encoded bytes.
	fn from_encoded<'a, 'b>(
		node_hash: TrieHash<L>,
		data: &'a [u8],
		db: &dyn HashDB<L::Hash, DBValue>,
		storage: &'b mut NodeStorage<L>,
	) -> Result<Self, TrieHash<L>, CError<L>> {
		let encoded_node =
			L::Codec::decode(data).map_err(|e| Box::new(TrieError::DecoderError(node_hash, e)))?;
		let node = match encoded_node {
			EncodedNode::Empty => Node::Empty,
			EncodedNode::Leaf(k, v) => Node::Leaf(k.into(), v.into()),
			EncodedNode::Extension(key, cb) =>
				Node::Extension(key.into(), Self::inline_or_hash(node_hash, cb, db, storage)?),
			EncodedNode::Branch(encoded_children, val) => {
				let mut child = |i: usize| match encoded_children[i] {
					Some(child) => Self::inline_or_hash(node_hash, child, db, storage).map(Some),
					None => Ok(None),
				};

				let children = Box::new([
					child(0)?,
					child(1)?,
					child(2)?,
					child(3)?,
					child(4)?,
					child(5)?,
					child(6)?,
					child(7)?,
					child(8)?,
					child(9)?,
					child(10)?,
					child(11)?,
					child(12)?,
					child(13)?,
					child(14)?,
					child(15)?,
				]);

				Node::Branch(children, val.map(Into::into))
			},
			EncodedNode::NibbledBranch(k, encoded_children, val) => {
				let mut child = |i: usize| match encoded_children[i] {
					Some(child) => Self::inline_or_hash(node_hash, child, db, storage).map(Some),
					None => Ok(None),
				};

				let children = Box::new([
					child(0)?,
					child(1)?,
					child(2)?,
					child(3)?,
					child(4)?,
					child(5)?,
					child(6)?,
					child(7)?,
					child(8)?,
					child(9)?,
					child(10)?,
					child(11)?,
					child(12)?,
					child(13)?,
					child(14)?,
					child(15)?,
				]);

				Node::NibbledBranch(k.into(), children, val.map(Into::into))
			},
		};
		Ok(node)
	}

	// TODO: parallelize
	/// Here `child_cb` should process the first parameter to either insert an external
	/// node value or to encode and add a new branch child node.
	fn into_encoded<F>(self, mut child_cb: F) -> Vec<u8>
	where
		F: FnMut(
			NodeToEncode<TrieHash<L>>,
			Option<&NibbleSlice>,
			Option<u8>,
		) -> ChildReference<TrieHash<L>>,
	{
		match self {
			Node::Empty => L::Codec::empty_node().to_vec(),
			Node::Leaf(partial, mut value) => {
				let pr = NibbleSlice::new_offset(&partial.1[..], partial.0);
				let value = value.into_encoded::<F>(Some(&pr), &mut child_cb);
				L::Codec::leaf_node(pr.right(), value)
			},
			Node::Extension(partial, child) => {
				let pr = NibbleSlice::new_offset(&partial.1[..], partial.0);
				let it = pr.right_iter();
				let c = child_cb(NodeToEncode::TrieNode(child), Some(&pr), None);
				L::Codec::extension_node(it, pr.len(), c)
			},
			Node::Branch(mut children, mut value) => {
				let value = value.as_mut().map(|v| v.into_encoded::<F>(None, &mut child_cb));
				L::Codec::branch_node(
					// map the `NodeHandle`s from the Branch to `ChildReferences`
					children.iter_mut().map(Option::take).enumerate().map(|(i, maybe_child)| {
						maybe_child.map(|child| {
							child_cb(NodeToEncode::TrieNode(child), None, Some(i as u8))
						})
					}),
					value,
				)
			},
			Node::NibbledBranch(partial, mut children, mut value) => {
				let pr = NibbleSlice::new_offset(&partial.1[..], partial.0);
				let value = value.as_mut().map(|v| v.into_encoded::<F>(Some(&pr), &mut child_cb));
				let it = pr.right_iter();
				L::Codec::branch_node_nibbled(
					it,
					pr.len(),
					// map the `NodeHandle`s from the Branch to `ChildReferences`
					children.iter_mut().map(Option::take).enumerate().map(|(i, maybe_child)| {
						//let branch_index = [i as u8];
						maybe_child.map(|child| {
							let pr = NibbleSlice::new_offset(&partial.1[..], partial.0);
							child_cb(NodeToEncode::TrieNode(child), Some(&pr), Some(i as u8))
						})
					}),
					value,
				)
			},
		}
	}
}

// post-inspect action.
enum Action<L: TrieLayout> {
	// Replace a node with a new one.
	Replace(Node<L>),
	// Restore the original node. This trusts that the node is actually the original.
	Restore(Node<L>),
	// if it is a new node, just clears the storage.
	Delete,
}

// post-insert action. Same as action without delete
enum InsertAction<L: TrieLayout> {
	// Replace a node with a new one.
	Replace(Node<L>),
	// Restore the original node.
	Restore(Node<L>),
}

impl<L: TrieLayout> InsertAction<L> {
	fn into_action(self) -> Action<L> {
		match self {
			InsertAction::Replace(n) => Action::Replace(n),
			InsertAction::Restore(n) => Action::Restore(n),
		}
	}

	// unwrap the node, disregarding replace or restore state.
	fn unwrap_node(self) -> Node<L> {
		match self {
			InsertAction::Replace(n) | InsertAction::Restore(n) => n,
		}
	}
}

// What kind of node is stored here.
enum Stored<L: TrieLayout> {
	// A new node.
	New(Node<L>),
	// A cached node, loaded from the DB.
	Cached(Node<L>, TrieHash<L>),
}

/// Used to build a collection of child nodes from a collection of `NodeHandle`s
#[derive(Clone, Copy)]
#[cfg_attr(feature = "std", derive(Debug))]
pub enum ChildReference<HO> {
	// `HO` is e.g. `H256`, i.e. the output of a `Hasher`
	Hash(HO),
	Inline(HO, usize), // usize is the length of the node data we store in the `H::Out`
}

impl<'a, HO> TryFrom<EncodedNodeHandle<'a>> for ChildReference<HO>
where
	HO: AsRef<[u8]> + AsMut<[u8]> + Default + Clone + Copy,
{
	type Error = Vec<u8>;

	fn try_from(handle: EncodedNodeHandle<'a>) -> result::Result<Self, Vec<u8>> {
		match handle {
			EncodedNodeHandle::Hash(data) => {
				let mut hash = HO::default();
				if data.len() != hash.as_ref().len() {
					return Err(data.to_vec())
				}
				hash.as_mut().copy_from_slice(data);
				Ok(ChildReference::Hash(hash))
			},
			EncodedNodeHandle::Inline(data) => {
				let mut hash = HO::default();
				if data.len() > hash.as_ref().len() {
					return Err(data.to_vec())
				}
				hash.as_mut()[..data.len()].copy_from_slice(data);
				Ok(ChildReference::Inline(hash, data.len()))
			},
		}
	}
}

/// Compact and cache-friendly storage for Trie nodes.
struct NodeStorage<L: TrieLayout> {
	nodes: Vec<Stored<L>>,
	free_indices: VecDeque<usize>,
}

impl<L: TrieLayout> NodeStorage<L> {
	/// Create a new storage.
	fn empty() -> Self {
		NodeStorage { nodes: Vec::new(), free_indices: VecDeque::new() }
	}

	/// Allocate a new node in the storage.
	fn alloc(&mut self, stored: Stored<L>) -> StorageHandle {
		if let Some(idx) = self.free_indices.pop_front() {
			self.nodes[idx] = stored;
			StorageHandle(idx)
		} else {
			self.nodes.push(stored);
			StorageHandle(self.nodes.len() - 1)
		}
	}

	/// Remove a node from the storage, consuming the handle and returning the node.
	fn destroy(&mut self, handle: StorageHandle) -> Stored<L> {
		let idx = handle.0;

		self.free_indices.push_back(idx);
		mem::replace(&mut self.nodes[idx], Stored::New(Node::Empty))
	}
}

impl<'a, L: TrieLayout> Index<&'a StorageHandle> for NodeStorage<L> {
	type Output = Node<L>;

	fn index(&self, handle: &'a StorageHandle) -> &Node<L> {
		match self.nodes[handle.0] {
			Stored::New(ref node) => node,
			Stored::Cached(ref node, _) => node,
		}
	}
}

/// A `Trie` implementation using a generic `HashDB` backing database.
///
/// Use it as a `TrieMut` trait object. You can use `db()` to get the backing database object.
/// Note that changes are not committed to the database until `commit` is called.
///
/// Querying the root or dropping the trie will commit automatically.
///
///
/// # Example
/// ```ignore
/// use hash_db::Hasher;
/// use reference_trie::{RefTrieDBMut, TrieMut};
/// use trie_db::DBValue;
/// use keccak_hasher::KeccakHasher;
/// use memory_db::*;
///
/// let mut memdb = MemoryDB::<KeccakHasher, HashKey<_>, DBValue>::default();
/// let mut root = Default::default();
/// let mut t = RefTrieDBMut::new(&mut memdb, &mut root);
/// assert!(t.is_empty());
/// assert_eq!(*t.root(), KeccakHasher::hash(&[0u8][..]));
/// t.insert(b"foo", b"bar").unwrap();
/// assert!(t.contains(b"foo").unwrap());
/// assert_eq!(t.get(b"foo").unwrap().unwrap(), b"bar".to_vec());
/// t.remove(b"foo").unwrap();
/// assert!(!t.contains(b"foo").unwrap());
/// ```
pub struct TrieDBMut<'a, L>
where
	L: TrieLayout,
{
	storage: NodeStorage<L>,
	db: &'a mut dyn HashDB<L::Hash, DBValue>,
	root: &'a mut TrieHash<L>,
	root_handle: NodeHandle<TrieHash<L>>,
	death_row: HashSet<(TrieHash<L>, (BackingByteVec, Option<u8>))>,
	/// The number of hash operations this trie has performed.
	/// Note that none are performed until changes are committed.
	hash_count: usize,
}

impl<'a, L> TrieDBMut<'a, L>
where
	L: TrieLayout,
{
	/// Create a new trie with backing database `db` and empty `root`.
	pub fn new(db: &'a mut dyn HashDB<L::Hash, DBValue>, root: &'a mut TrieHash<L>) -> Self {
		*root = L::Codec::hashed_null_node();
		let root_handle = NodeHandle::Hash(L::Codec::hashed_null_node());

		TrieDBMut {
			storage: NodeStorage::empty(),
			db,
			root,
			root_handle,
			death_row: HashSet::new(),
			hash_count: 0,
		}
	}

	/// Create a new trie with the backing database `db` and `root.
	/// Returns an error if `root` does not exist.
	pub fn from_existing(
		db: &'a mut dyn HashDB<L::Hash, DBValue>,
		root: &'a mut TrieHash<L>,
	) -> Result<Self, TrieHash<L>, CError<L>> {
		if !db.contains(root, EMPTY_PREFIX) {
			return Err(Box::new(TrieError::InvalidStateRoot(*root)))
		}

		let root_handle = NodeHandle::Hash(*root);
		Ok(TrieDBMut {
			storage: NodeStorage::empty(),
			db,
			root,
			root_handle,
			death_row: HashSet::new(),
			hash_count: 0,
		})
	}
	/// Get the backing database.
	pub fn db(&self) -> &dyn HashDB<L::Hash, DBValue> {
		self.db
	}

	/// Get the backing database mutably.
	pub fn db_mut(&mut self) -> &mut dyn HashDB<L::Hash, DBValue> {
		self.db
	}

	// Cache a node by hash.
	fn cache(
		&mut self,
		hash: TrieHash<L>,
		key: Prefix,
	) -> Result<StorageHandle, TrieHash<L>, CError<L>> {
		let node_encoded = self
			.db
			.get(&hash, key)
			.ok_or_else(|| Box::new(TrieError::IncompleteDatabase(hash)))?;
		let node = Node::from_encoded(hash, &node_encoded, &*self.db, &mut self.storage)?;
		Ok(self.storage.alloc(Stored::Cached(node, hash)))
	}

	// Inspect a node, choosing either to replace, restore, or delete it.
	// If restored or replaced, returns the new node along with a flag of whether it was changed.
	fn inspect<F>(
		&mut self,
		stored: Stored<L>,
		key: &mut NibbleFullKey,
		inspector: F,
	) -> Result<Option<(Stored<L>, bool)>, TrieHash<L>, CError<L>>
	where
		F: FnOnce(
			&mut Self,
			Node<L>,
			&mut NibbleFullKey,
		) -> Result<Action<L>, TrieHash<L>, CError<L>>,
	{
		let current_key = *key;
		Ok(match stored {
			Stored::New(node) => match inspector(self, node, key)? {
				Action::Restore(node) => Some((Stored::New(node), false)),
				Action::Replace(node) => Some((Stored::New(node), true)),
				Action::Delete => None,
			},
			Stored::Cached(node, hash) => match inspector(self, node, key)? {
				Action::Restore(node) => Some((Stored::Cached(node, hash), false)),
				Action::Replace(node) => {
					self.death_row.insert((hash, current_key.left_owned()));
					Some((Stored::New(node), true))
				},
				Action::Delete => {
					self.death_row.insert((hash, current_key.left_owned()));
					None
				},
			},
		})
	}

	// Walk the trie, attempting to find the key's node.
	fn lookup<'x, 'key>(
		&'x self,
		mut partial: NibbleSlice<'key>,
		full_key: &'key [u8],
		handle: &NodeHandle<TrieHash<L>>,
	) -> Result<Option<DBValue>, TrieHash<L>, CError<L>>
	where
		'x: 'key,
	{
		let mut handle = handle;
		let prefix = (full_key, None);
		loop {
			let (mid, child) = match handle {
				NodeHandle::Hash(hash) =>
					return Lookup::<L, _> {
						db: &self.db,
						query: |v: &[u8]| v.to_vec(),
						hash: *hash,
					}
					.look_up(partial),
				NodeHandle::InMemory(handle) => match &self.storage[handle] {
					Node::Empty => return Ok(None),
					Node::Leaf(key, value) =>
						if NibbleSlice::from_stored(key) == partial {
							return Ok(value.in_memory_fetched_value(prefix, self.db)?)
						} else {
							return Ok(None)
						},
					Node::Extension(slice, child) => {
						let slice = NibbleSlice::from_stored(slice);
						if partial.starts_with(&slice) {
							(slice.len(), child)
						} else {
							return Ok(None)
						}
					},
					Node::Branch(children, value) =>
						if partial.is_empty() {
							return Ok(if let Some(v) = value.as_ref() {
								v.in_memory_fetched_value(prefix, self.db)?
							} else {
								None
							})
						} else {
							let idx = partial.at(0);
							match children[idx as usize].as_ref() {
								Some(child) => (1, child),
								None => return Ok(None),
							}
						},
					Node::NibbledBranch(slice, children, value) => {
						let slice = NibbleSlice::from_stored(slice);
						if slice == partial {
							return Ok(if let Some(v) = value.as_ref() {
								v.in_memory_fetched_value(prefix, self.db)?
							} else {
								None
							})
						} else if partial.starts_with(&slice) {
							let idx = partial.at(0);
							match children[idx as usize].as_ref() {
								Some(child) => (1 + slice.len(), child),
								None => return Ok(None),
							}
						} else {
							return Ok(None)
						}
					},
				},
			};

			partial = partial.mid(mid);
			handle = child;
		}
	}

	/// Insert a key-value pair into the trie, creating new nodes if necessary.
	fn insert_at(
		&mut self,
		handle: NodeHandle<TrieHash<L>>,
		key: &mut NibbleFullKey,
		value: DBValue,
		old_val: &mut Option<Value<L>>,
	) -> Result<(StorageHandle, bool), TrieHash<L>, CError<L>> {
		let h = match handle {
			NodeHandle::InMemory(h) => h,
			NodeHandle::Hash(h) => self.cache(h, key.left())?,
		};
		// cache then destroy for hash handle (handle being root in most case)
		let stored = self.storage.destroy(h);
		let (new_stored, changed) = self
			.inspect(stored, key, move |trie, stored, key| {
				trie.insert_inspector(stored, key, value, old_val).map(|a| a.into_action())
			})?
			.expect("Insertion never deletes.");

		Ok((self.storage.alloc(new_stored), changed))
	}

	fn replace_old_value(
		&mut self,
		old_value: &mut Option<Value<L>>,
		stored_value: Option<Value<L>>,
		prefix: Prefix,
	) {
		match &stored_value {
			Some(Value::NewNode(Some(hash), _)) // also removing new node in case commit is called multiple times
			| Some(Value::Node(hash, _, _)) => {
				self.death_row.insert((
					hash.clone(),
					(prefix.0.into(), prefix.1),
				));
			},
			_ => (),
		}
		*old_value = stored_value;
	}

	/// The insertion inspector.
	fn insert_inspector(
		&mut self,
		node: Node<L>,
		key: &mut NibbleFullKey,
		value: DBValue,
		old_val: &mut Option<Value<L>>,
	) -> Result<InsertAction<L>, TrieHash<L>, CError<L>> {
		let partial = *key;

		#[cfg(feature = "std")]
		trace!(target: "trie", "augmented (partial: {:?}, value: {:?})", partial, ToHex(&value));

		Ok(match node {
			Node::Empty => {
				#[cfg(feature = "std")]
				trace!(target: "trie", "empty: COMPOSE");
				let value = Value::new(value, L::MAX_INLINE_VALUE);
				InsertAction::Replace(Node::Leaf(partial.to_stored(), value))
			},
			Node::Branch(mut children, stored_value) => {
				debug_assert!(L::USE_EXTENSION);
				#[cfg(feature = "std")]
				trace!(target: "trie", "branch: ROUTE,AUGMENT");

				if partial.is_empty() {
					let value = Some(Value::new(value, L::MAX_INLINE_VALUE));
					let unchanged = stored_value == value;
					let branch = Node::Branch(children, value);

					self.replace_old_value(old_val, stored_value, key.left());

					match unchanged {
						true => InsertAction::Restore(branch),
						false => InsertAction::Replace(branch),
					}
				} else {
					let idx = partial.at(0) as usize;
					key.advance(1);
					if let Some(child) = children[idx].take() {
						// Original had something there. recurse down into it.
						let (new_child, changed) = self.insert_at(child, key, value, old_val)?;
						children[idx] = Some(new_child.into());
						if !changed {
							// The new node we composed didn't change.
							// It means our branch is untouched too.
							return Ok(InsertAction::Restore(Node::Branch(children, stored_value)))
						}
					} else {
						// Original had nothing there. compose a leaf.
						let value = Value::new(value, L::MAX_INLINE_VALUE);
						let leaf =
							self.storage.alloc(Stored::New(Node::Leaf(key.to_stored(), value)));
						children[idx] = Some(leaf.into());
					}

					InsertAction::Replace(Node::Branch(children, stored_value))
				}
			},
			Node::NibbledBranch(encoded, mut children, stored_value) => {
				debug_assert!(!L::USE_EXTENSION);
				#[cfg(feature = "std")]
				trace!(target: "trie", "branch: ROUTE,AUGMENT");
				let existing_key = NibbleSlice::from_stored(&encoded);

				let common = partial.common_prefix(&existing_key);
				if common == existing_key.len() && common == partial.len() {
					let value = Some(Value::new(value, L::MAX_INLINE_VALUE));
					let unchanged = stored_value == value;
					let branch = Node::NibbledBranch(existing_key.to_stored(), children, value);

					let mut key_val = key.clone();
					key_val.advance(existing_key.len());
					self.replace_old_value(old_val, stored_value, key_val.left());

					match unchanged {
						true => InsertAction::Restore(branch),
						false => InsertAction::Replace(branch),
					}
				} else if common < existing_key.len() {
					// insert a branch value in between
					#[cfg(feature = "std")]
					trace!(
						target: "trie",
						"partially-shared-prefix (exist={:?}; new={:?}; common={:?}):\
							 AUGMENT-AT-END",
						existing_key.len(),
						partial.len(),
						common,
					);
					let nbranch_partial = existing_key.mid(common + 1).to_stored();
					let low = Node::NibbledBranch(nbranch_partial, children, stored_value);
					let ix = existing_key.at(common);
					let mut children = empty_children();
					let alloc_storage = self.storage.alloc(Stored::New(low));

					children[ix as usize] = Some(alloc_storage.into());

					let value = Value::new(value, L::MAX_INLINE_VALUE);
					if partial.len() - common == 0 {
						InsertAction::Replace(Node::NibbledBranch(
							existing_key.to_stored_range(common),
							children,
							Some(value),
						))
					} else {
						let ix = partial.at(common);
						let stored_leaf = Node::Leaf(partial.mid(common + 1).to_stored(), value);

						let leaf = self.storage.alloc(Stored::New(stored_leaf));

						children[ix as usize] = Some(leaf.into());
						InsertAction::Replace(Node::NibbledBranch(
							existing_key.to_stored_range(common),
							children,
							None,
						))
					}
				} else {
					// Append after common == existing_key and partial > common
					#[cfg(feature = "std")]
					trace!(target: "trie", "branch: ROUTE,AUGMENT");
					let idx = partial.at(common) as usize;
					key.advance(common + 1);
					if let Some(child) = children[idx].take() {
						// Original had something there. recurse down into it.
						let (new_child, changed) = self.insert_at(child, key, value, old_val)?;
						children[idx] = Some(new_child.into());
						if !changed {
							// The new node we composed didn't change.
							// It means our branch is untouched too.
							let n_branch = Node::NibbledBranch(
								existing_key.to_stored(),
								children,
								stored_value,
							);
							return Ok(InsertAction::Restore(n_branch))
						}
					} else {
						// Original had nothing there. compose a leaf.
						let value = Value::new(value, L::MAX_INLINE_VALUE);
						let leaf =
							self.storage.alloc(Stored::New(Node::Leaf(key.to_stored(), value)));

						children[idx] = Some(leaf.into());
					}
					InsertAction::Replace(Node::NibbledBranch(
						existing_key.to_stored(),
						children,
						stored_value,
					))
				}
			},
			Node::Leaf(encoded, stored_value) => {
				let existing_key = NibbleSlice::from_stored(&encoded);
				let common = partial.common_prefix(&existing_key);
				if common == existing_key.len() && common == partial.len() {
					#[cfg(feature = "std")]
					trace!(target: "trie", "equivalent-leaf: REPLACE");
					// equivalent leaf.
					let value = Value::new(value, L::MAX_INLINE_VALUE);
					let unchanged = stored_value == value;
					let mut key_val = key.clone();
					key_val.advance(existing_key.len());
					self.replace_old_value(old_val, Some(stored_value), key_val.left());
					match unchanged {
						// unchanged. restore
						true => InsertAction::Restore(Node::Leaf(encoded.clone(), value)),
						false => InsertAction::Replace(Node::Leaf(encoded.clone(), value)),
					}
				} else if (L::USE_EXTENSION && common == 0) ||
					(!L::USE_EXTENSION && common < existing_key.len())
				{
					#[cfg(feature = "std")]
					trace!(
						target: "trie",
						"lesser-common-prefix, not-both-empty (exist={:?}; new={:?}):\
							TRANSMUTE,AUGMENT",
						existing_key.len(),
						partial.len(),
					);

					// one of us isn't empty: transmute to branch here
					let mut children = empty_children();
					let branch = if L::USE_EXTENSION && existing_key.is_empty() {
						// always replace since branch isn't leaf.
						Node::Branch(children, Some(stored_value))
					} else {
						let idx = existing_key.at(common) as usize;
						let new_leaf =
							Node::Leaf(existing_key.mid(common + 1).to_stored(), stored_value);
						children[idx] = Some(self.storage.alloc(Stored::New(new_leaf)).into());

						if L::USE_EXTENSION {
							Node::Branch(children, None)
						} else {
							Node::NibbledBranch(partial.to_stored_range(common), children, None)
						}
					};

					// always replace because whatever we get out here
					// is not the branch we started with.
					let branch_action =
						self.insert_inspector(branch, key, value, old_val)?.unwrap_node();
					InsertAction::Replace(branch_action)
				} else if !L::USE_EXTENSION {
					#[cfg(feature = "std")]
					trace!(target: "trie", "complete-prefix (common={:?}): AUGMENT-AT-END", common);

					// fully-shared prefix for an extension.
					// make a stub branch
					let branch = Node::NibbledBranch(
						existing_key.to_stored(),
						empty_children(),
						Some(stored_value),
					);
					// augment the new branch.
					let branch = self.insert_inspector(branch, key, value, old_val)?.unwrap_node();

					InsertAction::Replace(branch)
				} else if common == existing_key.len() {
					debug_assert!(L::USE_EXTENSION);
					#[cfg(feature = "std")]
					trace!(target: "trie", "complete-prefix (common={:?}): AUGMENT-AT-END", common);

					// fully-shared prefix for an extension.
					// make a stub branch and an extension.
					let branch = Node::Branch(empty_children(), Some(stored_value));
					// augment the new branch.
					key.advance(common);
					let branch = self.insert_inspector(branch, key, value, old_val)?.unwrap_node();

					// always replace since we took a leaf and made an extension.
					let leaf = self.storage.alloc(Stored::New(branch));
					InsertAction::Replace(Node::Extension(existing_key.to_stored(), leaf.into()))
				} else {
					debug_assert!(L::USE_EXTENSION);
					#[cfg(feature = "std")]
					trace!(
						target: "trie",
						"partially-shared-prefix (exist={:?}; new={:?}; common={:?}):\
							 AUGMENT-AT-END",
						existing_key.len(),
						partial.len(),
						common,
					);

					// partially-shared prefix for an extension.
					// start by making a leaf.
					let low = Node::Leaf(existing_key.mid(common).to_stored(), stored_value);

					// augment it. this will result in the Leaf -> common == 0 routine,
					// which creates a branch.
					key.advance(common);
					let augmented_low =
						self.insert_inspector(low, key, value, old_val)?.unwrap_node();
					// make an extension using it. this is a replacement.
					InsertAction::Replace(Node::Extension(
						existing_key.to_stored_range(common),
						self.storage.alloc(Stored::New(augmented_low)).into(),
					))
				}
			},
			Node::Extension(encoded, child_branch) => {
				debug_assert!(L::USE_EXTENSION);
				let existing_key = NibbleSlice::from_stored(&encoded);
				let common = partial.common_prefix(&existing_key);
				if common == 0 {
					#[cfg(feature = "std")]
					trace!(
						target: "trie",
						"no-common-prefix, not-both-empty (exist={:?}; new={:?}):\
							 TRANSMUTE,AUGMENT",
						existing_key.len(),
						partial.len(),
					);

					// partial isn't empty: make a branch here
					// extensions may not have empty partial keys.
					assert!(!existing_key.is_empty());
					let idx = existing_key.at(0) as usize;

					let mut children = empty_children();
					children[idx] = if existing_key.len() == 1 {
						// direct extension, just replace.
						Some(child_branch)
					} else {
						// No need to register set branch (was here before).
						// Note putting a branch in extension requires fix.
						let ext = Node::Extension(existing_key.mid(1).to_stored(), child_branch);
						Some(self.storage.alloc(Stored::New(ext)).into())
					};

					// continue inserting.
					let branch_action = self
						.insert_inspector(Node::Branch(children, None), key, value, old_val)?
						.unwrap_node();
					InsertAction::Replace(branch_action)
				} else if common == existing_key.len() {
					#[cfg(feature = "std")]
					trace!(target: "trie", "complete-prefix (common={:?}): AUGMENT-AT-END", common);

					// fully-shared prefix.

					// insert into the child node.
					key.advance(common);
					let (new_child, changed) = self.insert_at(child_branch, key, value, old_val)?;

					let new_ext = Node::Extension(existing_key.to_stored(), new_child.into());

					// if the child branch wasn't changed, meaning this extension remains the same.
					match changed {
						true => InsertAction::Replace(new_ext),
						false => InsertAction::Restore(new_ext),
					}
				} else {
					#[cfg(feature = "std")]
					trace!(
						target: "trie",
						"partially-shared-prefix (exist={:?}; new={:?}; common={:?}):\
							 AUGMENT-AT-END",
						existing_key.len(),
						partial.len(),
						common,
					);

					// partially-shared.
					let low = Node::Extension(existing_key.mid(common).to_stored(), child_branch);
					// augment the extension. this will take the common == 0 path,
					// creating a branch.
					key.advance(common);
					let augmented_low =
						self.insert_inspector(low, key, value, old_val)?.unwrap_node();

					// always replace, since this extension is not the one we started with.
					// this is known because the partial key is only the common prefix.
					InsertAction::Replace(Node::Extension(
						existing_key.to_stored_range(common),
						self.storage.alloc(Stored::New(augmented_low)).into(),
					))
				}
			},
		})
	}

	/// Removes a node from the trie based on key.
	fn remove_at(
		&mut self,
		handle: NodeHandle<TrieHash<L>>,
		key: &mut NibbleFullKey,
		old_val: &mut Option<Value<L>>,
	) -> Result<Option<(StorageHandle, bool)>, TrieHash<L>, CError<L>> {
		let stored = match handle {
			NodeHandle::InMemory(h) => self.storage.destroy(h),
			NodeHandle::Hash(h) => {
				let handle = self.cache(h, key.left())?;
				self.storage.destroy(handle)
			},
		};

		let opt = self.inspect(stored, key, move |trie, node, key| {
			trie.remove_inspector(node, key, old_val)
		})?;

		Ok(opt.map(|(new, changed)| (self.storage.alloc(new), changed)))
	}

	/// The removal inspector.
	fn remove_inspector(
		&mut self,
		node: Node<L>,
		key: &mut NibbleFullKey,
		old_val: &mut Option<Value<L>>,
	) -> Result<Action<L>, TrieHash<L>, CError<L>> {
		let partial = *key;
		Ok(match (node, partial.is_empty()) {
			(Node::Empty, _) => Action::Delete,
			(Node::Branch(c, None), true) => Action::Restore(Node::Branch(c, None)),
			(Node::NibbledBranch(n, c, None), true) =>
				Action::Restore(Node::NibbledBranch(n, c, None)),
			(Node::Branch(children, val), true) => {
				self.replace_old_value(old_val, val, key.left());
				// always replace since we took the value out.
				Action::Replace(self.fix(Node::Branch(children, None), *key)?)
			},
			(Node::NibbledBranch(n, children, val), true) => {
				self.replace_old_value(old_val, val, key.left());
				// always replace since we took the value out.
				Action::Replace(self.fix(Node::NibbledBranch(n, children, None), *key)?)
			},
			(Node::Branch(mut children, value), false) => {
				let idx = partial.at(0) as usize;
				if let Some(child) = children[idx].take() {
					#[cfg(feature = "std")]
					trace!(
						target: "trie",
						"removing value out of branch child, partial={:?}",
						partial,
					);
					let prefix = *key;
					key.advance(1);
					match self.remove_at(child, key, old_val)? {
						Some((new, changed)) => {
							children[idx] = Some(new.into());
							let branch = Node::Branch(children, value);
							match changed {
								// child was changed, so we were too.
								true => Action::Replace(branch),
								// unchanged, so we are too.
								false => Action::Restore(branch),
							}
						},
						None => {
							// the child we took was deleted.
							// the node may need fixing.
							#[cfg(feature = "std")]
							trace!(target: "trie", "branch child deleted, partial={:?}", partial);
							Action::Replace(self.fix(Node::Branch(children, value), prefix)?)
						},
					}
				} else {
					// no change needed.
					Action::Restore(Node::Branch(children, value))
				}
			},
			(Node::NibbledBranch(encoded, mut children, value), false) => {
				let (common, existing_length) = {
					let existing_key = NibbleSlice::from_stored(&encoded);
					(existing_key.common_prefix(&partial), existing_key.len())
				};
				if common == existing_length && common == partial.len() {
					// replace val
					if let Some(value) = value {
						let mut key_val = key.clone();
						key_val.advance(existing_length);
						self.replace_old_value(old_val, Some(value), key_val.left());
						let f = self.fix(Node::NibbledBranch(encoded, children, None), *key);
						Action::Replace(f?)
					} else {
						Action::Restore(Node::NibbledBranch(encoded, children, None))
					}
				} else if common < existing_length {
					// partway through an extension -- nothing to do here.
					Action::Restore(Node::NibbledBranch(encoded, children, value))
				} else {
					// common == existing_length && common < partial.len() : check children
					let idx = partial.at(common) as usize;

					if let Some(child) = children[idx].take() {
						#[cfg(feature = "std")]
						trace!(
							target: "trie",
							"removing value out of branch child, partial={:?}",
							partial,
						);
						let prefix = *key;
						key.advance(common + 1);
						match self.remove_at(child, key, old_val)? {
							Some((new, changed)) => {
								children[idx] = Some(new.into());
								let branch = Node::NibbledBranch(encoded, children, value);
								match changed {
									// child was changed, so we were too.
									true => Action::Replace(branch),
									// unchanged, so we are too.
									false => Action::Restore(branch),
								}
							},
							None => {
								// the child we took was deleted.
								// the node may need fixing.
								#[cfg(feature = "std")]
								trace!(
									target: "trie",
									"branch child deleted, partial={:?}",
									partial,
								);
								Action::Replace(
									self.fix(
										Node::NibbledBranch(encoded, children, value),
										prefix,
									)?,
								)
							},
						}
					} else {
						// no change needed.
						Action::Restore(Node::NibbledBranch(encoded, children, value))
					}
				}
			},
			(Node::Leaf(encoded, value), _) => {
				let existing_key = NibbleSlice::from_stored(&encoded);
				if existing_key == partial {
					// this is the node we were looking for. Let's delete it.
					let mut key_val = key.clone();
					key_val.advance(existing_key.len());
					self.replace_old_value(old_val, Some(value), key_val.left());
					Action::Delete
				} else {
					// leaf the node alone.
					#[cfg(feature = "std")]
					trace!(
						target: "trie",
						"restoring leaf wrong partial, partial={:?}, existing={:?}",
						partial,
						NibbleSlice::from_stored(&encoded),
					);
					Action::Restore(Node::Leaf(encoded, value))
				}
			},
			(Node::Extension(encoded, child_branch), _) => {
				let (common, existing_length) = {
					let existing_key = NibbleSlice::from_stored(&encoded);
					(existing_key.common_prefix(&partial), existing_key.len())
				};
				if common == existing_length {
					// try to remove from the child branch.
					#[cfg(feature = "std")]
					trace!(target: "trie", "removing from extension child, partial={:?}", partial);
					let prefix = *key;
					key.advance(common);
					match self.remove_at(child_branch, key, old_val)? {
						Some((new_child, changed)) => {
							// if the child branch was unchanged, then the extension is too.
							// otherwise, this extension may need fixing.
							match changed {
								true => Action::Replace(
									self.fix(Node::Extension(encoded, new_child.into()), prefix)?,
								),
								false =>
									Action::Restore(Node::Extension(encoded, new_child.into())),
							}
						},
						None => {
							// the whole branch got deleted.
							// that means that this extension is useless.
							Action::Delete
						},
					}
				} else {
					// partway through an extension -- nothing to do here.
					Action::Restore(Node::Extension(encoded, child_branch))
				}
			},
		})
	}

	/// Given a node which may be in an _invalid state_, fix it such that it is then in a valid
	/// state.
	///
	/// _invalid state_ means:
	/// - Branch node where there is only a single entry;
	/// - Extension node followed by anything other than a Branch node.
	fn fix(&mut self, node: Node<L>, key: NibbleSlice) -> Result<Node<L>, TrieHash<L>, CError<L>> {
		self.fix_inner(node, key, false)
	}
	fn fix_inner(
		&mut self,
		node: Node<L>,
		key: NibbleSlice,
		recurse_extension: bool,
	) -> Result<Node<L>, TrieHash<L>, CError<L>> {
		match node {
			Node::Branch(mut children, value) => {
				// if only a single value, transmute to leaf/extension and feed through fixed.
				#[cfg_attr(feature = "std", derive(Debug))]
				enum UsedIndex {
					None,
					One(u8),
					Many,
				}
				let mut used_index = UsedIndex::None;
				for i in 0..16 {
					match (children[i].is_none(), &used_index) {
						(false, &UsedIndex::None) => used_index = UsedIndex::One(i as u8),
						(false, &UsedIndex::One(_)) => {
							used_index = UsedIndex::Many;
							break
						},
						_ => continue,
					}
				}

				match (used_index, value) {
					(UsedIndex::None, None) =>
						panic!("Branch with no subvalues. Something went wrong."),
					(UsedIndex::One(a), None) => {
						// only one onward node. make an extension.

						let new_partial = NibbleSlice::new_offset(&[a], 1).to_stored();
						let child = children[a as usize]
							.take()
							.expect("used_index only set if occupied; qed");
						let new_node = Node::Extension(new_partial, child);
						self.fix(new_node, key)
					},
					(UsedIndex::None, Some(value)) => {
						// make a leaf.
						#[cfg(feature = "std")]
						trace!(target: "trie", "fixing: branch -> leaf");
						Ok(Node::Leaf(NibbleSlice::new(&[]).to_stored(), value))
					},
					(_, value) => {
						// all is well.
						#[cfg(feature = "std")]
						trace!(target: "trie", "fixing: restoring branch");
						Ok(Node::Branch(children, value))
					},
				}
			},
			Node::NibbledBranch(enc_nibble, mut children, value) => {
				// if only a single value, transmute to leaf/extension and feed through fixed.
				#[cfg_attr(feature = "std", derive(Debug))]
				enum UsedIndex {
					None,
					One(u8),
					Many,
				}
				let mut used_index = UsedIndex::None;
				for i in 0..16 {
					match (children[i].is_none(), &used_index) {
						(false, &UsedIndex::None) => used_index = UsedIndex::One(i as u8),
						(false, &UsedIndex::One(_)) => {
							used_index = UsedIndex::Many;
							break
						},
						_ => continue,
					}
				}

				match (used_index, value) {
					(UsedIndex::None, None) =>
						panic!("Branch with no subvalues. Something went wrong."),
					(UsedIndex::One(a), None) => {
						// only one onward node. use child instead
						let child = children[a as usize]
							.take()
							.expect("used_index only set if occupied; qed");
						let mut key2 = key.clone();
						key2.advance(
							(enc_nibble.1.len() * nibble_ops::NIBBLE_PER_BYTE) - enc_nibble.0,
						);
						let (start, alloc_start, prefix_end) = match key2.left() {
							(start, None) => (start, None, Some(nibble_ops::push_at_left(0, a, 0))),
							(start, Some(v)) => {
								let mut so: BackingByteVec = start.into();
								so.push(nibble_ops::pad_left(v) | a);
								(start, Some(so), None)
							},
						};
						let child_prefix = (
							alloc_start.as_ref().map(|start| &start[..]).unwrap_or(start),
							prefix_end,
						);
						let stored = match child {
							NodeHandle::InMemory(h) => self.storage.destroy(h),
							NodeHandle::Hash(h) => {
								let handle = self.cache(h, child_prefix)?;
								self.storage.destroy(handle)
							},
						};
						let child_node = match stored {
							Stored::New(node) => node,
							Stored::Cached(node, hash) => {
								self.death_row
									.insert((hash, (child_prefix.0[..].into(), child_prefix.1)));
								node
							},
						};
						match child_node {
							Node::Leaf(sub_partial, value) => {
								let mut enc_nibble = enc_nibble;
								combine_key(
									&mut enc_nibble,
									(nibble_ops::NIBBLE_PER_BYTE - 1, &[a][..]),
								);
								combine_key(&mut enc_nibble, (sub_partial.0, &sub_partial.1[..]));
								Ok(Node::Leaf(enc_nibble, value))
							},
							Node::NibbledBranch(sub_partial, ch_children, ch_value) => {
								let mut enc_nibble = enc_nibble;
								combine_key(
									&mut enc_nibble,
									(nibble_ops::NIBBLE_PER_BYTE - 1, &[a][..]),
								);
								combine_key(&mut enc_nibble, (sub_partial.0, &sub_partial.1[..]));
								Ok(Node::NibbledBranch(enc_nibble, ch_children, ch_value))
							},
							_ => unreachable!(),
						}
					},
					(UsedIndex::None, Some(value)) => {
						// make a leaf.
						#[cfg(feature = "std")]
						trace!(target: "trie", "fixing: branch -> leaf");
						Ok(Node::Leaf(enc_nibble, value))
					},
					(_, value) => {
						// all is well.
						#[cfg(feature = "std")]
						trace!(target: "trie", "fixing: restoring branch");
						Ok(Node::NibbledBranch(enc_nibble, children, value))
					},
				}
			},
			Node::Extension(partial, child) => {
				let mut key2 = key.clone();
				let (start, alloc_start, prefix_end) = if !recurse_extension {
					// We could advance key, but this code can also be called
					// recursively, so there might be some prefix from branch.
					let last = partial.1[partial.1.len() - 1] & (255 >> 4);
					key2.advance((partial.1.len() * nibble_ops::NIBBLE_PER_BYTE) - partial.0 - 1);
					match key2.left() {
						(start, None) => (start, None, Some(nibble_ops::push_at_left(0, last, 0))),
						(start, Some(v)) => {
							let mut so: BackingByteVec = start.into();
							// Complete last byte with `last`.
							so.push(nibble_ops::pad_left(v) | last);
							(start, Some(so), None)
						},
					}
				} else {
					let k2 = key2.left();

					let mut so: NibbleVec = Default::default();
					so.append_optional_slice_and_nibble(Some(&NibbleSlice::new(k2.0)), None);
					if let Some(n) = k2.1 {
						so.push(n >> nibble_ops::BIT_PER_NIBBLE);
					}
					so.append_optional_slice_and_nibble(
						Some(&NibbleSlice::from_stored(&partial)),
						None,
					);
					let so = so.as_prefix();
					(k2.0, Some(so.0.into()), so.1)
				};
				let child_prefix =
					(alloc_start.as_ref().map(|start| &start[..]).unwrap_or(start), prefix_end);

				let stored = match child {
					NodeHandle::InMemory(h) => self.storage.destroy(h),
					NodeHandle::Hash(h) => {
						let handle = self.cache(h, child_prefix)?;
						self.storage.destroy(handle)
					},
				};

				let (child_node, maybe_hash) = match stored {
					Stored::New(node) => (node, None),
					Stored::Cached(node, hash) => (node, Some(hash)),
				};

				match child_node {
					Node::Extension(sub_partial, sub_child) => {
						// combine with node below.
						if let Some(hash) = maybe_hash {
							// delete the cached child since we are going to replace it.
							self.death_row
								.insert((hash, (child_prefix.0[..].into(), child_prefix.1)));
						}
						// subpartial
						let mut partial = partial;
						combine_key(&mut partial, (sub_partial.0, &sub_partial.1[..]));
						#[cfg(feature = "std")]
						trace!(
							target: "trie",
							"fixing: extension combination. new_partial={:?}",
							partial,
						);

						self.fix_inner(Node::Extension(partial, sub_child), key.into(), true)
					},
					Node::Leaf(sub_partial, value) => {
						// combine with node below.
						if let Some(hash) = maybe_hash {
							// delete the cached child since we are going to replace it.
							self.death_row
								.insert((hash, (child_prefix.0[..].into(), child_prefix.1)));
						}
						// subpartial oly
						let mut partial = partial;
						combine_key(&mut partial, (sub_partial.0, &sub_partial.1[..]));
						#[cfg(feature = "std")]
						trace!(
							target: "trie",
							"fixing: extension -> leaf. new_partial={:?}",
							partial,
						);
						Ok(Node::Leaf(partial, value))
					},
					child_node => {
						#[cfg(feature = "std")]
						trace!(target: "trie", "fixing: restoring extension");

						// reallocate the child node.
						let stored = if let Some(hash) = maybe_hash {
							Stored::Cached(child_node, hash)
						} else {
							Stored::New(child_node)
						};

						Ok(Node::Extension(partial, self.storage.alloc(stored).into()))
					},
				}
			},
			other => Ok(other), // only ext and branch need fixing.
		}
	}

	/// Commit the in-memory changes to disk, freeing their storage and
	/// updating the state root.
	pub fn commit(&mut self) {
		#[cfg(feature = "std")]
		trace!(target: "trie", "Committing trie changes to db.");

		// always kill all the nodes on death row.
		#[cfg(feature = "std")]
		trace!(target: "trie", "{:?} nodes to remove from db", self.death_row.len());
		for (hash, prefix) in self.death_row.drain() {
			self.db.remove(&hash, (&prefix.0[..], prefix.1));
		}

		let handle = match self.root_handle() {
			NodeHandle::Hash(_) => return, // no changes necessary.
			NodeHandle::InMemory(h) => h,
		};

		match self.storage.destroy(handle) {
			Stored::New(node) => {
				let mut k = NibbleVec::new();

				let encoded_root = node.into_encoded(|node, o_slice, o_index| {
					let mov = k.append_optional_slice_and_nibble(o_slice, o_index);
					match node {
						NodeToEncode::Node(value) => {
							let value_hash = self.db.insert(k.as_prefix(), value);
							k.drop_lasts(mov);
							ChildReference::Hash(value_hash)
						},
						NodeToEncode::TrieNode(child) => {
							let result = self.commit_child(child, &mut k);
							k.drop_lasts(mov);
							result
						},
					}
				});
				#[cfg(feature = "std")]
				trace!(target: "trie", "encoded root node: {:#x?}", &encoded_root[..]);

				*self.root = self.db.insert(EMPTY_PREFIX, &encoded_root[..]);
				self.hash_count += 1;

				self.root_handle = NodeHandle::Hash(*self.root);
			},
			Stored::Cached(node, hash) => {
				// probably won't happen, but update the root and move on.
				*self.root = hash;
				self.root_handle =
					NodeHandle::InMemory(self.storage.alloc(Stored::Cached(node, hash)));
			},
		}
	}

	/// Commit a node by hashing it and writing it to the db. Returns a
	/// `ChildReference` which in most cases carries a normal hash but for the
	/// case where we can fit the actual data in the `Hasher`s output type, we
	/// store the data inline. This function is used as the callback to the
	/// `into_encoded` method of `Node`.
	fn commit_child(
		&mut self,
		handle: NodeHandle<TrieHash<L>>,
		prefix: &mut NibbleVec,
	) -> ChildReference<TrieHash<L>> {
		match handle {
			NodeHandle::Hash(hash) => ChildReference::Hash(hash),
			NodeHandle::InMemory(storage_handle) => {
				match self.storage.destroy(storage_handle) {
					Stored::Cached(_, hash) => ChildReference::Hash(hash),
					Stored::New(node) => {
						let encoded = {
							let commit_child = |node: NodeToEncode<TrieHash<L>>,
							                    o_slice: Option<&NibbleSlice>,
							                    o_index: Option<u8>| {
								let mov = prefix.append_optional_slice_and_nibble(o_slice, o_index);
								match node {
									NodeToEncode::Node(value) => {
										let value_hash = self.db.insert(prefix.as_prefix(), value);
										prefix.drop_lasts(mov);
										ChildReference::Hash(value_hash)
									},
									NodeToEncode::TrieNode(node_handle) => {
										let result = self.commit_child(node_handle, prefix);
										prefix.drop_lasts(mov);
										result
									},
								}
							};
							node.into_encoded(commit_child)
						};
						if encoded.len() >= L::Hash::LENGTH {
							let hash = self.db.insert(prefix.as_prefix(), &encoded[..]);
							self.hash_count += 1;
							ChildReference::Hash(hash)
						} else {
							// it's a small value, so we cram it into a `TrieHash<L>`
							// and tag with length
							let mut h = <TrieHash<L>>::default();
							let len = encoded.len();
							h.as_mut()[..len].copy_from_slice(&encoded[..len]);
							ChildReference::Inline(h, len)
						}
					},
				}
			},
		}
	}

	// a hack to get the root node's handle
	fn root_handle(&self) -> NodeHandle<TrieHash<L>> {
		match self.root_handle {
			NodeHandle::Hash(h) => NodeHandle::Hash(h),
			NodeHandle::InMemory(StorageHandle(x)) => NodeHandle::InMemory(StorageHandle(x)),
		}
	}
}

impl<'a, L> TrieMut<L> for TrieDBMut<'a, L>
where
	L: TrieLayout,
{
	fn root(&mut self) -> &TrieHash<L> {
		self.commit();
		self.root
	}

	fn is_empty(&self) -> bool {
		match self.root_handle {
			NodeHandle::Hash(h) => h == L::Codec::hashed_null_node(),
			NodeHandle::InMemory(ref h) => match self.storage[h] {
				Node::Empty => true,
				_ => false,
			},
		}
	}

	fn get<'x, 'key>(&'x self, key: &'key [u8]) -> Result<Option<DBValue>, TrieHash<L>, CError<L>>
	where
		'x: 'key,
	{
		self.lookup(NibbleSlice::new(key), key, &self.root_handle)
	}

	fn insert(
		&mut self,
		key: &[u8],
		value: &[u8],
	) -> Result<Option<Value<L>>, TrieHash<L>, CError<L>> {
		if !L::ALLOW_EMPTY && value.is_empty() {
			return self.remove(key)
		}

		let mut old_val = None;

		#[cfg(feature = "std")]
		trace!(target: "trie", "insert: key={:#x?}, value={:?}", key, ToHex(&value));

		let root_handle = self.root_handle();
		let (new_handle, _changed) =
			self.insert_at(root_handle, &mut NibbleSlice::new(key), value.to_vec(), &mut old_val)?;

		#[cfg(feature = "std")]
		trace!(target: "trie", "insert: altered trie={}", _changed);
		self.root_handle = NodeHandle::InMemory(new_handle);

		Ok(old_val)
	}

	fn remove(&mut self, key: &[u8]) -> Result<Option<Value<L>>, TrieHash<L>, CError<L>> {
		#[cfg(feature = "std")]
		trace!(target: "trie", "remove: key={:#x?}", key);

		let root_handle = self.root_handle();
		let mut key_slice = NibbleSlice::new(key);
		let mut old_val = None;

		match self.remove_at(root_handle, &mut key_slice, &mut old_val)? {
			Some((handle, _changed)) => {
				#[cfg(feature = "std")]
				trace!(target: "trie", "remove: altered trie={}", _changed);
				self.root_handle = NodeHandle::InMemory(handle);
			},
			None => {
				#[cfg(feature = "std")]
				trace!(target: "trie", "remove: obliterated trie");
				self.root_handle = NodeHandle::Hash(L::Codec::hashed_null_node());
				*self.root = L::Codec::hashed_null_node();
			},
		}

		Ok(old_val)
	}
}

impl<'a, L> Drop for TrieDBMut<'a, L>
where
	L: TrieLayout,
{
	fn drop(&mut self) {
		self.commit();
	}
}

/// combine two NodeKeys
fn combine_key(start: &mut NodeKey, end: (usize, &[u8])) {
	debug_assert!(start.0 < nibble_ops::NIBBLE_PER_BYTE);
	debug_assert!(end.0 < nibble_ops::NIBBLE_PER_BYTE);
	let final_offset = (start.0 + end.0) % nibble_ops::NIBBLE_PER_BYTE;
	let _shifted = nibble_ops::shift_key(start, final_offset);
	let st = if end.0 > 0 {
		let sl = start.1.len();
		start.1[sl - 1] |= nibble_ops::pad_right(end.1[0]);
		1
	} else {
		0
	};
	(st..end.1.len()).for_each(|i| start.1.push(end.1[i]));
}

#[cfg(test)]
mod tests {
	use crate::nibble::BackingByteVec;

	#[test]
	fn combine_test() {
		let a: BackingByteVec = [0x12, 0x34][..].into();
		let b: &[u8] = [0x56, 0x78][..].into();
		let test_comb = |a: (_, &BackingByteVec), b, c| {
			let mut a = (a.0, a.1.clone());
			super::combine_key(&mut a, b);
			assert_eq!((a.0, &a.1[..]), c);
		};
		test_comb((0, &a), (0, &b), (0, &[0x12, 0x34, 0x56, 0x78][..]));
		test_comb((1, &a), (0, &b), (1, &[0x12, 0x34, 0x56, 0x78][..]));
		test_comb((0, &a), (1, &b), (1, &[0x01, 0x23, 0x46, 0x78][..]));
		test_comb((1, &a), (1, &b), (0, &[0x23, 0x46, 0x78][..]));
	}
}<|MERGE_RESOLUTION|>--- conflicted
+++ resolved
@@ -160,16 +160,11 @@
 		}
 		let value = match &*self {
 			Value::Inline(value) => EncodedValue::Inline(value.as_slice()),
-<<<<<<< HEAD
 			Value::Node(hash, size, _value) => EncodedValue::Node(hash.as_ref(), *size, None),
-			Value::NewNode(Some(hash), value) => EncodedValue::Node(hash.as_ref(), value.len(), None),
-			Value::NewNode(None, _value) => unreachable!("New external value are always added before encoding anode"),
-=======
-			Value::Node(hash, _value) => EncodedValue::Node(hash.as_ref(), None),
-			Value::NewNode(Some(hash), _value) => EncodedValue::Node(hash.as_ref(), None),
+			Value::NewNode(Some(hash), value) =>
+				EncodedValue::Node(hash.as_ref(), value.len(), None),
 			Value::NewNode(None, _value) =>
-				unreachable!("New external value are always added before encoding anode"),
->>>>>>> 57e3f11b
+				unreachable!("New external value are always added before encoding a node"),
 		};
 		value
 	}
@@ -182,13 +177,8 @@
 		Ok(Some(match self {
 			Value::Inline(value) => value.clone(),
 			Value::NewNode(_, value) => value.clone(),
-<<<<<<< HEAD
 			Value::Node(_, _, Some(value)) => value.clone(),
-			Value::Node(hash, _, None) => {
-=======
-			Value::Node(_, Some(value)) => value.clone(),
-			Value::Node(hash, None) =>
->>>>>>> 57e3f11b
+			Value::Node(hash, _, None) =>
 				if let Some(value) = db.get(hash, prefix) {
 					value
 				} else {
