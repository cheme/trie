// Copyright 2017, 2021 Parity Technologies
//
// Licensed under the Apache License, Version 2.0 (the "License");
// you may not use this file except in compliance with the License.
// You may obtain a copy of the License at
//
//     http://www.apache.org/licenses/LICENSE-2.0
//
// Unless required by applicable law or agreed to in writing, software
// distributed under the License is distributed on an "AS IS" BASIS,
// WITHOUT WARRANTIES OR CONDITIONS OF ANY KIND, either express or implied.
// See the License for the specific language governing permissions and
// limitations under the License.

//! In-memory trie representation.

<<<<<<< HEAD
use super::{DBValue, node::NodeKey};
use super::{Result, TrieError, TrieMut, TrieLayout, TrieHash, CError};
use super::lookup::Lookup;
use super::node::{NodeHandle as EncodedNodeHandle, Node as EncodedNode, decode_hash};
use hash_db::{HashDB, Hasher, Prefix, EMPTY_PREFIX};
use crate::ChildIndex;
use hashbrown::HashSet;

use crate::node_codec::NodeCodec;
use crate::nibble::{NibbleVec, NibbleSlice, NibbleOps, BackingByteVec};
use crate::rstd::{
	boxed::Box, convert::TryFrom, hash::Hash, mem, ops::Index, result, vec::Vec, VecDeque,
};
=======
use crate::{
	lookup::Lookup,
	nibble::{nibble_ops, BackingByteVec, NibbleSlice, NibbleVec},
	node::{
		decode_hash, Node as EncodedNode, NodeHandle as EncodedNodeHandle, NodeHandleOwned,
		NodeKey, NodeOwned, Value as EncodedValue, ValueOwned,
	},
	node_codec::NodeCodec,
	rstd::{boxed::Box, convert::TryFrom, mem, ops::Index, result, vec::Vec, VecDeque},
	Bytes, CError, CachedValue, DBValue, Result, TrieAccess, TrieCache, TrieError, TrieHash,
	TrieLayout, TrieMut, TrieRecorder,
};

use hash_db::{HashDB, Hasher, Prefix, EMPTY_PREFIX};

#[cfg(feature = "std")]
use std::collections::HashSet as Set;

#[cfg(not(feature = "std"))]
use alloc::collections::btree_set::BTreeSet as Set;
>>>>>>> 6eb4b88e

#[cfg(feature = "std")]
use log::trace;

#[cfg(feature = "std")]
use crate::rstd::fmt::{self, Debug};

// For lookups into the Node storage buffer.
// This is deliberately non-copyable.
#[cfg_attr(feature = "std", derive(Debug))]
#[derive(PartialEq, Eq, Clone)]
pub struct StorageHandle(usize);

// Handles to nodes in the trie.
#[cfg_attr(feature = "std", derive(Debug))]
#[derive(PartialEq, Eq, Clone)]
pub enum NodeHandle<H> {
	/// Loaded into memory.
	InMemory(StorageHandle),
	/// Either a hash or an inline node
	Hash(H),
}

impl<H> From<StorageHandle> for NodeHandle<H> {
	fn from(handle: StorageHandle) -> Self {
		NodeHandle::InMemory(handle)
	}
}

<<<<<<< HEAD
fn empty_children<C: Default>() -> Box<C> {
	Box::new(Default::default())
=======
fn empty_children<H>() -> Box<[Option<NodeHandle<H>>; nibble_ops::NIBBLE_LENGTH]> {
	Box::new([
		None, None, None, None, None, None, None, None, None, None, None, None, None, None, None,
		None,
	])
>>>>>>> 6eb4b88e
}

/// Type alias to indicate the nible covers a full key,
/// therefore its left side is a full prefix.
type NibbleFullKey<'key, N> = NibbleSlice<'key, N>;

/// Value representation for Node.
#[derive(Clone, Eq)]
pub enum Value<L: TrieLayout> {
	/// Value bytes inlined in a trie node.
	Inline(Bytes),
	/// Hash of the value.
	Node(TrieHash<L>),
	/// Hash of value bytes if calculated and value bytes.
	/// The hash may be undefined until it node is added
	/// to the db.
	NewNode(Option<TrieHash<L>>, Bytes),
}

impl<L: TrieLayout> PartialEq<Self> for Value<L> {
	fn eq(&self, other: &Self) -> bool {
		match (self, other) {
			(Value::Inline(v), Value::Inline(ov)) => v == ov,
			(Value::Node(h), Value::Node(oh)) => h == oh,
			(Value::NewNode(Some(h), _), Value::NewNode(Some(oh), _)) => h == oh,
			(Value::NewNode(_, v), Value::NewNode(_, ov)) => v == ov,
			// Note that for uncalculated hash we do not calculate it and default to true.
			// This is rather similar to default Eq implementation.
			_ => false,
		}
	}
}

impl<'a, L: TrieLayout> From<EncodedValue<'a>> for Value<L> {
	fn from(v: EncodedValue<'a>) -> Self {
		match v {
			EncodedValue::Inline(value) => Value::Inline(value.into()),
			EncodedValue::Node(hash) => {
				let mut h = TrieHash::<L>::default();
				h.as_mut().copy_from_slice(hash);
				Value::Node(h)
			},
		}
	}
}

impl<L: TrieLayout> From<&ValueOwned<TrieHash<L>>> for Value<L> {
	fn from(val: &ValueOwned<TrieHash<L>>) -> Self {
		match val {
			ValueOwned::Inline(data, _) => Self::Inline(data.clone()),
			ValueOwned::Node(hash) => Self::Node(*hash),
		}
	}
}

impl<L: TrieLayout> From<(Bytes, Option<u32>)> for Value<L> {
	fn from((v, threshold): (Bytes, Option<u32>)) -> Self {
		match v {
			value =>
				if threshold.map_or(false, |threshold| value.len() >= threshold as usize) {
					Value::NewNode(None, value)
				} else {
					Value::Inline(value)
				},
		}
	}
}

enum NodeToEncode<'a, H> {
	Node(&'a [u8]),
	TrieNode(NodeHandle<H>),
}

impl<L: TrieLayout> Value<L> {
	fn new(value: Bytes, new_threshold: Option<u32>) -> Self {
		(value, new_threshold).into()
	}

	fn into_encoded<'a, F>(
		&'a mut self,
		partial: Option<&NibbleSlice>,
		f: &mut F,
	) -> EncodedValue<'a>
	where
		F: FnMut(
			NodeToEncode<TrieHash<L>>,
			Option<&NibbleSlice>,
			Option<u8>,
		) -> ChildReference<TrieHash<L>>,
	{
		if let Value::NewNode(hash, value) = self {
			let new_hash =
				if let ChildReference::Hash(hash) = f(NodeToEncode::Node(&value), partial, None) {
					hash
				} else {
					unreachable!("Value node can never be inlined; qed")
				};
			if let Some(h) = hash.as_ref() {
				debug_assert!(h == &new_hash);
			} else {
				*hash = Some(new_hash);
			}
		}
		let value = match &*self {
			Value::Inline(value) => EncodedValue::Inline(&value),
			Value::Node(hash) => EncodedValue::Node(hash.as_ref()),
			Value::NewNode(Some(hash), _value) => EncodedValue::Node(hash.as_ref()),
			Value::NewNode(None, _value) =>
				unreachable!("New external value are always added before encoding anode"),
		};
		value
	}

	fn in_memory_fetched_value(
		&self,
		prefix: Prefix,
		db: &dyn HashDB<L::Hash, DBValue>,
		recorder: &Option<core::cell::RefCell<&mut dyn TrieRecorder<TrieHash<L>>>>,
		full_key: &[u8],
	) -> Result<Option<DBValue>, TrieHash<L>, CError<L>> {
		Ok(Some(match self {
			Value::Inline(value) => value.to_vec(),
			Value::NewNode(_, value) => value.to_vec(),
			Value::Node(hash) =>
				if let Some(value) = db.get(hash, prefix) {
					recorder.as_ref().map(|r| {
						r.borrow_mut().record(TrieAccess::Value {
							hash: *hash,
							value: value.as_slice().into(),
							full_key,
						})
					});

					value
				} else {
					return Err(Box::new(TrieError::IncompleteDatabase(hash.clone())))
				},
		}))
	}
}

/// Node types in the Trie.
<<<<<<< HEAD
/// TODO EMCH consider passing TrieLayout as parameter ??
enum Node<H, C> {
=======
enum Node<L: TrieLayout> {
>>>>>>> 6eb4b88e
	/// Empty node.
	Empty,
	/// A leaf node contains the end of a key and a value.
	/// This key is encoded from a `NibbleSlice`, meaning it contains
	/// a flag indicating it is a leaf.
	Leaf(NodeKey, Value<L>),
	/// An extension contains a shared portion of a key and a child node.
	/// The shared portion is encoded from a `NibbleSlice` meaning it contains
	/// a flag indicating it is an extension.
	/// The child node is always a branch.
<<<<<<< HEAD
	Extension(NodeKey, NodeHandle<H>),
	/// A branch has up to number of children per nibble and an optional value.
	Branch(Box<C>, Option<DBValue>),
	/// Branch node with support for a nibble (to avoid extension node).
	NibbledBranch(NodeKey, Box<C>, Option<DBValue>),
=======
	Extension(NodeKey, NodeHandle<TrieHash<L>>),
	/// A branch has up to 16 children and an optional value.
	Branch(Box<[Option<NodeHandle<TrieHash<L>>>; nibble_ops::NIBBLE_LENGTH]>, Option<Value<L>>),
	/// Branch node with support for a nibble (to avoid extension node).
	NibbledBranch(
		NodeKey,
		Box<[Option<NodeHandle<TrieHash<L>>>; nibble_ops::NIBBLE_LENGTH]>,
		Option<Value<L>>,
	),
>>>>>>> 6eb4b88e
}

#[cfg(feature = "std")]
struct ToHex<'a>(&'a [u8]);
#[cfg(feature = "std")]
impl<'a> Debug for ToHex<'a> {
	fn fmt(&self, fmt: &mut fmt::Formatter) -> fmt::Result {
		let hex = rustc_hex::ToHexIter::new(self.0.iter());
		for b in hex {
			write!(fmt, "{}", b)?;
		}
		Ok(())
	}
}

#[cfg(feature = "std")]
<<<<<<< HEAD
impl<H: Debug, C: Debug> Debug for Node<H, C> {
=======
impl<L: TrieLayout> Debug for Value<L> {
	fn fmt(&self, fmt: &mut fmt::Formatter) -> fmt::Result {
		match self {
			Self::Inline(value) => write!(fmt, "Some({:?})", ToHex(value)),
			Self::Node(hash) => write!(fmt, "Hash({:?})", ToHex(hash.as_ref())),
			Self::NewNode(Some(hash), _) => write!(fmt, "Hash({:?})", ToHex(hash.as_ref())),
			Self::NewNode(_hash, value) => write!(fmt, "Some({:?})", ToHex(value)),
		}
	}
}

#[cfg(feature = "std")]
impl<L: TrieLayout> Debug for Node<L>
where
	L::Hash: Debug,
{
>>>>>>> 6eb4b88e
	fn fmt(&self, fmt: &mut fmt::Formatter) -> fmt::Result {
		match *self {
			Self::Empty => write!(fmt, "Empty"),
			Self::Leaf((ref a, ref b), ref c) =>
				write!(fmt, "Leaf({:?}, {:?})", (a, ToHex(&*b)), c),
			Self::Extension((ref a, ref b), ref c) =>
				write!(fmt, "Extension({:?}, {:?})", (a, ToHex(&*b)), c),
			Self::Branch(ref a, ref b) => write!(fmt, "Branch({:?}, {:?}", a, b),
			Self::NibbledBranch((ref a, ref b), ref c, ref d) =>
				write!(fmt, "NibbledBranch({:?}, {:?}, {:?})", (a, ToHex(&*b)), c, d),
		}
	}
}

<<<<<<< HEAD
impl<O, OC> Node<O, OC>
where
	O: AsRef<[u8]> + AsMut<[u8]> + Default + crate::MaybeDebug
		+ PartialEq + Eq + Hash + Send + Sync + Clone + Copy,
	OC: ChildIndex<NodeHandle<O>>,
{
=======
impl<L: TrieLayout> Node<L> {
>>>>>>> 6eb4b88e
	// load an inline node into memory or get the hash to do the lookup later.
	fn inline_or_hash(
		parent_hash: TrieHash<L>,
		child: EncodedNodeHandle,
<<<<<<< HEAD
		db: &dyn HashDB<H, DBValue>,
		storage: &mut NodeStorage<H::Out, OC>
	) -> Result<NodeHandle<H::Out>, H::Out, C::Error>
	where
		C: NodeCodec<HashOut=O>,
		H: Hasher<Out=O>,
	{
=======
		storage: &mut NodeStorage<L>,
	) -> Result<NodeHandle<TrieHash<L>>, TrieHash<L>, CError<L>> {
>>>>>>> 6eb4b88e
		let handle = match child {
			EncodedNodeHandle::Hash(data) => {
				let hash = decode_hash::<L::Hash>(data)
					.ok_or_else(|| Box::new(TrieError::InvalidHash(parent_hash, data.to_vec())))?;
				NodeHandle::Hash(hash)
			},
			EncodedNodeHandle::Inline(data) => {
				let child = Node::from_encoded(parent_hash, data, storage)?;
				NodeHandle::InMemory(storage.alloc(Stored::New(child)))
			},
		};
		Ok(handle)
	}

	// load an inline node into memory or get the hash to do the lookup later.
	fn inline_or_hash_owned(
		child: &NodeHandleOwned<TrieHash<L>>,
		storage: &mut NodeStorage<L>,
	) -> NodeHandle<TrieHash<L>> {
		match child {
			NodeHandleOwned::Hash(hash) => NodeHandle::Hash(*hash),
			NodeHandleOwned::Inline(node) => {
				let child = Node::from_node_owned(&**node, storage);
				NodeHandle::InMemory(storage.alloc(Stored::New(child)))
			},
		}
	}

	// Decode a node from encoded bytes.
<<<<<<< HEAD
	fn from_encoded<'a, 'b, C, H>(
		node_hash: H::Out,
		data: &'a[u8],
		db: &dyn HashDB<H, DBValue>,
		storage: &'b mut NodeStorage<H::Out, OC>,
	) -> Result<Self, H::Out, C::Error>
		where
			C: NodeCodec<HashOut = O>, H: Hasher<Out = O>,
	{
		let encoded_node = C::decode(data)
			.map_err(|e| Box::new(TrieError::DecoderError(node_hash, e)))?;
=======
	fn from_encoded<'a, 'b>(
		node_hash: TrieHash<L>,
		data: &'a [u8],
		storage: &'b mut NodeStorage<L>,
	) -> Result<Self, TrieHash<L>, CError<L>> {
		let encoded_node =
			L::Codec::decode(data).map_err(|e| Box::new(TrieError::DecoderError(node_hash, e)))?;
>>>>>>> 6eb4b88e
		let node = match encoded_node {
			EncodedNode::Empty => Node::Empty,
			EncodedNode::Leaf(k, v) => Node::Leaf(k.into(), v.into()),
			EncodedNode::Extension(key, cb) =>
				Node::Extension(key.into(), Self::inline_or_hash(node_hash, cb, storage)?),
			EncodedNode::Branch(encoded_children, val) => {
<<<<<<< HEAD
				let mut error: Result<(), H::Out, C::Error> = Ok(());
				let iter = (0..OC::NIBBLE_LENGTH).map(|i| {
					if let Some(child) = encoded_children.at(i) {
						match Self::inline_or_hash::<C, H>(node_hash, child, db, storage) {
							Ok(v) => Some(v),
							Err(e) => {
								error = Err(e);
								None
							},
						}
					} else {
						None
					}
				});

				let children = Box::new(OC::from_iter(iter));
				error?;
=======
				let mut child = |i: usize| match encoded_children[i] {
					Some(child) => Self::inline_or_hash(node_hash, child, storage).map(Some),
					None => Ok(None),
				};

				let children = Box::new([
					child(0)?,
					child(1)?,
					child(2)?,
					child(3)?,
					child(4)?,
					child(5)?,
					child(6)?,
					child(7)?,
					child(8)?,
					child(9)?,
					child(10)?,
					child(11)?,
					child(12)?,
					child(13)?,
					child(14)?,
					child(15)?,
				]);
>>>>>>> 6eb4b88e

				Node::Branch(children, val.map(Into::into))
			},
			EncodedNode::NibbledBranch(k, encoded_children, val) => {
<<<<<<< HEAD
				let mut error: Result<(), H::Out, C::Error> = Ok(());
				let iter = (0..OC::NIBBLE_LENGTH).map(|i| {
					if let Some(child) = encoded_children.at(i) {
						match Self::inline_or_hash::<C, H>(node_hash, child, db, storage) {
							Ok(v) => Some(v),
							Err(e) => {
								error = Err(e);
								None
							},
						}
					} else {
						None
					}
				});

				let children = Box::new(OC::from_iter(iter));
				error?;
=======
				let mut child = |i: usize| match encoded_children[i] {
					Some(child) => Self::inline_or_hash(node_hash, child, storage).map(Some),
					None => Ok(None),
				};

				let children = Box::new([
					child(0)?,
					child(1)?,
					child(2)?,
					child(3)?,
					child(4)?,
					child(5)?,
					child(6)?,
					child(7)?,
					child(8)?,
					child(9)?,
					child(10)?,
					child(11)?,
					child(12)?,
					child(13)?,
					child(14)?,
					child(15)?,
				]);
>>>>>>> 6eb4b88e

				Node::NibbledBranch(k.into(), children, val.map(Into::into))
			},
		};
		Ok(node)
	}

	/// Decode a node from a [`NodeOwned`].
	fn from_node_owned(node_owned: &NodeOwned<TrieHash<L>>, storage: &mut NodeStorage<L>) -> Self {
		match node_owned {
			NodeOwned::Empty => Node::Empty,
			NodeOwned::Leaf(k, v) => Node::Leaf(k.into(), v.into()),
			NodeOwned::Extension(key, cb) =>
				Node::Extension(key.into(), Self::inline_or_hash_owned(cb, storage)),
			NodeOwned::Branch(encoded_children, val) => {
				let mut child = |i: usize| {
					encoded_children[i]
						.as_ref()
						.map(|child| Self::inline_or_hash_owned(child, storage))
				};

				let children = Box::new([
					child(0),
					child(1),
					child(2),
					child(3),
					child(4),
					child(5),
					child(6),
					child(7),
					child(8),
					child(9),
					child(10),
					child(11),
					child(12),
					child(13),
					child(14),
					child(15),
				]);

				Node::Branch(children, val.as_ref().map(Into::into))
			},
			NodeOwned::NibbledBranch(k, encoded_children, val) => {
				let mut child = |i: usize| {
					encoded_children[i]
						.as_ref()
						.map(|child| Self::inline_or_hash_owned(child, storage))
				};

				let children = Box::new([
					child(0),
					child(1),
					child(2),
					child(3),
					child(4),
					child(5),
					child(6),
					child(7),
					child(8),
					child(9),
					child(10),
					child(11),
					child(12),
					child(13),
					child(14),
					child(15),
				]);

				Node::NibbledBranch(k.into(), children, val.as_ref().map(Into::into))
			},
			NodeOwned::Value(_, _) =>
				unreachable!("`NodeOwned::Value` can only be returned for the hash of a value."),
		}
	}

	// TODO: parallelize
<<<<<<< HEAD
	fn into_encoded<F, C, H, N>(self, mut child_cb: F) -> Vec<u8>
	where
		N: NibbleOps,
		C: NodeCodec<HashOut=O, Nibble=N>,
		F: FnMut(NodeHandle<H::Out>, Option<&NibbleSlice<N>>, Option<u8>) -> ChildReference<H::Out>,
		H: Hasher<Out = O>,
	{
		match self {
			Node::Empty => C::empty_node().to_vec(),
			Node::Leaf(partial, value) => {
				let pr = NibbleSlice::<N>::new_offset(&partial.1[..], partial.0);
				C::leaf_node(pr.right(), &value)
=======
	/// Here `child_cb` should process the first parameter to either insert an external
	/// node value or to encode and add a new branch child node.
	fn into_encoded<F>(self, mut child_cb: F) -> Vec<u8>
	where
		F: FnMut(
			NodeToEncode<TrieHash<L>>,
			Option<&NibbleSlice>,
			Option<u8>,
		) -> ChildReference<TrieHash<L>>,
	{
		match self {
			Node::Empty => L::Codec::empty_node().to_vec(),
			Node::Leaf(partial, mut value) => {
				let pr = NibbleSlice::new_offset(&partial.1[..], partial.0);
				let value = value.into_encoded::<F>(Some(&pr), &mut child_cb);
				L::Codec::leaf_node(pr.right_iter(), pr.len(), value)
>>>>>>> 6eb4b88e
			},
			Node::Extension(partial, child) => {
				let pr = NibbleSlice::new_offset(&partial.1[..], partial.0);
				let it = pr.right_iter();
				let c = child_cb(NodeToEncode::TrieNode(child), Some(&pr), None);
				L::Codec::extension_node(it, pr.len(), c)
			},
			Node::Branch(mut children, mut value) => {
				let value = value.as_mut().map(|v| v.into_encoded::<F>(None, &mut child_cb));
				L::Codec::branch_node(
					// map the `NodeHandle`s from the Branch to `ChildReferences`
					children.iter_mut().map(Option::take).enumerate().map(|(i, maybe_child)| {
						maybe_child.map(|child| {
							child_cb(NodeToEncode::TrieNode(child), None, Some(i as u8))
						})
					}),
					value,
				)
			},
<<<<<<< HEAD
			Node::NibbledBranch(partial, mut children, value) => {
				let pr = NibbleSlice::<N>::new_offset(&partial.1[..], partial.0);
=======
			Node::NibbledBranch(partial, mut children, mut value) => {
				let pr = NibbleSlice::new_offset(&partial.1[..], partial.0);
				let value = value.as_mut().map(|v| v.into_encoded::<F>(Some(&pr), &mut child_cb));
>>>>>>> 6eb4b88e
				let it = pr.right_iter();
				L::Codec::branch_node_nibbled(
					it,
					pr.len(),
					// map the `NodeHandle`s from the Branch to `ChildReferences`
					children.iter_mut().map(Option::take).enumerate().map(|(i, maybe_child)| {
						//let branch_index = [i as u8];
						maybe_child.map(|child| {
							let pr = NibbleSlice::new_offset(&partial.1[..], partial.0);
							child_cb(NodeToEncode::TrieNode(child), Some(&pr), Some(i as u8))
						})
					}),
					value,
				)
			},
		}
	}

	/// Returns the key partial key of this node.
	fn partial_key(&self) -> Option<&NodeKey> {
		match &self {
			Self::Empty => None,
			Self::Leaf(key, _) => Some(key),
			Self::Branch(_, _) => None,
			Self::NibbledBranch(key, _, _) => Some(key),
			Self::Extension(key, _) => Some(key),
		}
	}
}

// post-inspect action.
<<<<<<< HEAD
enum Action<H, C> {
	// Replace a node with a new one.
	Replace(Node<H, C>),
	// Restore the original node. This trusts that the node is actually the original.
	Restore(Node<H, C>),
=======
enum Action<L: TrieLayout> {
	// Replace a node with a new one.
	Replace(Node<L>),
	// Restore the original node. This trusts that the node is actually the original.
	Restore(Node<L>),
>>>>>>> 6eb4b88e
	// if it is a new node, just clears the storage.
	Delete,
}

// post-insert action. Same as action without delete
<<<<<<< HEAD
enum InsertAction<H, C> {
	// Replace a node with a new one.
	Replace(Node<H, C>),
	// Restore the original node.
	Restore(Node<H, C>),
}

impl<H, C> InsertAction<H, C> {
	fn into_action(self) -> Action<H, C> {
=======
enum InsertAction<L: TrieLayout> {
	// Replace a node with a new one.
	Replace(Node<L>),
	// Restore the original node.
	Restore(Node<L>),
}

impl<L: TrieLayout> InsertAction<L> {
	fn into_action(self) -> Action<L> {
>>>>>>> 6eb4b88e
		match self {
			InsertAction::Replace(n) => Action::Replace(n),
			InsertAction::Restore(n) => Action::Restore(n),
		}
	}

	// unwrap the node, disregarding replace or restore state.
<<<<<<< HEAD
	fn unwrap_node(self) -> Node<H, C> {
=======
	fn unwrap_node(self) -> Node<L> {
>>>>>>> 6eb4b88e
		match self {
			InsertAction::Replace(n) | InsertAction::Restore(n) => n,
		}
	}
}

// What kind of node is stored here.
<<<<<<< HEAD
enum Stored<H, C> {
	// A new node.
	New(Node<H, C>),
	// A cached node, loaded from the DB.
	Cached(Node<H, C>, H),
=======
enum Stored<L: TrieLayout> {
	// A new node.
	New(Node<L>),
	// A cached node, loaded from the DB.
	Cached(Node<L>, TrieHash<L>),
>>>>>>> 6eb4b88e
}

/// Used to build a collection of child nodes from a collection of `NodeHandle`s
#[derive(Clone, Copy, Eq, PartialEq)]
#[cfg_attr(feature = "std", derive(Debug))]
pub enum ChildReference<HO> {
	// `HO` is e.g. `H256`, i.e. the output of a `Hasher`
	Hash(HO),
	Inline(HO, usize), // usize is the length of the node data we store in the `H::Out`
}

impl<'a, HO> TryFrom<EncodedNodeHandle<'a>> for ChildReference<HO>
where
	HO: AsRef<[u8]> + AsMut<[u8]> + Default + Clone + Copy,
{
	type Error = Vec<u8>;

	fn try_from(handle: EncodedNodeHandle<'a>) -> result::Result<Self, Vec<u8>> {
		match handle {
			EncodedNodeHandle::Hash(data) => {
				let mut hash = HO::default();
				if data.len() != hash.as_ref().len() {
					return Err(data.to_vec())
				}
				hash.as_mut().copy_from_slice(data);
				Ok(ChildReference::Hash(hash))
			},
			EncodedNodeHandle::Inline(data) => {
				let mut hash = HO::default();
				if data.len() > hash.as_ref().len() {
					return Err(data.to_vec())
				}
				hash.as_mut()[..data.len()].copy_from_slice(data);
				Ok(ChildReference::Inline(hash, data.len()))
			},
		}
	}
}

/// Compact and cache-friendly storage for Trie nodes.
<<<<<<< HEAD
struct NodeStorage<H, C> {
	nodes: Vec<Stored<H, C>>,
	free_indices: VecDeque<usize>,
}

impl<H, C> NodeStorage<H, C> {
=======
struct NodeStorage<L: TrieLayout> {
	nodes: Vec<Stored<L>>,
	free_indices: VecDeque<usize>,
}

impl<L: TrieLayout> NodeStorage<L> {
>>>>>>> 6eb4b88e
	/// Create a new storage.
	fn empty() -> Self {
		NodeStorage { nodes: Vec::new(), free_indices: VecDeque::new() }
	}

	/// Allocate a new node in the storage.
<<<<<<< HEAD
	fn alloc(&mut self, stored: Stored<H, C>) -> StorageHandle {
=======
	fn alloc(&mut self, stored: Stored<L>) -> StorageHandle {
>>>>>>> 6eb4b88e
		if let Some(idx) = self.free_indices.pop_front() {
			self.nodes[idx] = stored;
			StorageHandle(idx)
		} else {
			self.nodes.push(stored);
			StorageHandle(self.nodes.len() - 1)
		}
	}

	/// Remove a node from the storage, consuming the handle and returning the node.
<<<<<<< HEAD
	fn destroy(&mut self, handle: StorageHandle) -> Stored<H, C> {
=======
	fn destroy(&mut self, handle: StorageHandle) -> Stored<L> {
>>>>>>> 6eb4b88e
		let idx = handle.0;

		self.free_indices.push_back(idx);
		mem::replace(&mut self.nodes[idx], Stored::New(Node::Empty))
	}
}

<<<<<<< HEAD
impl<'a, H, C> Index<&'a StorageHandle> for NodeStorage<H, C> {
	type Output = Node<H, C>;

	fn index(&self, handle: &'a StorageHandle) -> &Node<H, C> {
=======
impl<'a, L: TrieLayout> Index<&'a StorageHandle> for NodeStorage<L> {
	type Output = Node<L>;

	fn index(&self, handle: &'a StorageHandle) -> &Node<L> {
>>>>>>> 6eb4b88e
		match self.nodes[handle.0] {
			Stored::New(ref node) => node,
			Stored::Cached(ref node, _) => node,
		}
	}
}

/// A builder for creating a [`TrieDBMut`].
pub struct TrieDBMutBuilder<'db, L: TrieLayout> {
	db: &'db mut dyn HashDB<L::Hash, DBValue>,
	root: &'db mut TrieHash<L>,
	cache: Option<&'db mut dyn TrieCache<L::Codec>>,
	recorder: Option<&'db mut dyn TrieRecorder<TrieHash<L>>>,
}

impl<'db, L: TrieLayout> TrieDBMutBuilder<'db, L> {
	/// Create a builder for constructing a new trie with the backing database `db` and empty
	/// `root`.
	pub fn new(db: &'db mut dyn HashDB<L::Hash, DBValue>, root: &'db mut TrieHash<L>) -> Self {
		*root = L::Codec::hashed_null_node();

		Self { root, db, cache: None, recorder: None }
	}

	/// Create a builder for constructing a new trie with the backing database `db` and `root`.
	///
	/// This doesn't check if `root` exists in the given `db`. If `root` doesn't exist it will fail
	/// when trying to lookup any key.
	pub fn from_existing(
		db: &'db mut dyn HashDB<L::Hash, DBValue>,
		root: &'db mut TrieHash<L>,
	) -> Self {
		Self { db, root, cache: None, recorder: None }
	}

	/// Use the given `cache` for the db.
	pub fn with_cache(mut self, cache: &'db mut dyn TrieCache<L::Codec>) -> Self {
		self.cache = Some(cache);
		self
	}

	/// Use the given optional `cache` for the db.
	pub fn with_optional_cache<'cache: 'db>(
		mut self,
		cache: Option<&'cache mut dyn TrieCache<L::Codec>>,
	) -> Self {
		// Make the compiler happy by "converting" the lifetime
		self.cache = cache.map(|c| c as _);
		self
	}

	/// Use the given `recorder` to record trie accesses.
	pub fn with_recorder(mut self, recorder: &'db mut dyn TrieRecorder<TrieHash<L>>) -> Self {
		self.recorder = Some(recorder);
		self
	}

	/// Use the given optional `recorder` to record trie accesses.
	pub fn with_optional_recorder<'recorder: 'db>(
		mut self,
		recorder: Option<&'recorder mut dyn TrieRecorder<TrieHash<L>>>,
	) -> Self {
		// Make the compiler happy by "converting" the lifetime
		self.recorder = recorder.map(|r| r as _);
		self
	}

	/// Build the [`TrieDBMut`].
	pub fn build(self) -> TrieDBMut<'db, L> {
		let root_handle = NodeHandle::Hash(*self.root);

		TrieDBMut {
			db: self.db,
			root: self.root,
			cache: self.cache,
			recorder: self.recorder.map(core::cell::RefCell::new),
			hash_count: 0,
			storage: NodeStorage::empty(),
			death_row: Default::default(),
			root_handle,
		}
	}
}

/// A `Trie` implementation using a generic `HashDB` backing database.
///
/// Use it as a `TrieMut` trait object. You can use `db()` to get the backing database object.
/// Note that changes are not committed to the database until `commit` is called.
///
/// Querying the root or dropping the trie will commit automatically.
///
///
/// # Example
/// ```ignore
/// use hash_db::Hasher;
/// use reference_trie::{RefTrieDBMut, TrieMut};
/// use trie_db::DBValue;
/// use keccak_hasher::KeccakHasher;
/// use memory_db::*;
///
/// let mut memdb = MemoryDB::<KeccakHasher, HashKey<_>, DBValue>::default();
/// let mut root = Default::default();
/// let mut t = RefTrieDBMut::new(&mut memdb, &mut root);
/// assert!(t.is_empty());
/// assert_eq!(*t.root(), KeccakHasher::hash(&[0u8][..]));
/// t.insert(b"foo", b"bar").unwrap();
/// assert!(t.contains(b"foo").unwrap());
/// assert_eq!(t.get(b"foo").unwrap().unwrap(), b"bar".to_vec());
/// t.remove(b"foo").unwrap();
/// assert!(!t.contains(b"foo").unwrap());
/// ```
pub struct TrieDBMut<'a, L>
where
	L: TrieLayout,
{
<<<<<<< HEAD
	storage: NodeStorage<TrieHash<L>, L::NodeIndex>,
	db: &'a mut dyn HashDB<L::Hash, DBValue>,
	root: &'a mut TrieHash<L>,
	root_handle: NodeHandle<TrieHash<L>>,
	death_row: HashSet<(TrieHash<L>, (BackingByteVec, (u8, u8)))>,
=======
	storage: NodeStorage<L>,
	db: &'a mut dyn HashDB<L::Hash, DBValue>,
	root: &'a mut TrieHash<L>,
	root_handle: NodeHandle<TrieHash<L>>,
	death_row: Set<(TrieHash<L>, (BackingByteVec, Option<u8>))>,
>>>>>>> 6eb4b88e
	/// The number of hash operations this trie has performed.
	/// Note that none are performed until changes are committed.
	hash_count: usize,
	/// Optional cache for speeding up the lookup of nodes.
	cache: Option<&'a mut dyn TrieCache<L::Codec>>,
	/// Optional trie recorder for recording trie accesses.
	recorder: Option<core::cell::RefCell<&'a mut dyn TrieRecorder<TrieHash<L>>>>,
}

impl<'a, L> TrieDBMut<'a, L>
where
	L: TrieLayout,
{
	/// Get the backing database.
	pub fn db(&self) -> &dyn HashDB<L::Hash, DBValue> {
		self.db
	}

	/// Get the backing database mutably.
	pub fn db_mut(&mut self) -> &mut dyn HashDB<L::Hash, DBValue> {
		self.db
	}

	// Cache a node by hash.
	fn cache(
		&mut self,
		hash: TrieHash<L>,
		key: Prefix,
	) -> Result<StorageHandle, TrieHash<L>, CError<L>> {
		// We only check the `cache` for a node with `get_node` and don't insert
		// the node if it wasn't there, because in substrate we only access the node while computing
		// a new trie (aka some branch). We assume that this node isn't that important
		// to have it being cached.
		let node = match self.cache.as_mut().and_then(|c| c.get_node(&hash)) {
			Some(node) => {
				if let Some(recorder) = self.recorder.as_mut() {
					recorder.borrow_mut().record(TrieAccess::NodeOwned { hash, node_owned: &node });
				}

				Node::from_node_owned(&node, &mut self.storage)
			},
			None => {
				let node_encoded = self
					.db
					.get(&hash, key)
					.ok_or_else(|| Box::new(TrieError::IncompleteDatabase(hash)))?;

				if let Some(recorder) = self.recorder.as_mut() {
					recorder.borrow_mut().record(TrieAccess::EncodedNode {
						hash,
						encoded_node: node_encoded.as_slice().into(),
					});
				}

				Node::from_encoded(hash, &node_encoded, &mut self.storage)?
			},
		};

		Ok(self.storage.alloc(Stored::Cached(node, hash)))
	}

	// Inspect a node, choosing either to replace, restore, or delete it.
	// If restored or replaced, returns the new node along with a flag of whether it was changed.
	fn inspect<F>(
		&mut self,
<<<<<<< HEAD
		stored: Stored<TrieHash<L>, L::NodeIndex>,
		key: &mut NibbleFullKey<L::Nibble>,
		inspector: F,
	) -> Result<Option<(Stored<TrieHash<L>, L::NodeIndex>, bool)>, TrieHash<L>, CError<L>>
		where
			F: FnOnce(
				&mut Self,
				Node<TrieHash<L>, L::NodeIndex>,
				&mut NibbleFullKey<L::Nibble>,
			) -> Result<Action<TrieHash<L>, L::NodeIndex>, TrieHash<L>, CError<L>>,
=======
		stored: Stored<L>,
		key: &mut NibbleFullKey,
		inspector: F,
	) -> Result<Option<(Stored<L>, bool)>, TrieHash<L>, CError<L>>
	where
		F: FnOnce(
			&mut Self,
			Node<L>,
			&mut NibbleFullKey,
		) -> Result<Action<L>, TrieHash<L>, CError<L>>,
>>>>>>> 6eb4b88e
	{
		let current_key = *key;
		Ok(match stored {
			Stored::New(node) => match inspector(self, node, key)? {
				Action::Restore(node) => Some((Stored::New(node), false)),
				Action::Replace(node) => Some((Stored::New(node), true)),
				Action::Delete => None,
			},
			Stored::Cached(node, hash) => match inspector(self, node, key)? {
				Action::Restore(node) => Some((Stored::Cached(node, hash), false)),
				Action::Replace(node) => {
					self.death_row.insert((hash, current_key.left_owned()));
					Some((Stored::New(node), true))
				},
				Action::Delete => {
					self.death_row.insert((hash, current_key.left_owned()));
					None
				},
			},
		})
	}

	// Walk the trie, attempting to find the key's node.
<<<<<<< HEAD
	fn lookup<'x, 'key>(
		&'x self,
		mut partial: NibbleSlice<'key, L::Nibble>,
=======
	fn lookup(
		&self,
		full_key: &[u8],
		mut partial: NibbleSlice,
>>>>>>> 6eb4b88e
		handle: &NodeHandle<TrieHash<L>>,
	) -> Result<Option<DBValue>, TrieHash<L>, CError<L>> {
		let mut handle = handle;
		// prefix only use for value node access, so this is always correct.
		let prefix = (full_key, None);
		loop {
			let (mid, child) = match handle {
				NodeHandle::Hash(hash) => {
					let mut recorder = self.recorder.as_ref().map(|r| r.borrow_mut());

					return Lookup::<L, _> {
						db: &self.db,
						query: |v: &[u8]| v.to_vec(),
						hash: *hash,
						cache: None,
						recorder: recorder
							.as_mut()
							.map(|r| &mut ***r as &mut dyn TrieRecorder<TrieHash<L>>),
					}
					.look_up(full_key, partial)
				},
				NodeHandle::InMemory(handle) => match &self.storage[handle] {
					Node::Empty => return Ok(None),
					Node::Leaf(slice, value) =>
						if NibbleSlice::from_stored(slice) == partial {
							return Ok(value.in_memory_fetched_value(
								prefix,
								self.db,
								&self.recorder,
								full_key,
							)?)
						} else {
							return Ok(None)
						},
					Node::Extension(slice, child) => {
						let slice = NibbleSlice::from_stored(slice);
						if partial.starts_with(&slice) {
							(slice.len(), child)
						} else {
							return Ok(None)
						}
					},
					Node::Branch(children, value) =>
						if partial.is_empty() {
							return Ok(if let Some(v) = value.as_ref() {
								v.in_memory_fetched_value(
									prefix,
									self.db,
									&self.recorder,
									full_key,
								)?
							} else {
								None
							})
						} else {
							let idx = partial.at(0);
							match children.at(idx as usize) {
								Some(child) => (1, child),
								None => return Ok(None),
							}
						},
					Node::NibbledBranch(slice, children, value) => {
						let slice = NibbleSlice::from_stored(slice);
						if slice == partial {
							return Ok(if let Some(v) = value.as_ref() {
								v.in_memory_fetched_value(
									prefix,
									self.db,
									&self.recorder,
									full_key,
								)?
							} else {
								None
							})
						} else if partial.starts_with(&slice) {
<<<<<<< HEAD
							let idx = partial.at(0);
							match children.at(idx as usize) {
=======
							let idx = partial.at(slice.len());
							match children[idx as usize].as_ref() {
>>>>>>> 6eb4b88e
								Some(child) => (1 + slice.len(), child),
								None => return Ok(None),
							}
						} else {
							return Ok(None)
						}
					},
				},
			};

			partial = partial.mid(mid);
			handle = child;
		}
	}

	/// Insert a key-value pair into the trie, creating new nodes if necessary.
	fn insert_at(
		&mut self,
		handle: NodeHandle<TrieHash<L>>,
<<<<<<< HEAD
		key: &mut NibbleFullKey<L::Nibble>,
		value: DBValue,
		old_val: &mut Option<DBValue>,
=======
		key: &mut NibbleFullKey,
		value: Bytes,
		old_val: &mut Option<Value<L>>,
>>>>>>> 6eb4b88e
	) -> Result<(StorageHandle, bool), TrieHash<L>, CError<L>> {
		let h = match handle {
			NodeHandle::InMemory(h) => h,
			NodeHandle::Hash(h) => self.cache(h, key.left())?,
		};
		// cache then destroy for hash handle (handle being root in most case)
		let stored = self.storage.destroy(h);
		let (new_stored, changed) = self
			.inspect(stored, key, move |trie, stored, key| {
				trie.insert_inspector(stored, key, value, old_val).map(|a| a.into_action())
			})?
			.expect("Insertion never deletes.");

		Ok((self.storage.alloc(new_stored), changed))
	}

	fn replace_old_value(
		&mut self,
		old_value: &mut Option<Value<L>>,
		stored_value: Option<Value<L>>,
		prefix: Prefix,
	) {
		match &stored_value {
			Some(Value::NewNode(Some(hash), _)) // also removing new node in case commit is called multiple times
			| Some(Value::Node(hash)) => {
				self.death_row.insert((
					hash.clone(),
					(prefix.0.into(), prefix.1),
				));
			},
			_ => (),
		}
		*old_value = stored_value;
	}

	/// The insertion inspector.
	fn insert_inspector(
		&mut self,
<<<<<<< HEAD
		node: Node<TrieHash<L>, L::NodeIndex>,
		key: &mut NibbleFullKey<L::Nibble>,
		value: DBValue,
		old_val: &mut Option<DBValue>,
	) -> Result<InsertAction<TrieHash<L>, L::NodeIndex>, TrieHash<L>, CError<L>> {
		let partial = key.clone();
=======
		node: Node<L>,
		key: &mut NibbleFullKey,
		value: Bytes,
		old_val: &mut Option<Value<L>>,
	) -> Result<InsertAction<L>, TrieHash<L>, CError<L>> {
		let partial = *key;
>>>>>>> 6eb4b88e

		#[cfg(feature = "std")]
		trace!(target: "trie", "augmented (partial: {:?}, value: {:?})", partial, ToHex(&value));

		Ok(match node {
			Node::Empty => {
				#[cfg(feature = "std")]
				trace!(target: "trie", "empty: COMPOSE");
				let value = Value::new(value, L::MAX_INLINE_VALUE);
				InsertAction::Replace(Node::Leaf(partial.to_stored(), value))
			},
			Node::Branch(mut children, stored_value) => {
				debug_assert!(L::USE_EXTENSION);
				#[cfg(feature = "std")]
				trace!(target: "trie", "branch: ROUTE,AUGMENT");

				if partial.is_empty() {
					let value = Some(Value::new(value, L::MAX_INLINE_VALUE));
					let unchanged = stored_value == value;
					let branch = Node::Branch(children, value);

					self.replace_old_value(old_val, stored_value, key.left());

					if unchanged {
						InsertAction::Restore(branch)
					} else {
						InsertAction::Replace(branch)
					}
				} else {
					let idx = partial.at(0) as usize;
					key.advance(1);
					if let Some(child) = children.take(idx) {
						// Original had something there. recurse down into it.
						let (new_child, changed) = self.insert_at(child, key, value, old_val)?;
						*children.at_mut(idx) = Some(new_child.into());
						if !changed {
							// The new node we composed didn't change.
							// It means our branch is untouched too.
							return Ok(InsertAction::Restore(Node::Branch(children, stored_value)))
						}
					} else {
						// Original had nothing there. compose a leaf.
<<<<<<< HEAD
						let leaf = self.storage.alloc(
							Stored::New(Node::Leaf(key.to_stored(), value))
						);
						*children.at_mut(idx) = Some(leaf.into());
=======
						let value = Value::new(value, L::MAX_INLINE_VALUE);
						let leaf =
							self.storage.alloc(Stored::New(Node::Leaf(key.to_stored(), value)));
						children[idx] = Some(leaf.into());
>>>>>>> 6eb4b88e
					}

					InsertAction::Replace(Node::Branch(children, stored_value))
				}
			},
			Node::NibbledBranch(encoded, mut children, stored_value) => {
				debug_assert!(!L::USE_EXTENSION);
				#[cfg(feature = "std")]
				trace!(target: "trie", "branch: ROUTE,AUGMENT");
				let existing_key = NibbleSlice::from_stored(&encoded);

				let common = partial.common_prefix(&existing_key);
				if common == existing_key.len() && common == partial.len() {
					let value = Some(Value::new(value, L::MAX_INLINE_VALUE));
					let unchanged = stored_value == value;
					let branch = Node::NibbledBranch(existing_key.to_stored(), children, value);

					let mut key_val = key.clone();
					key_val.advance(existing_key.len());
					self.replace_old_value(old_val, stored_value, key_val.left());

					if unchanged {
						InsertAction::Restore(branch)
					} else {
						InsertAction::Replace(branch)
					}
				} else if common < existing_key.len() {
					// insert a branch value in between
					#[cfg(feature = "std")]
					trace!(
						target: "trie",
						"partially-shared-prefix (exist={:?}; new={:?}; common={:?}):\
							 AUGMENT-AT-END",
						existing_key.len(),
						partial.len(),
						common,
					);
					let nbranch_partial = existing_key.mid(common + 1).to_stored();
					let low = Node::NibbledBranch(nbranch_partial, children, stored_value);
					let ix = existing_key.at(common);
					let mut children = empty_children::<L::NodeIndex>();
					let alloc_storage = self.storage.alloc(Stored::New(low));

<<<<<<< HEAD

					*children.at_mut(ix as usize) = Some(alloc_storage.into());
=======
					children[ix as usize] = Some(alloc_storage.into());
>>>>>>> 6eb4b88e

					let value = Value::new(value, L::MAX_INLINE_VALUE);
					if partial.len() - common == 0 {
						InsertAction::Replace(Node::NibbledBranch(
							existing_key.to_stored_range(common),
							children,
							Some(value),
						))
					} else {
						let ix = partial.at(common);
						let stored_leaf = Node::Leaf(partial.mid(common + 1).to_stored(), value);

						let leaf = self.storage.alloc(Stored::New(stored_leaf));

						*children.at_mut(ix as usize) = Some(leaf.into());
						InsertAction::Replace(Node::NibbledBranch(
							existing_key.to_stored_range(common),
							children,
							None,
						))
					}
				} else {
					// Append after common == existing_key and partial > common
					#[cfg(feature = "std")]
					trace!(target: "trie", "branch: ROUTE,AUGMENT");
					let idx = partial.at(common) as usize;
					key.advance(common + 1);
					if let Some(child) = children.take(idx) {
						// Original had something there. recurse down into it.
						let (new_child, changed) = self.insert_at(child, key, value, old_val)?;
						*children.at_mut(idx) = Some(new_child.into());
						if !changed {
							// The new node we composed didn't change.
							// It means our branch is untouched too.
							let n_branch = Node::NibbledBranch(
								existing_key.to_stored(),
								children,
								stored_value,
							);
							return Ok(InsertAction::Restore(n_branch))
						}
					} else {
						// Original had nothing there. compose a leaf.
<<<<<<< HEAD
						let leaf = self.storage.alloc(
							Stored::New(Node::Leaf(key.to_stored(), value)),
						);
						*children.at_mut(idx) = Some(leaf.into());
=======
						let value = Value::new(value, L::MAX_INLINE_VALUE);
						let leaf =
							self.storage.alloc(Stored::New(Node::Leaf(key.to_stored(), value)));

						children[idx] = Some(leaf.into());
>>>>>>> 6eb4b88e
					}
					InsertAction::Replace(Node::NibbledBranch(
						existing_key.to_stored(),
						children,
						stored_value,
					))
				}
			},
			Node::Leaf(encoded, stored_value) => {
				let existing_key = NibbleSlice::from_stored(&encoded);
				let common = partial.common_prefix(&existing_key);
				if common == existing_key.len() && common == partial.len() {
					#[cfg(feature = "std")]
					trace!(target: "trie", "equivalent-leaf: REPLACE");
					// equivalent leaf.
					let value = Value::new(value, L::MAX_INLINE_VALUE);
					let unchanged = stored_value == value;
					let mut key_val = key.clone();
					key_val.advance(existing_key.len());
					self.replace_old_value(old_val, Some(stored_value), key_val.left());
					if unchanged {
						// unchanged. restore
						InsertAction::Restore(Node::Leaf(encoded.clone(), value))
					} else {
						InsertAction::Replace(Node::Leaf(encoded.clone(), value))
					}
				} else if (L::USE_EXTENSION && common == 0) ||
					(!L::USE_EXTENSION && common < existing_key.len())
				{
					#[cfg(feature = "std")]
					trace!(
						target: "trie",
						"lesser-common-prefix, not-both-empty (exist={:?}; new={:?}):\
							TRANSMUTE,AUGMENT",
						existing_key.len(),
						partial.len(),
					);

					// one of us isn't empty: transmute to branch here
					let mut children = empty_children::<L::NodeIndex>();
					let branch = if L::USE_EXTENSION && existing_key.is_empty() {
						// always replace since branch isn't leaf.
						Node::Branch(children, Some(stored_value))
					} else {
						let idx = existing_key.at(common) as usize;
<<<<<<< HEAD
						let new_leaf = Node::Leaf(
							existing_key.mid(common + 1).to_stored(),
							stored_value,
						);
						*children.at_mut(idx) = Some(self.storage.alloc(Stored::New(new_leaf)).into());
=======
						let new_leaf =
							Node::Leaf(existing_key.mid(common + 1).to_stored(), stored_value);
						children[idx] = Some(self.storage.alloc(Stored::New(new_leaf)).into());
>>>>>>> 6eb4b88e

						if L::USE_EXTENSION {
							Node::Branch(children, None)
						} else {
							Node::NibbledBranch(partial.to_stored_range(common), children, None)
						}
					};

					// always replace because whatever we get out here
					// is not the branch we started with.
					let branch_action =
						self.insert_inspector(branch, key, value, old_val)?.unwrap_node();
					InsertAction::Replace(branch_action)
				} else if !L::USE_EXTENSION {
					#[cfg(feature = "std")]
					trace!(target: "trie", "complete-prefix (common={:?}): AUGMENT-AT-END", common);

					// fully-shared prefix for an extension.
					// make a stub branch
					let branch = Node::NibbledBranch(
						existing_key.to_stored(),
						empty_children(),
						Some(stored_value),
					);
					// augment the new branch.
					let branch = self.insert_inspector(branch, key, value, old_val)?.unwrap_node();

					InsertAction::Replace(branch)
				} else if common == existing_key.len() {
					debug_assert!(L::USE_EXTENSION);
					#[cfg(feature = "std")]
					trace!(target: "trie", "complete-prefix (common={:?}): AUGMENT-AT-END", common);

					// fully-shared prefix for an extension.
					// make a stub branch and an extension.
					let branch = Node::Branch(empty_children(), Some(stored_value));
					// augment the new branch.
					key.advance(common);
					let branch = self.insert_inspector(branch, key, value, old_val)?.unwrap_node();

					// always replace since we took a leaf and made an extension.
					let leaf = self.storage.alloc(Stored::New(branch));
					InsertAction::Replace(Node::Extension(existing_key.to_stored(), leaf.into()))
				} else {
					debug_assert!(L::USE_EXTENSION);
					#[cfg(feature = "std")]
					trace!(
						target: "trie",
						"partially-shared-prefix (exist={:?}; new={:?}; common={:?}):\
							 AUGMENT-AT-END",
						existing_key.len(),
						partial.len(),
						common,
					);

					// partially-shared prefix for an extension.
					// start by making a leaf.
					let low = Node::Leaf(existing_key.mid(common).to_stored(), stored_value);

					// augment it. this will result in the Leaf -> common == 0 routine,
					// which creates a branch.
					key.advance(common);
					let augmented_low =
						self.insert_inspector(low, key, value, old_val)?.unwrap_node();
					// make an extension using it. this is a replacement.
					InsertAction::Replace(Node::Extension(
						existing_key.to_stored_range(common),
						self.storage.alloc(Stored::New(augmented_low)).into(),
					))
				}
			},
			Node::Extension(encoded, child_branch) => {
				debug_assert!(L::USE_EXTENSION);
				let existing_key = NibbleSlice::from_stored(&encoded);
				let common = partial.common_prefix(&existing_key);
				if common == 0 {
					#[cfg(feature = "std")]
					trace!(
						target: "trie",
						"no-common-prefix, not-both-empty (exist={:?}; new={:?}):\
							 TRANSMUTE,AUGMENT",
						existing_key.len(),
						partial.len(),
					);

					// partial isn't empty: make a branch here
					// extensions may not have empty partial keys.
					assert!(!existing_key.is_empty());
					let idx = existing_key.at(0) as usize;

					let mut children = empty_children::<L::NodeIndex>();
					*children.at_mut(idx) = if existing_key.len() == 1 {
						// direct extension, just replace.
						Some(child_branch)
					} else {
						// No need to register set branch (was here before).
						// Note putting a branch in extension requires fix.
						let ext = Node::Extension(existing_key.mid(1).to_stored(), child_branch);
						Some(self.storage.alloc(Stored::New(ext)).into())
					};

					// continue inserting.
					let branch_action = self
						.insert_inspector(Node::Branch(children, None), key, value, old_val)?
						.unwrap_node();
					InsertAction::Replace(branch_action)
				} else if common == existing_key.len() {
					#[cfg(feature = "std")]
					trace!(target: "trie", "complete-prefix (common={:?}): AUGMENT-AT-END", common);

					// fully-shared prefix.

					// insert into the child node.
					key.advance(common);
					let (new_child, changed) = self.insert_at(child_branch, key, value, old_val)?;

					let new_ext = Node::Extension(existing_key.to_stored(), new_child.into());

					// if the child branch wasn't changed, meaning this extension remains the same.
					if changed {
						InsertAction::Replace(new_ext)
					} else {
						InsertAction::Restore(new_ext)
					}
				} else {
					#[cfg(feature = "std")]
					trace!(
						target: "trie",
						"partially-shared-prefix (exist={:?}; new={:?}; common={:?}):\
							 AUGMENT-AT-END",
						existing_key.len(),
						partial.len(),
						common,
					);

					// partially-shared.
					let low = Node::Extension(existing_key.mid(common).to_stored(), child_branch);
					// augment the extension. this will take the common == 0 path,
					// creating a branch.
					key.advance(common);
					let augmented_low =
						self.insert_inspector(low, key, value, old_val)?.unwrap_node();

					// always replace, since this extension is not the one we started with.
					// this is known because the partial key is only the common prefix.
					InsertAction::Replace(Node::Extension(
						existing_key.to_stored_range(common),
						self.storage.alloc(Stored::New(augmented_low)).into(),
					))
				}
			},
		})
	}

	/// Removes a node from the trie based on key.
	fn remove_at(
		&mut self,
		handle: NodeHandle<TrieHash<L>>,
<<<<<<< HEAD
		key: &mut NibbleFullKey<L::Nibble>,
		old_val: &mut Option<DBValue>,
=======
		key: &mut NibbleFullKey,
		old_val: &mut Option<Value<L>>,
>>>>>>> 6eb4b88e
	) -> Result<Option<(StorageHandle, bool)>, TrieHash<L>, CError<L>> {
		let stored = match handle {
			NodeHandle::InMemory(h) => self.storage.destroy(h),
			NodeHandle::Hash(h) => {
				let handle = self.cache(h, key.left())?;
				self.storage.destroy(handle)
			},
		};

		let opt = self.inspect(stored, key, move |trie, node, key| {
			trie.remove_inspector(node, key, old_val)
		})?;

		Ok(opt.map(|(new, changed)| (self.storage.alloc(new), changed)))
	}

	/// The removal inspector.
	fn remove_inspector(
		&mut self,
<<<<<<< HEAD
		node: Node<TrieHash<L>, L::NodeIndex>,
		key: &mut NibbleFullKey<L::Nibble>,
		old_val: &mut Option<DBValue>,
	) -> Result<Action<TrieHash<L>, L::NodeIndex>, TrieHash<L>, CError<L>> {
		let partial = key.clone();
=======
		node: Node<L>,
		key: &mut NibbleFullKey,
		old_val: &mut Option<Value<L>>,
	) -> Result<Action<L>, TrieHash<L>, CError<L>> {
		let partial = *key;
>>>>>>> 6eb4b88e
		Ok(match (node, partial.is_empty()) {
			(Node::Empty, _) => Action::Delete,
			(Node::Branch(c, None), true) => Action::Restore(Node::Branch(c, None)),
			(Node::NibbledBranch(n, c, None), true) =>
				Action::Restore(Node::NibbledBranch(n, c, None)),
			(Node::Branch(children, val), true) => {
				self.replace_old_value(old_val, val, key.left());
				// always replace since we took the value out.
				Action::Replace(self.fix(Node::Branch(children, None), *key)?)
			},
			(Node::NibbledBranch(n, children, val), true) => {
				self.replace_old_value(old_val, val, key.left());
				// always replace since we took the value out.
				Action::Replace(self.fix(Node::NibbledBranch(n, children, None), *key)?)
			},
			(Node::Branch(mut children, value), false) => {
				let idx = partial.at(0) as usize;
				if let Some(child) = children.take(idx) {
					#[cfg(feature = "std")]
					trace!(
						target: "trie",
						"removing value out of branch child, partial={:?}",
						partial,
					);
					let prefix = *key;
					key.advance(1);
					match self.remove_at(child, key, old_val)? {
						Some((new, changed)) => {
							*children.at_mut(idx) = Some(new.into());
							let branch = Node::Branch(children, value);
							match changed {
								// child was changed, so we were too.
								true => Action::Replace(branch),
								// unchanged, so we are too.
								false => Action::Restore(branch),
							}
						},
						None => {
							// the child we took was deleted.
							// the node may need fixing.
							#[cfg(feature = "std")]
							trace!(target: "trie", "branch child deleted, partial={:?}", partial);
							Action::Replace(self.fix(Node::Branch(children, value), prefix)?)
						},
					}
				} else {
					// no change needed.
					Action::Restore(Node::Branch(children, value))
				}
			},
			(Node::NibbledBranch(encoded, mut children, value), false) => {
				let (common, existing_length) = {
					let existing_key = NibbleSlice::from_stored(&encoded);
					(existing_key.common_prefix(&partial), existing_key.len())
				};
				if common == existing_length && common == partial.len() {
					// replace val
					if let Some(value) = value {
						let mut key_val = key.clone();
						key_val.advance(existing_length);
						self.replace_old_value(old_val, Some(value), key_val.left());
						let f = self.fix(Node::NibbledBranch(encoded, children, None), *key);
						Action::Replace(f?)
					} else {
						Action::Restore(Node::NibbledBranch(encoded, children, None))
					}
				} else if common < existing_length {
					// partway through an extension -- nothing to do here.
					Action::Restore(Node::NibbledBranch(encoded, children, value))
				} else {
					// common == existing_length && common < partial.len() : check children
					let idx = partial.at(common) as usize;

					if let Some(child) = children.take(idx) {
						#[cfg(feature = "std")]
						trace!(
							target: "trie",
							"removing value out of branch child, partial={:?}",
							partial,
						);
						let prefix = *key;
						key.advance(common + 1);
						match self.remove_at(child, key, old_val)? {
							Some((new, changed)) => {
								*children.at_mut(idx) = Some(new.into());
								let branch = Node::NibbledBranch(encoded, children, value);
								match changed {
									// child was changed, so we were too.
									true => Action::Replace(branch),
									// unchanged, so we are too.
									false => Action::Restore(branch),
								}
							},
							None => {
								// the child we took was deleted.
								// the node may need fixing.
								#[cfg(feature = "std")]
								trace!(
									target: "trie",
									"branch child deleted, partial={:?}",
									partial,
								);
								Action::Replace(
									self.fix(
										Node::NibbledBranch(encoded, children, value),
										prefix,
									)?,
								)
							},
						}
					} else {
						// no change needed.
						Action::Restore(Node::NibbledBranch(encoded, children, value))
					}
				}
			},
			(Node::Leaf(encoded, value), _) => {
				let existing_key = NibbleSlice::from_stored(&encoded);
				if existing_key == partial {
					// this is the node we were looking for. Let's delete it.
					let mut key_val = key.clone();
					key_val.advance(existing_key.len());
					self.replace_old_value(old_val, Some(value), key_val.left());
					Action::Delete
				} else {
					// leaf the node alone.
					#[cfg(feature = "std")]
					trace!(
						target: "trie",
						"restoring leaf wrong partial, partial={:?}, existing={:?}",
						partial,
						NibbleSlice::<L::Nibble>::from_stored(&encoded),
					);
					Action::Restore(Node::Leaf(encoded, value))
				}
			},
			(Node::Extension(encoded, child_branch), _) => {
				let (common, existing_length) = {
					let existing_key = NibbleSlice::from_stored(&encoded);
					(existing_key.common_prefix(&partial), existing_key.len())
				};
				if common == existing_length {
					// try to remove from the child branch.
					#[cfg(feature = "std")]
					trace!(target: "trie", "removing from extension child, partial={:?}", partial);
					let prefix = *key;
					key.advance(common);
					match self.remove_at(child_branch, key, old_val)? {
						Some((new_child, changed)) => {
							// if the child branch was unchanged, then the extension is too.
							// otherwise, this extension may need fixing.
							match changed {
								true => Action::Replace(
									self.fix(Node::Extension(encoded, new_child.into()), prefix)?,
								),
								false =>
									Action::Restore(Node::Extension(encoded, new_child.into())),
							}
						},
						None => {
							// the whole branch got deleted.
							// that means that this extension is useless.
							Action::Delete
						},
					}
				} else {
					// partway through an extension -- nothing to do here.
					Action::Restore(Node::Extension(encoded, child_branch))
				}
			},
		})
	}

	/// Given a node which may be in an _invalid state_, fix it such that it is then in a valid
	/// state.
	///
	/// _invalid state_ means:
	/// - Branch node where there is only a single entry;
	/// - Extension node followed by anything other than a Branch node.
	fn fix(&mut self, node: Node<L>, key: NibbleSlice) -> Result<Node<L>, TrieHash<L>, CError<L>> {
		self.fix_inner(node, key, false)
	}
	fn fix_inner(
		&mut self,
<<<<<<< HEAD
		node: Node<TrieHash<L>, L::NodeIndex>,
		key: NibbleSlice<L::Nibble>,
	) -> Result<Node<TrieHash<L>, L::NodeIndex>, TrieHash<L>, CError<L>> {
=======
		node: Node<L>,
		key: NibbleSlice,
		recurse_extension: bool,
	) -> Result<Node<L>, TrieHash<L>, CError<L>> {
>>>>>>> 6eb4b88e
		match node {
			Node::Branch(mut children, value) => {
				// if only a single value, transmute to leaf/extension and feed through fixed.
				#[cfg_attr(feature = "std", derive(Debug))]
				enum UsedIndex {
					None,
					One(u8),
					Many,
				}
				let mut used_index = UsedIndex::None;
				for i in 0..L::Nibble::NIBBLE_LENGTH {
					match (children.at(i).is_none(), &used_index) {
						(false, &UsedIndex::None) => used_index = UsedIndex::One(i as u8),
						(false, &UsedIndex::One(_)) => {
							used_index = UsedIndex::Many;
							break
						},
						_ => continue,
					}
				}

				match (used_index, value) {
					(UsedIndex::None, None) => {
						panic!("Branch with no subvalues. Something went wrong.")
					},
					(UsedIndex::One(a), None) => {
						// only one onward node. make an extension.

<<<<<<< HEAD
						let new_partial = NibbleSlice::<L::Nibble>::new_offset(&[a], 1).to_stored();
						let child = children.take(a as usize)
=======
						let new_partial = NibbleSlice::new_offset(&[a], 1).to_stored();
						let child = children[a as usize]
							.take()
>>>>>>> 6eb4b88e
							.expect("used_index only set if occupied; qed");
						let new_node = Node::Extension(new_partial, child);
						self.fix(new_node, key)
					},
					(UsedIndex::None, Some(value)) => {
						// make a leaf.
						#[cfg(feature = "std")]
						trace!(target: "trie", "fixing: branch -> leaf");
<<<<<<< HEAD
						Ok(Node::Leaf(NibbleSlice::<L::Nibble>::new(&[]).to_stored(), value))
					}
=======
						Ok(Node::Leaf(NibbleSlice::new(&[]).to_stored(), value))
					},
>>>>>>> 6eb4b88e
					(_, value) => {
						// all is well.
						#[cfg(feature = "std")]
						trace!(target: "trie", "fixing: restoring branch");
						Ok(Node::Branch(children, value))
					},
				}
			},
			Node::NibbledBranch(enc_nibble, mut children, value) => {
				// if only a single value, transmute to leaf/extension and feed through fixed.
				#[cfg_attr(feature = "std", derive(Debug))]
				enum UsedIndex {
					None,
					One(u8),
					Many,
				}
				let mut used_index = UsedIndex::None;
				for i in 0..L::Nibble::NIBBLE_LENGTH {
					match (children.at(i).is_none(), &used_index) {
						(false, &UsedIndex::None) => used_index = UsedIndex::One(i as u8),
						(false, &UsedIndex::One(_)) => {
							used_index = UsedIndex::Many;
							break
						},
						_ => continue,
					}
				}

				match (used_index, value) {
					(UsedIndex::None, None) => {
						panic!("Branch with no subvalues. Something went wrong.")
					},
					(UsedIndex::One(a), None) => {
						// only one onward node. use child instead
<<<<<<< HEAD
						let child = children.take(a as usize)
							.expect("used_index only set if occupied; qed");
						let mut key2 = key.clone();
						key2.advance((enc_nibble.1.len() * L::Nibble::NIBBLE_PER_BYTE) - enc_nibble.0);
=======
						let child = children[a as usize]
							.take()
							.expect("used_index only set if occupied; qed");
						let mut key2 = key.clone();
						key2.advance(
							(enc_nibble.1.len() * nibble_ops::NIBBLE_PER_BYTE) - enc_nibble.0,
						);
>>>>>>> 6eb4b88e
						let (start, alloc_start, prefix_end) = match key2.left() {
							(start, (0, _v)) => (start, None, (1, L::Nibble::push_at_left(0, a, 0))),
							(start, (nb, v)) if nb == L::Nibble::LAST_NIBBLE_INDEX => {
								let mut so: BackingByteVec = start.into();
								so.push(L::Nibble::pad_left(L::Nibble::LAST_NIBBLE_INDEX, v) | a);
								(start, Some(so), (0, 0))
							},
							(start, (nb, v)) => (start, None, (nb + 1, L::Nibble::push_at_left(nb, a, v))),
						};
						let child_prefix = (
							alloc_start.as_ref().map(|start| &start[..]).unwrap_or(start),
							prefix_end,
						);
						let stored = match child {
							NodeHandle::InMemory(h) => self.storage.destroy(h),
							NodeHandle::Hash(h) => {
								let handle = self.cache(h, child_prefix)?;
								self.storage.destroy(handle)
							},
						};
						let child_node = match stored {
							Stored::New(node) => node,
							Stored::Cached(node, hash) => {
								self.death_row
									.insert((hash, (child_prefix.0[..].into(), child_prefix.1)));
								node
							},
						};
						match child_node {
							Node::Leaf(sub_partial, value) => {
								let mut enc_nibble = enc_nibble;
								combine_key::<L::Nibble>(
									&mut enc_nibble,
									(L::Nibble::NIBBLE_PER_BYTE - 1, &[a][..]),
								);
<<<<<<< HEAD
								combine_key::<L::Nibble>(
									&mut enc_nibble,
									(sub_partial.0, &sub_partial.1[..]),
								);
=======
								combine_key(&mut enc_nibble, (sub_partial.0, &sub_partial.1[..]));
>>>>>>> 6eb4b88e
								Ok(Node::Leaf(enc_nibble, value))
							},
							Node::NibbledBranch(sub_partial, ch_children, ch_value) => {
								let mut enc_nibble = enc_nibble;
								combine_key::<L::Nibble>(
									&mut enc_nibble,
									(L::Nibble::NIBBLE_PER_BYTE - 1, &[a][..]),
								);
<<<<<<< HEAD
								combine_key::<L::Nibble>(
									&mut enc_nibble,
									(sub_partial.0, &sub_partial.1[..]),
								);
=======
								combine_key(&mut enc_nibble, (sub_partial.0, &sub_partial.1[..]));
>>>>>>> 6eb4b88e
								Ok(Node::NibbledBranch(enc_nibble, ch_children, ch_value))
							},
							_ => unreachable!(),
						}
					},
					(UsedIndex::None, Some(value)) => {
						// make a leaf.
						#[cfg(feature = "std")]
						trace!(target: "trie", "fixing: branch -> leaf");
						Ok(Node::Leaf(enc_nibble, value))
					},
					(_, value) => {
						// all is well.
						#[cfg(feature = "std")]
						trace!(target: "trie", "fixing: restoring branch");
						Ok(Node::NibbledBranch(enc_nibble, children, value))
					},
				}
			},
			Node::Extension(partial, child) => {
				let mut key2 = key.clone();
<<<<<<< HEAD
				key2.advance((partial.1.len() * L::Nibble::NIBBLE_PER_BYTE) - partial.0 - 1);
				let (start, alloc_start, prefix_end) = match key2.left() {
					(start, (0, _v)) => (start, None, (1, L::Nibble::push_at_left(0, last, 0))),
					(start, (nb, v)) if nb == L::Nibble::LAST_NIBBLE_INDEX => {
						let mut so: BackingByteVec = start.into();
						so.push(L::Nibble::pad_left(L::Nibble::LAST_NIBBLE_INDEX, v) | last);
						(start, Some(so), (0, 0))
					},
					(start, (nb, v)) => (start, None, (nb + 1, L::Nibble::push_at_left(nb, last, v))),
=======
				let (start, alloc_start, prefix_end) = if !recurse_extension {
					// We could advance key, but this code can also be called
					// recursively, so there might be some prefix from branch.
					let last = partial.1[partial.1.len() - 1] & (255 >> 4);
					key2.advance((partial.1.len() * nibble_ops::NIBBLE_PER_BYTE) - partial.0 - 1);
					match key2.left() {
						(start, None) => (start, None, Some(nibble_ops::push_at_left(0, last, 0))),
						(start, Some(v)) => {
							let mut so: BackingByteVec = start.into();
							// Complete last byte with `last`.
							so.push(nibble_ops::pad_left(v) | last);
							(start, Some(so), None)
						},
					}
				} else {
					let k2 = key2.left();

					let mut so: NibbleVec = Default::default();
					so.append_optional_slice_and_nibble(Some(&NibbleSlice::new(k2.0)), None);
					if let Some(n) = k2.1 {
						so.push(n >> nibble_ops::BIT_PER_NIBBLE);
					}
					so.append_optional_slice_and_nibble(
						Some(&NibbleSlice::from_stored(&partial)),
						None,
					);
					let so = so.as_prefix();
					(k2.0, Some(so.0.into()), so.1)
>>>>>>> 6eb4b88e
				};
				let child_prefix =
					(alloc_start.as_ref().map(|start| &start[..]).unwrap_or(start), prefix_end);

				let stored = match child {
					NodeHandle::InMemory(h) => self.storage.destroy(h),
					NodeHandle::Hash(h) => {
						let handle = self.cache(h, child_prefix)?;
						self.storage.destroy(handle)
					},
				};

				let (child_node, maybe_hash) = match stored {
					Stored::New(node) => (node, None),
					Stored::Cached(node, hash) => (node, Some(hash)),
				};

				match child_node {
					Node::Extension(sub_partial, sub_child) => {
						// combine with node below.
						if let Some(hash) = maybe_hash {
							// delete the cached child since we are going to replace it.
							self.death_row
								.insert((hash, (child_prefix.0[..].into(), child_prefix.1)));
						}
						// subpartial
						let mut partial = partial;
						combine_key::<L::Nibble>(&mut partial, (sub_partial.0, &sub_partial.1[..]));
						#[cfg(feature = "std")]
						trace!(
							target: "trie",
							"fixing: extension combination. new_partial={:?}",
							partial,
						);

						self.fix_inner(Node::Extension(partial, sub_child), key.into(), true)
					},
					Node::Leaf(sub_partial, value) => {
						// combine with node below.
						if let Some(hash) = maybe_hash {
							// delete the cached child since we are going to replace it.
							self.death_row
								.insert((hash, (child_prefix.0[..].into(), child_prefix.1)));
						}
						// subpartial oly
						let mut partial = partial;
						combine_key::<L::Nibble>(&mut partial, (sub_partial.0, &sub_partial.1[..]));
						#[cfg(feature = "std")]
						trace!(
							target: "trie",
							"fixing: extension -> leaf. new_partial={:?}",
							partial,
						);
						Ok(Node::Leaf(partial, value))
					},
					child_node => {
						#[cfg(feature = "std")]
						trace!(target: "trie", "fixing: restoring extension");

						// reallocate the child node.
						let stored = if let Some(hash) = maybe_hash {
							Stored::Cached(child_node, hash)
						} else {
							Stored::New(child_node)
						};

						Ok(Node::Extension(partial, self.storage.alloc(stored).into()))
					},
				}
			},
			other => Ok(other), // only ext and branch need fixing.
		}
	}

	/// Commit the in-memory changes to disk, freeing their storage and
	/// updating the state root.
	pub fn commit(&mut self) {
		#[cfg(feature = "std")]
		trace!(target: "trie", "Committing trie changes to db.");

		// always kill all the nodes on death row.
		#[cfg(feature = "std")]
		trace!(target: "trie", "{:?} nodes to remove from db", self.death_row.len());

		#[cfg(feature = "std")]
		for (hash, prefix) in self.death_row.drain() {
			self.db.remove(&hash, (&prefix.0[..], prefix.1));
		}

		#[cfg(not(feature = "std"))]
		for (hash, prefix) in core::mem::take(&mut self.death_row).into_iter() {
			self.db.remove(&hash, (&prefix.0[..], prefix.1));
		}

		let handle = match self.root_handle() {
			NodeHandle::Hash(_) => return, // no changes necessary.
			NodeHandle::InMemory(h) => h,
		};

		match self.storage.destroy(handle) {
			Stored::New(node) => {
				// Reconstructs the full key for root node.
				let full_key = self.cache.as_ref().and_then(|_| {
					node.partial_key().and_then(|k| Some(NibbleSlice::from_stored(k).into()))
				});

				let mut k = NibbleVec::new();
<<<<<<< HEAD
				let encoded_root = node.into_encoded::<_, L::Codec, L::Hash, L::Nibble>(
					|child, o_slice, o_index| {
						let mov = k.append_optional_slice_and_nibble(o_slice, o_index);
						let cr = self.commit_child(child, &mut k);
						k.drop_lasts(mov);
						cr
=======

				let encoded_root = node.into_encoded(|node, o_slice, o_index| {
					let mov = k.append_optional_slice_and_nibble(o_slice, o_index);
					match node {
						NodeToEncode::Node(value) => {
							let value_hash = self.db.insert(k.as_prefix(), value);
							self.cache_value(k.inner(), value, value_hash);
							k.drop_lasts(mov);
							ChildReference::Hash(value_hash)
						},
						NodeToEncode::TrieNode(child) => {
							let result = self.commit_child(child, &mut k);
							k.drop_lasts(mov);
							result
						},
>>>>>>> 6eb4b88e
					}
				});
				#[cfg(feature = "std")]
				trace!(target: "trie", "encoded root node: {:?}", ToHex(&encoded_root[..]));

				*self.root = self.db.insert(EMPTY_PREFIX, &encoded_root);
				self.hash_count += 1;

				self.cache_node(*self.root, &encoded_root, full_key);

				self.root_handle = NodeHandle::Hash(*self.root);
			},
			Stored::Cached(node, hash) => {
				// probably won't happen, but update the root and move on.
				*self.root = hash;
				self.root_handle =
					NodeHandle::InMemory(self.storage.alloc(Stored::Cached(node, hash)));
			},
		}
	}

	/// Cache the given `encoded` node.
	fn cache_node(&mut self, hash: TrieHash<L>, encoded: &[u8], full_key: Option<NibbleVec>) {
		// If we have a cache, cache our node directly.
		if let Some(cache) = self.cache.as_mut() {
			let node = cache.get_or_insert_node(hash, &mut || {
				Ok(L::Codec::decode(&encoded)
					.ok()
					.and_then(|n| n.to_owned_node::<L>().ok())
					.expect("Just encoded the node, so it should decode without any errors; qed"))
			});

			// `node` should always be `OK`, but let's play it safe.
			let node = if let Ok(node) = node { node } else { return };

			let mut values_to_cache = Vec::new();

			// If the given node has data attached, the `full_key` is the full key to this node.
			if let Some(full_key) = full_key {
				node.data().and_then(|v| node.data_hash().map(|h| (&full_key, v, h))).map(
					|(k, v, h)| {
						values_to_cache.push((k.inner().to_vec(), (v.clone(), h).into()));
					},
				);

				fn cache_child_values<L: TrieLayout>(
					node: &NodeOwned<TrieHash<L>>,
					values_to_cache: &mut Vec<(Vec<u8>, CachedValue<TrieHash<L>>)>,
					full_key: NibbleVec,
				) {
					node.child_iter().flat_map(|(n, c)| c.as_inline().map(|c| (n, c))).for_each(
						|(n, c)| {
							let mut key = full_key.clone();
							n.map(|n| key.push(n));
							c.partial_key().map(|p| key.append(p));

							if let Some((hash, data)) =
								c.data().and_then(|d| c.data_hash().map(|h| (h, d)))
							{
								values_to_cache
									.push((key.inner().to_vec(), (data.clone(), hash).into()));
							}

							cache_child_values::<L>(c, values_to_cache, key);
						},
					);
				}

				// Also cache values of inline nodes.
				cache_child_values::<L>(&node, &mut values_to_cache, full_key.clone());
			}

			values_to_cache.into_iter().for_each(|(k, v)| cache.cache_value_for_key(&k, v));
		}
	}

	/// Cache the given `value`.
	///
	/// `hash` is the hash of `value`.
	fn cache_value(&mut self, full_key: &[u8], value: impl Into<Bytes>, hash: TrieHash<L>) {
		if let Some(cache) = self.cache.as_mut() {
			let value = value.into();

			// `get_or_insert` should always return `Ok`, but be safe.
			let value = if let Ok(value) = cache
				.get_or_insert_node(hash, &mut || Ok(NodeOwned::Value(value.clone(), hash)))
				.map(|n| n.data().cloned())
			{
				value
			} else {
				None
			};

			if let Some(value) = value {
				cache.cache_value_for_key(full_key, (value, hash).into())
			}
		}
	}

	/// Commit a node by hashing it and writing it to the db. Returns a
	/// `ChildReference` which in most cases carries a normal hash but for the
	/// case where we can fit the actual data in the `Hasher`s output type, we
	/// store the data inline. This function is used as the callback to the
	/// `into_encoded` method of `Node`.
	fn commit_child(
		&mut self,
		handle: NodeHandle<TrieHash<L>>,
		prefix: &mut NibbleVec<L::Nibble>,
	) -> ChildReference<TrieHash<L>> {
		match handle {
			NodeHandle::Hash(hash) => ChildReference::Hash(hash),
			NodeHandle::InMemory(storage_handle) => {
				match self.storage.destroy(storage_handle) {
					Stored::Cached(_, hash) => ChildReference::Hash(hash),
					Stored::New(node) => {
						// Reconstructs the full key
						let full_key = self.cache.as_ref().and_then(|_| {
							let mut prefix = prefix.clone();
							if let Some(partial) = node.partial_key() {
								prefix.append_partial(NibbleSlice::from_stored(partial).right());
							}
							Some(prefix)
						});

						let encoded = {
<<<<<<< HEAD
							let commit_child = |
								node_handle,
								o_slice: Option<&NibbleSlice<L::Nibble>>,
								o_index: Option<u8>
							| {
=======
							let commit_child = |node: NodeToEncode<TrieHash<L>>,
							                    o_slice: Option<&NibbleSlice>,
							                    o_index: Option<u8>| {
>>>>>>> 6eb4b88e
								let mov = prefix.append_optional_slice_and_nibble(o_slice, o_index);
								match node {
									NodeToEncode::Node(value) => {
										let value_hash = self.db.insert(prefix.as_prefix(), value);

										self.cache_value(prefix.inner(), value, value_hash);

										prefix.drop_lasts(mov);
										ChildReference::Hash(value_hash)
									},
									NodeToEncode::TrieNode(node_handle) => {
										let result = self.commit_child(node_handle, prefix);
										prefix.drop_lasts(mov);
										result
									},
								}
							};
<<<<<<< HEAD
							node.into_encoded::<_, L::Codec, L::Hash, L::Nibble>(commit_child)
=======
							node.into_encoded(commit_child)
>>>>>>> 6eb4b88e
						};
						if encoded.len() >= L::Hash::LENGTH {
							let hash = self.db.insert(prefix.as_prefix(), &encoded);
							self.hash_count += 1;

							self.cache_node(hash, &encoded, full_key);

							ChildReference::Hash(hash)
						} else {
							// it's a small value, so we cram it into a `TrieHash<L>`
							// and tag with length
							let mut h = <TrieHash<L>>::default();
							let len = encoded.len();
							h.as_mut()[..len].copy_from_slice(&encoded[..len]);

							ChildReference::Inline(h, len)
						}
					},
				}
			},
		}
	}

	// a hack to get the root node's handle
	fn root_handle(&self) -> NodeHandle<TrieHash<L>> {
		match self.root_handle {
			NodeHandle::Hash(h) => NodeHandle::Hash(h),
			NodeHandle::InMemory(StorageHandle(x)) => NodeHandle::InMemory(StorageHandle(x)),
		}
	}
}

impl<'a, L> TrieMut<L> for TrieDBMut<'a, L>
where
	L: TrieLayout,
{
	fn root(&mut self) -> &TrieHash<L> {
		self.commit();
		self.root
	}

	fn is_empty(&self) -> bool {
		match self.root_handle {
			NodeHandle::Hash(h) => h == L::Codec::hashed_null_node(),
			NodeHandle::InMemory(ref h) => match self.storage[h] {
				Node::Empty => true,
				_ => false,
			},
		}
	}

	fn get<'x, 'key>(&'x self, key: &'key [u8]) -> Result<Option<DBValue>, TrieHash<L>, CError<L>>
	where
		'x: 'key,
	{
		self.lookup(key, NibbleSlice::new(key), &self.root_handle)
	}

	fn insert(
		&mut self,
		key: &[u8],
		value: &[u8],
	) -> Result<Option<Value<L>>, TrieHash<L>, CError<L>> {
		if !L::ALLOW_EMPTY && value.is_empty() {
			return self.remove(key)
		}

		let mut old_val = None;

		#[cfg(feature = "std")]
		trace!(target: "trie", "insert: key={:?}, value={:?}", ToHex(key), ToHex(&value));

		let value = Bytes::from(value);
		let root_handle = self.root_handle();
		let (new_handle, _changed) =
			self.insert_at(root_handle, &mut NibbleSlice::new(key), value, &mut old_val)?;

		#[cfg(feature = "std")]
		trace!(target: "trie", "insert: altered trie={}", _changed);
		self.root_handle = NodeHandle::InMemory(new_handle);

		Ok(old_val)
	}

	fn remove(&mut self, key: &[u8]) -> Result<Option<Value<L>>, TrieHash<L>, CError<L>> {
		#[cfg(feature = "std")]
		trace!(target: "trie", "remove: key={:?}", ToHex(key));

		let root_handle = self.root_handle();
		let mut key_slice = NibbleSlice::new(key);
		let mut old_val = None;

		match self.remove_at(root_handle, &mut key_slice, &mut old_val)? {
			Some((handle, _changed)) => {
				#[cfg(feature = "std")]
				trace!(target: "trie", "remove: altered trie={}", _changed);
				self.root_handle = NodeHandle::InMemory(handle);
			},
			None => {
				#[cfg(feature = "std")]
				trace!(target: "trie", "remove: obliterated trie");
				self.root_handle = NodeHandle::Hash(L::Codec::hashed_null_node());
				*self.root = L::Codec::hashed_null_node();
			},
		}

		Ok(old_val)
	}
}

impl<'a, L> Drop for TrieDBMut<'a, L>
where
	L: TrieLayout,
{
	fn drop(&mut self) {
		self.commit();
	}
}

/// combine two NodeKeys
fn combine_key<N: NibbleOps>(start: &mut NodeKey, end: (usize, &[u8])) {
	debug_assert!(start.0 < N::NIBBLE_PER_BYTE);
	debug_assert!(end.0 < N::NIBBLE_PER_BYTE);
	let final_offset = (start.0 + end.0) % N::NIBBLE_PER_BYTE;
	let _shifted = N::shift_key(start, final_offset);
	let st = if end.0 > 0 {
		let sl = start.1.len();
		start.1[sl - 1] |= N::pad_right((N::NIBBLE_PER_BYTE - end.0) as u8, end.1[0]);
		1
	} else {
		0
	};
	(st..end.1.len()).for_each(|i| start.1.push(end.1[i]));
}

#[cfg(test)]
mod tests {
<<<<<<< HEAD
	use env_logger;
	use trie_standardmap::*;
	use log::debug;
	use crate::DBValue;
	use memory_db::{MemoryDB, PrefixedKey};
	use hash_db::{Hasher, HashDB};
	use keccak_hasher::KeccakHasher;
	use reference_trie::{RefTrieDBMutNoExt, RefTrieDBMut, TrieMut, NodeCodec,
		ReferenceNodeCodec, reference_trie_root, reference_trie_root_no_extension,
		Radix16, ChildIndex16, BitMap16,
	};
=======
>>>>>>> 6eb4b88e
	use crate::nibble::BackingByteVec;
	use super::NodeHandle;

<<<<<<< HEAD
	fn populate_trie<'db>(
		db: &'db mut dyn HashDB<KeccakHasher, DBValue>,
		root: &'db mut <KeccakHasher as Hasher>::Out,
		v: &[(Vec<u8>, Vec<u8>)]
	) -> RefTrieDBMut<'db> {
		let mut t = RefTrieDBMut::new(db, root);
		for i in 0..v.len() {
			let key: &[u8]= &v[i].0;
			let val: &[u8] = &v[i].1;
			t.insert(key, val).unwrap();
		}
		t
	}

	fn unpopulate_trie<'db>(t: &mut RefTrieDBMut<'db>, v: &[(Vec<u8>, Vec<u8>)]) {
		for i in v {
			let key: &[u8]= &i.0;
			t.remove(key).unwrap();
		}
	}

	fn populate_trie_no_extension<'db>(
		db: &'db mut dyn HashDB<KeccakHasher, DBValue>,
		root: &'db mut <KeccakHasher as Hasher>::Out,
		v: &[(Vec<u8>, Vec<u8>)]
	) -> RefTrieDBMutNoExt<'db> {
		let mut t = RefTrieDBMutNoExt::new(db, root);
		for i in 0..v.len() {
			let key: &[u8]= &v[i].0;
			let val: &[u8] = &v[i].1;
			t.insert(key, val).unwrap();
		}
		t
	}

	fn unpopulate_trie_no_extension<'db>(t: &mut RefTrieDBMutNoExt<'db>, v: &[(Vec<u8>, Vec<u8>)]) {
		for i in v {
			let key: &[u8]= &i.0;
			t.remove(key).unwrap();
		}
	}

	fn reference_hashed_null_node() -> <KeccakHasher as Hasher>::Out {
		<ReferenceNodeCodec<KeccakHasher, Radix16, BitMap16> as NodeCodec>::hashed_null_node()
	}

	#[test]
	fn playpen() {
		env_logger::init();
		let mut seed = Default::default();
		for test_i in 0..10 {
			if test_i % 50 == 0 {
				debug!("{:?} of 10000 stress tests done", test_i);
			}
			let x = StandardMap {
				alphabet: Alphabet::Custom(b"@QWERTYUIOPASDFGHJKLZXCVBNM[/]^_".to_vec()),
				min_key: 5,
				journal_key: 0,
				value_mode: ValueMode::Index,
				count: 100,
			}.make_with(&mut seed);

			let real = reference_trie_root(x.clone());
			let mut memdb = MemoryDB::<KeccakHasher, PrefixedKey<_>, DBValue>::default();
			let mut root = Default::default();
			let mut memtrie = populate_trie(&mut memdb, &mut root, &x);

			memtrie.commit();
			if *memtrie.root() != real {
				println!("TRIE MISMATCH");
				println!("");
				println!("{:?} vs {:?}", memtrie.root(), real);
				for i in &x {
					println!("{:#x?} -> {:#x?}", i.0, i.1);
				}
			}
			assert_eq!(*memtrie.root(), real);
			unpopulate_trie(&mut memtrie, &x);
			memtrie.commit();
			let hashed_null_node = reference_hashed_null_node();
			if *memtrie.root() != hashed_null_node {
				println!("- TRIE MISMATCH");
				println!("");
				println!("{:#x?} vs {:#x?}", memtrie.root(), hashed_null_node);
				for i in &x {
					println!("{:#x?} -> {:#x?}", i.0, i.1);
				}
			}
			assert_eq!(*memtrie.root(), hashed_null_node);
		}

		// no_extension
		let mut seed = Default::default();
		for test_i in 0..10 {
			if test_i % 50 == 0 {
				debug!("{:?} of 10000 stress tests done", test_i);
			}
			let x = StandardMap {
				alphabet: Alphabet::Custom(b"@QWERTYUIOPASDFGHJKLZXCVBNM[/]^_".to_vec()),
				min_key: 5,
				journal_key: 0,
				value_mode: ValueMode::Index,
				count: 100,
			}.make_with(&mut seed);

			let real = reference_trie_root_no_extension(x.clone());
			let mut memdb = MemoryDB::<KeccakHasher, PrefixedKey<_>, DBValue>::default();
			let mut root = Default::default();
			let mut memtrie = populate_trie_no_extension(&mut memdb, &mut root, &x);

			memtrie.commit();
			if *memtrie.root() != real {
				println!("TRIE MISMATCH");
				println!("");
				println!("{:?} vs {:?}", memtrie.root(), real);
				for i in &x {
					println!("{:#x?} -> {:#x?}", i.0, i.1);
				}
			}
			assert_eq!(*memtrie.root(), real);
			unpopulate_trie_no_extension(&mut memtrie, &x);
			memtrie.commit();
			let hashed_null_node = reference_hashed_null_node();
			if *memtrie.root() != hashed_null_node {
				println!("- TRIE MISMATCH");
				println!("");
				println!("{:#x?} vs {:#x?}", memtrie.root(), hashed_null_node);
				for i in &x {
					println!("{:#x?} -> {:#x?}", i.0, i.1);
				}
			}
			assert_eq!(*memtrie.root(), hashed_null_node);
		}
	}

	#[test]
	fn init() {
		let mut memdb = MemoryDB::<KeccakHasher, PrefixedKey<_>, DBValue>::default();
		let mut root = Default::default();
		let mut t = RefTrieDBMut::new(&mut memdb, &mut root);
		let hashed_null_node = reference_hashed_null_node();
		assert_eq!(*t.root(), hashed_null_node);
	}

	#[test]
	fn insert_on_empty() {
		let mut memdb = MemoryDB::<KeccakHasher, PrefixedKey<_>, DBValue>::default();
		let mut root = Default::default();
		let mut t = RefTrieDBMut::new(&mut memdb, &mut root);
		t.insert(&[0x01u8, 0x23], &[0x01u8, 0x23]).unwrap();
		assert_eq!(
			*t.root(),
			reference_trie_root(vec![ (vec![0x01u8, 0x23], vec![0x01u8, 0x23]) ]),
		);
	}

	#[test]
	fn remove_to_empty() {
		let big_value = b"00000000000000000000000000000000";

		let mut memdb = MemoryDB::<KeccakHasher, PrefixedKey<_>, DBValue>::default();
		let mut root = Default::default();
		{
			let mut t = RefTrieDBMut::new(&mut memdb, &mut root);

			t.insert(&[0x01], big_value).unwrap();
			t.insert(&[0x01, 0x23], big_value).unwrap();
			t.insert(&[0x01, 0x34], big_value).unwrap();
			t.remove(&[0x01]).unwrap();
			t.remove(&[0x01, 0x23]).unwrap();
			t.remove(&[0x01, 0x34]).unwrap();
		}
		assert_eq!(memdb.keys().len(), 0);
	}

	#[test]
	fn remove_to_empty_no_extension() {
		let big_value = b"00000000000000000000000000000000";
		let big_value2 = b"00000000000000000000000000000002";
		let big_value3 = b"00000000000000000000000000000004";

		let mut memdb = MemoryDB::<_, PrefixedKey<_>, _>::default();
		let mut root = Default::default();
		{
			let mut t = RefTrieDBMutNoExt::new(&mut memdb, &mut root);

			t.insert(&[0x01, 0x23], big_value3).unwrap();
			t.insert(&[0x01], big_value2).unwrap();
			t.insert(&[0x01, 0x34], big_value).unwrap();
			t.remove(&[0x01]).unwrap();
			// commit on drop
		}
		assert_eq!(&root[..], &reference_trie::calc_root_no_extension(vec![
		 (vec![0x01u8, 0x23], big_value3.to_vec()),
		 (vec![0x01u8, 0x34], big_value.to_vec()),
		])[..]);
	}

	#[test]
	fn insert_replace_root() {
		let mut memdb = MemoryDB::<KeccakHasher, PrefixedKey<_>, DBValue>::default();
		let mut root = Default::default();
		let mut t = RefTrieDBMut::new(&mut memdb, &mut root);
		t.insert(&[0x01u8, 0x23], &[0x01u8, 0x23]).unwrap();
		t.insert(&[0x01u8, 0x23], &[0x23u8, 0x45]).unwrap();
		assert_eq!(
			*t.root(),
			reference_trie_root(vec![ (vec![0x01u8, 0x23], vec![0x23u8, 0x45]) ]),
		);
	}

	#[test]
	fn insert_make_branch_root() {
		let mut memdb = MemoryDB::<KeccakHasher, PrefixedKey<_>, DBValue>::default();
		let mut root = Default::default();
		let mut t = RefTrieDBMut::new(&mut memdb, &mut root);
		t.insert(&[0x01u8, 0x23], &[0x01u8, 0x23]).unwrap();
		t.insert(&[0x11u8, 0x23], &[0x11u8, 0x23]).unwrap();
		assert_eq!(*t.root(), reference_trie_root(vec![
			(vec![0x01u8, 0x23], vec![0x01u8, 0x23]),
			(vec![0x11u8, 0x23], vec![0x11u8, 0x23])
		]));
	}

	#[test]
	fn insert_into_branch_root() {
		let mut memdb = MemoryDB::<KeccakHasher, PrefixedKey<_>, DBValue>::default();
		let mut root = Default::default();
		let mut t = RefTrieDBMut::new(&mut memdb, &mut root);
		t.insert(&[0x01u8, 0x23], &[0x01u8, 0x23]).unwrap();
		t.insert(&[0xf1u8, 0x23], &[0xf1u8, 0x23]).unwrap();
		t.insert(&[0x81u8, 0x23], &[0x81u8, 0x23]).unwrap();
		assert_eq!(*t.root(), reference_trie_root(vec![
			(vec![0x01u8, 0x23], vec![0x01u8, 0x23]),
			(vec![0x81u8, 0x23], vec![0x81u8, 0x23]),
			(vec![0xf1u8, 0x23], vec![0xf1u8, 0x23]),
		]));
	}

	#[test]
	fn insert_value_into_branch_root() {
		let mut memdb = MemoryDB::<KeccakHasher, PrefixedKey<_>, DBValue>::default();
		let mut root = Default::default();
		let mut t = RefTrieDBMut::new(&mut memdb, &mut root);
		t.insert(&[0x01u8, 0x23], &[0x01u8, 0x23]).unwrap();
		t.insert(&[], &[0x0]).unwrap();
		assert_eq!(*t.root(), reference_trie_root(vec![
			(vec![], vec![0x0]),
			(vec![0x01u8, 0x23], vec![0x01u8, 0x23]),
		]));
	}

	#[test]
	fn insert_split_leaf() {
		let mut memdb = MemoryDB::<KeccakHasher, PrefixedKey<_>, DBValue>::default();
		let mut root = Default::default();
		let mut t = RefTrieDBMut::new(&mut memdb, &mut root);
		t.insert(&[0x01u8, 0x23], &[0x01u8, 0x23]).unwrap();
		t.insert(&[0x01u8, 0x34], &[0x01u8, 0x34]).unwrap();
		assert_eq!(*t.root(), reference_trie_root(vec![
			(vec![0x01u8, 0x23], vec![0x01u8, 0x23]),
			(vec![0x01u8, 0x34], vec![0x01u8, 0x34]),
		]));
	}

	#[test]
	fn insert_split_extenstion() {
		let mut memdb = MemoryDB::<KeccakHasher, PrefixedKey<_>, DBValue>::default();
		let mut root = Default::default();
		let mut t = RefTrieDBMut::new(&mut memdb, &mut root);
		t.insert(&[0x01, 0x23, 0x45], &[0x01]).unwrap();
		t.insert(&[0x01, 0xf3, 0x45], &[0x02]).unwrap();
		t.insert(&[0x01, 0xf3, 0xf5], &[0x03]).unwrap();
		assert_eq!(*t.root(), reference_trie_root(vec![
			(vec![0x01, 0x23, 0x45], vec![0x01]),
			(vec![0x01, 0xf3, 0x45], vec![0x02]),
			(vec![0x01, 0xf3, 0xf5], vec![0x03]),
		]));
	}

	#[test]
	fn insert_big_value() {
		let big_value0 = b"00000000000000000000000000000000";
		let big_value1 = b"11111111111111111111111111111111";

		let mut memdb = MemoryDB::<KeccakHasher, PrefixedKey<_>, DBValue>::default();
		let mut root = Default::default();
		let mut t = RefTrieDBMut::new(&mut memdb, &mut root);
		t.insert(&[0x01u8, 0x23], big_value0).unwrap();
		t.insert(&[0x11u8, 0x23], big_value1).unwrap();
		assert_eq!(*t.root(), reference_trie_root(vec![
			(vec![0x01u8, 0x23], big_value0.to_vec()),
			(vec![0x11u8, 0x23], big_value1.to_vec())
		]));
	}

	#[test]
	fn insert_duplicate_value() {
		let big_value = b"00000000000000000000000000000000";

		let mut memdb = MemoryDB::<KeccakHasher, PrefixedKey<_>, DBValue>::default();
		let mut root = Default::default();
		let mut t = RefTrieDBMut::new(&mut memdb, &mut root);
		t.insert(&[0x01u8, 0x23], big_value).unwrap();
		t.insert(&[0x11u8, 0x23], big_value).unwrap();
		assert_eq!(*t.root(), reference_trie_root(vec![
			(vec![0x01u8, 0x23], big_value.to_vec()),
			(vec![0x11u8, 0x23], big_value.to_vec())
		]));
	}

	#[test]
	fn test_at_empty() {
		let mut memdb = MemoryDB::<KeccakHasher, PrefixedKey<_>, DBValue>::default();
		let mut root = Default::default();
		let t = RefTrieDBMut::new(&mut memdb, &mut root);
		assert_eq!(t.get(&[0x5]).unwrap(), None);
	}

	#[test]
	fn test_at_one() {
		let mut memdb = MemoryDB::<KeccakHasher, PrefixedKey<_>, DBValue>::default();
		let mut root = Default::default();
		let mut t = RefTrieDBMut::new(&mut memdb, &mut root);
		t.insert(&[0x01u8, 0x23], &[0x01u8, 0x23]).unwrap();
		assert_eq!(t.get(&[0x1, 0x23]).unwrap().unwrap(), vec![0x1u8, 0x23]);
		t.commit();
		assert_eq!(t.get(&[0x1, 0x23]).unwrap().unwrap(), vec![0x1u8, 0x23]);
	}

	#[test]
	fn test_at_three() {
		let mut memdb = MemoryDB::<KeccakHasher, PrefixedKey<_>, DBValue>::default();
		let mut root = Default::default();
		let mut t = RefTrieDBMut::new(&mut memdb, &mut root);
		t.insert(&[0x01u8, 0x23], &[0x01u8, 0x23]).unwrap();
		t.insert(&[0xf1u8, 0x23], &[0xf1u8, 0x23]).unwrap();
		t.insert(&[0x81u8, 0x23], &[0x81u8, 0x23]).unwrap();
		assert_eq!(t.get(&[0x01, 0x23]).unwrap().unwrap(), vec![0x01u8, 0x23]);
		assert_eq!(t.get(&[0xf1, 0x23]).unwrap().unwrap(), vec![0xf1u8, 0x23]);
		assert_eq!(t.get(&[0x81, 0x23]).unwrap().unwrap(), vec![0x81u8, 0x23]);
		assert_eq!(t.get(&[0x82, 0x23]).unwrap(), None);
		t.commit();
		assert_eq!(t.get(&[0x01, 0x23]).unwrap().unwrap(), vec![0x01u8, 0x23]);
		assert_eq!(t.get(&[0xf1, 0x23]).unwrap().unwrap(), vec![0xf1u8, 0x23]);
		assert_eq!(t.get(&[0x81, 0x23]).unwrap().unwrap(), vec![0x81u8, 0x23]);
		assert_eq!(t.get(&[0x82, 0x23]).unwrap(), None);
	}

	#[test]
	fn stress() {
		let mut seed = Default::default();
		for _ in 0..50 {
			let x = StandardMap {
				alphabet: Alphabet::Custom(b"@QWERTYUIOPASDFGHJKLZXCVBNM[/]^_".to_vec()),
				min_key: 5,
				journal_key: 0,
				value_mode: ValueMode::Index,
				count: 4,
			}.make_with(&mut seed);

			let real = reference_trie_root(x.clone());
			let mut memdb = MemoryDB::<KeccakHasher, PrefixedKey<_>, DBValue>::default();
			let mut root = Default::default();
			let mut memtrie = populate_trie(&mut memdb, &mut root, &x);
			let mut y = x.clone();
			y.sort_by(|ref a, ref b| a.0.cmp(&b.0));
			let mut memdb2 = MemoryDB::<KeccakHasher, PrefixedKey<_>, DBValue>::default();
			let mut root2 = Default::default();
			let mut memtrie_sorted = populate_trie(&mut memdb2, &mut root2, &y);
			if *memtrie.root() != real || *memtrie_sorted.root() != real {
				println!("TRIE MISMATCH");
				println!("");
				println!("ORIGINAL... {:#x?}", memtrie.root());
				for i in &x {
					println!("{:#x?} -> {:#x?}", i.0, i.1);
				}
				println!("SORTED... {:#x?}", memtrie_sorted.root());
				for i in &y {
					println!("{:#x?} -> {:#x?}", i.0, i.1);
				}
			}
			assert_eq!(*memtrie.root(), real);
			assert_eq!(*memtrie_sorted.root(), real);
		}
	}

	#[test]
	fn test_trie_existing() {
		let mut db = MemoryDB::<KeccakHasher, PrefixedKey<_>, DBValue>::default();
		let mut root = Default::default();
		{
			let mut t = RefTrieDBMut::new(&mut db, &mut root);
			t.insert(&[0x01u8, 0x23], &[0x01u8, 0x23]).unwrap();
		}

		{
			 let _ = RefTrieDBMut::from_existing(&mut db, &mut root);
		}
	}

	#[test]
	fn insert_empty() {
		let mut seed = Default::default();
		let x = StandardMap {
				alphabet: Alphabet::Custom(b"@QWERTYUIOPASDFGHJKLZXCVBNM[/]^_".to_vec()),
				min_key: 5,
				journal_key: 0,
				value_mode: ValueMode::Index,
				count: 4,
		}.make_with(&mut seed);

		let mut db = MemoryDB::<KeccakHasher, PrefixedKey<_>, DBValue>::default();
		let mut root = Default::default();
		let mut t = RefTrieDBMut::new(&mut db, &mut root);
		for &(ref key, ref value) in &x {
			t.insert(key, value).unwrap();
		}

		assert_eq!(*t.root(), reference_trie_root(x.clone()));

		for &(ref key, _) in &x {
			t.insert(key, &[]).unwrap();
		}

		assert!(t.is_empty());
		let hashed_null_node = reference_hashed_null_node();
		assert_eq!(*t.root(), hashed_null_node);
	}

	#[test]
	fn return_old_values() {
		let mut seed = Default::default();
		let x = StandardMap {
				alphabet: Alphabet::Custom(b"@QWERTYUIOPASDFGHJKLZXCVBNM[/]^_".to_vec()),
				min_key: 5,
				journal_key: 0,
				value_mode: ValueMode::Index,
				count: 2,
		}.make_with(&mut seed);

		let mut db = MemoryDB::<KeccakHasher, PrefixedKey<_>, DBValue>::default();
		let mut root = Default::default();
		let mut t = RefTrieDBMut::new(&mut db, &mut root);
		for &(ref key, ref value) in &x {
			assert!(t.insert(key, value).unwrap().is_none());
			assert_eq!(t.insert(key, value).unwrap(), Some(value.clone()));
		}
		for (key, value) in x {
			assert_eq!(t.remove(&key).unwrap(), Some(value));
			assert!(t.remove(&key).unwrap().is_none());
		}
	}

=======
>>>>>>> 6eb4b88e
	#[test]
	fn combine_test() {
		let a: BackingByteVec = [0x12, 0x34][..].into();
		let b: &[u8] = [0x56, 0x78][..].into();
		let test_comb = |a: (_, &BackingByteVec), b, c| {
			let mut a = (a.0, a.1.clone());
			super::combine_key::<crate::nibble::Radix16>(&mut a, b);
			assert_eq!((a.0, &a.1[..]), c);
		};
		test_comb((0, &a), (0, &b), (0, &[0x12, 0x34, 0x56, 0x78][..]));
		test_comb((1, &a), (0, &b), (1, &[0x12, 0x34, 0x56, 0x78][..]));
		test_comb((0, &a), (1, &b), (1, &[0x01, 0x23, 0x46, 0x78][..]));
		test_comb((1, &a), (1, &b), (0, &[0x23, 0x46, 0x78][..]));
	}
<<<<<<< HEAD

	#[test]
	fn nice_debug_for_node() {
		use super::Node;
		let e: Node<u32, ChildIndex16<NodeHandle<u32>>> = Node::Leaf((1, vec![1, 2, 3].into()), vec![4, 5, 6]);
		assert_eq!(format!("{:?}", e), "Leaf((1, 010203), 040506)");
	}
=======
>>>>>>> 6eb4b88e
}<|MERGE_RESOLUTION|>--- conflicted
+++ resolved
@@ -14,21 +14,6 @@
 
 //! In-memory trie representation.
 
-<<<<<<< HEAD
-use super::{DBValue, node::NodeKey};
-use super::{Result, TrieError, TrieMut, TrieLayout, TrieHash, CError};
-use super::lookup::Lookup;
-use super::node::{NodeHandle as EncodedNodeHandle, Node as EncodedNode, decode_hash};
-use hash_db::{HashDB, Hasher, Prefix, EMPTY_PREFIX};
-use crate::ChildIndex;
-use hashbrown::HashSet;
-
-use crate::node_codec::NodeCodec;
-use crate::nibble::{NibbleVec, NibbleSlice, NibbleOps, BackingByteVec};
-use crate::rstd::{
-	boxed::Box, convert::TryFrom, hash::Hash, mem, ops::Index, result, vec::Vec, VecDeque,
-};
-=======
 use crate::{
 	lookup::Lookup,
 	nibble::{nibble_ops, BackingByteVec, NibbleSlice, NibbleVec},
@@ -49,7 +34,6 @@
 
 #[cfg(not(feature = "std"))]
 use alloc::collections::btree_set::BTreeSet as Set;
->>>>>>> 6eb4b88e
 
 #[cfg(feature = "std")]
 use log::trace;
@@ -79,16 +63,8 @@
 	}
 }
 
-<<<<<<< HEAD
 fn empty_children<C: Default>() -> Box<C> {
 	Box::new(Default::default())
-=======
-fn empty_children<H>() -> Box<[Option<NodeHandle<H>>; nibble_ops::NIBBLE_LENGTH]> {
-	Box::new([
-		None, None, None, None, None, None, None, None, None, None, None, None, None, None, None,
-		None,
-	])
->>>>>>> 6eb4b88e
 }
 
 /// Type alias to indicate the nible covers a full key,
@@ -231,12 +207,7 @@
 }
 
 /// Node types in the Trie.
-<<<<<<< HEAD
-/// TODO EMCH consider passing TrieLayout as parameter ??
-enum Node<H, C> {
-=======
 enum Node<L: TrieLayout> {
->>>>>>> 6eb4b88e
 	/// Empty node.
 	Empty,
 	/// A leaf node contains the end of a key and a value.
@@ -247,23 +218,11 @@
 	/// The shared portion is encoded from a `NibbleSlice` meaning it contains
 	/// a flag indicating it is an extension.
 	/// The child node is always a branch.
-<<<<<<< HEAD
-	Extension(NodeKey, NodeHandle<H>),
+	Extension(NodeKey, NodeHandle<TrieHash<L>>),
 	/// A branch has up to number of children per nibble and an optional value.
-	Branch(Box<C>, Option<DBValue>),
+	Branch(Box<C>, Option<Value<L>>),
 	/// Branch node with support for a nibble (to avoid extension node).
-	NibbledBranch(NodeKey, Box<C>, Option<DBValue>),
-=======
-	Extension(NodeKey, NodeHandle<TrieHash<L>>),
-	/// A branch has up to 16 children and an optional value.
-	Branch(Box<[Option<NodeHandle<TrieHash<L>>>; nibble_ops::NIBBLE_LENGTH]>, Option<Value<L>>),
-	/// Branch node with support for a nibble (to avoid extension node).
-	NibbledBranch(
-		NodeKey,
-		Box<[Option<NodeHandle<TrieHash<L>>>; nibble_ops::NIBBLE_LENGTH]>,
-		Option<Value<L>>,
-	),
->>>>>>> 6eb4b88e
+	NibbledBranch(NodeKey, Box<C>, Option<Value<L>>),
 }
 
 #[cfg(feature = "std")]
@@ -280,9 +239,6 @@
 }
 
 #[cfg(feature = "std")]
-<<<<<<< HEAD
-impl<H: Debug, C: Debug> Debug for Node<H, C> {
-=======
 impl<L: TrieLayout> Debug for Value<L> {
 	fn fmt(&self, fmt: &mut fmt::Formatter) -> fmt::Result {
 		match self {
@@ -299,7 +255,6 @@
 where
 	L::Hash: Debug,
 {
->>>>>>> 6eb4b88e
 	fn fmt(&self, fmt: &mut fmt::Formatter) -> fmt::Result {
 		match *self {
 			Self::Empty => write!(fmt, "Empty"),
@@ -314,32 +269,13 @@
 	}
 }
 
-<<<<<<< HEAD
-impl<O, OC> Node<O, OC>
-where
-	O: AsRef<[u8]> + AsMut<[u8]> + Default + crate::MaybeDebug
-		+ PartialEq + Eq + Hash + Send + Sync + Clone + Copy,
-	OC: ChildIndex<NodeHandle<O>>,
-{
-=======
 impl<L: TrieLayout> Node<L> {
->>>>>>> 6eb4b88e
 	// load an inline node into memory or get the hash to do the lookup later.
 	fn inline_or_hash(
 		parent_hash: TrieHash<L>,
 		child: EncodedNodeHandle,
-<<<<<<< HEAD
-		db: &dyn HashDB<H, DBValue>,
-		storage: &mut NodeStorage<H::Out, OC>
-	) -> Result<NodeHandle<H::Out>, H::Out, C::Error>
-	where
-		C: NodeCodec<HashOut=O>,
-		H: Hasher<Out=O>,
-	{
-=======
 		storage: &mut NodeStorage<L>,
 	) -> Result<NodeHandle<TrieHash<L>>, TrieHash<L>, CError<L>> {
->>>>>>> 6eb4b88e
 		let handle = match child {
 			EncodedNodeHandle::Hash(data) => {
 				let hash = decode_hash::<L::Hash>(data)
@@ -369,19 +305,6 @@
 	}
 
 	// Decode a node from encoded bytes.
-<<<<<<< HEAD
-	fn from_encoded<'a, 'b, C, H>(
-		node_hash: H::Out,
-		data: &'a[u8],
-		db: &dyn HashDB<H, DBValue>,
-		storage: &'b mut NodeStorage<H::Out, OC>,
-	) -> Result<Self, H::Out, C::Error>
-		where
-			C: NodeCodec<HashOut = O>, H: Hasher<Out = O>,
-	{
-		let encoded_node = C::decode(data)
-			.map_err(|e| Box::new(TrieError::DecoderError(node_hash, e)))?;
-=======
 	fn from_encoded<'a, 'b>(
 		node_hash: TrieHash<L>,
 		data: &'a [u8],
@@ -389,14 +312,12 @@
 	) -> Result<Self, TrieHash<L>, CError<L>> {
 		let encoded_node =
 			L::Codec::decode(data).map_err(|e| Box::new(TrieError::DecoderError(node_hash, e)))?;
->>>>>>> 6eb4b88e
 		let node = match encoded_node {
 			EncodedNode::Empty => Node::Empty,
 			EncodedNode::Leaf(k, v) => Node::Leaf(k.into(), v.into()),
 			EncodedNode::Extension(key, cb) =>
 				Node::Extension(key.into(), Self::inline_or_hash(node_hash, cb, storage)?),
 			EncodedNode::Branch(encoded_children, val) => {
-<<<<<<< HEAD
 				let mut error: Result<(), H::Out, C::Error> = Ok(());
 				let iter = (0..OC::NIBBLE_LENGTH).map(|i| {
 					if let Some(child) = encoded_children.at(i) {
@@ -414,40 +335,14 @@
 
 				let children = Box::new(OC::from_iter(iter));
 				error?;
-=======
-				let mut child = |i: usize| match encoded_children[i] {
-					Some(child) => Self::inline_or_hash(node_hash, child, storage).map(Some),
-					None => Ok(None),
-				};
-
-				let children = Box::new([
-					child(0)?,
-					child(1)?,
-					child(2)?,
-					child(3)?,
-					child(4)?,
-					child(5)?,
-					child(6)?,
-					child(7)?,
-					child(8)?,
-					child(9)?,
-					child(10)?,
-					child(11)?,
-					child(12)?,
-					child(13)?,
-					child(14)?,
-					child(15)?,
-				]);
->>>>>>> 6eb4b88e
 
 				Node::Branch(children, val.map(Into::into))
 			},
 			EncodedNode::NibbledBranch(k, encoded_children, val) => {
-<<<<<<< HEAD
 				let mut error: Result<(), H::Out, C::Error> = Ok(());
 				let iter = (0..OC::NIBBLE_LENGTH).map(|i| {
 					if let Some(child) = encoded_children.at(i) {
-						match Self::inline_or_hash::<C, H>(node_hash, child, db, storage) {
+						match Self::inline_or_hash(node_hash, child, storage) {
 							Ok(v) => Some(v),
 							Err(e) => {
 								error = Err(e);
@@ -461,31 +356,6 @@
 
 				let children = Box::new(OC::from_iter(iter));
 				error?;
-=======
-				let mut child = |i: usize| match encoded_children[i] {
-					Some(child) => Self::inline_or_hash(node_hash, child, storage).map(Some),
-					None => Ok(None),
-				};
-
-				let children = Box::new([
-					child(0)?,
-					child(1)?,
-					child(2)?,
-					child(3)?,
-					child(4)?,
-					child(5)?,
-					child(6)?,
-					child(7)?,
-					child(8)?,
-					child(9)?,
-					child(10)?,
-					child(11)?,
-					child(12)?,
-					child(13)?,
-					child(14)?,
-					child(15)?,
-				]);
->>>>>>> 6eb4b88e
 
 				Node::NibbledBranch(k.into(), children, val.map(Into::into))
 			},
@@ -562,20 +432,6 @@
 	}
 
 	// TODO: parallelize
-<<<<<<< HEAD
-	fn into_encoded<F, C, H, N>(self, mut child_cb: F) -> Vec<u8>
-	where
-		N: NibbleOps,
-		C: NodeCodec<HashOut=O, Nibble=N>,
-		F: FnMut(NodeHandle<H::Out>, Option<&NibbleSlice<N>>, Option<u8>) -> ChildReference<H::Out>,
-		H: Hasher<Out = O>,
-	{
-		match self {
-			Node::Empty => C::empty_node().to_vec(),
-			Node::Leaf(partial, value) => {
-				let pr = NibbleSlice::<N>::new_offset(&partial.1[..], partial.0);
-				C::leaf_node(pr.right(), &value)
-=======
 	/// Here `child_cb` should process the first parameter to either insert an external
 	/// node value or to encode and add a new branch child node.
 	fn into_encoded<F>(self, mut child_cb: F) -> Vec<u8>
@@ -592,7 +448,6 @@
 				let pr = NibbleSlice::new_offset(&partial.1[..], partial.0);
 				let value = value.into_encoded::<F>(Some(&pr), &mut child_cb);
 				L::Codec::leaf_node(pr.right_iter(), pr.len(), value)
->>>>>>> 6eb4b88e
 			},
 			Node::Extension(partial, child) => {
 				let pr = NibbleSlice::new_offset(&partial.1[..], partial.0);
@@ -612,14 +467,9 @@
 					value,
 				)
 			},
-<<<<<<< HEAD
-			Node::NibbledBranch(partial, mut children, value) => {
-				let pr = NibbleSlice::<N>::new_offset(&partial.1[..], partial.0);
-=======
 			Node::NibbledBranch(partial, mut children, mut value) => {
 				let pr = NibbleSlice::new_offset(&partial.1[..], partial.0);
 				let value = value.as_mut().map(|v| v.into_encoded::<F>(Some(&pr), &mut child_cb));
->>>>>>> 6eb4b88e
 				let it = pr.right_iter();
 				L::Codec::branch_node_nibbled(
 					it,
@@ -651,35 +501,16 @@
 }
 
 // post-inspect action.
-<<<<<<< HEAD
-enum Action<H, C> {
-	// Replace a node with a new one.
-	Replace(Node<H, C>),
-	// Restore the original node. This trusts that the node is actually the original.
-	Restore(Node<H, C>),
-=======
 enum Action<L: TrieLayout> {
 	// Replace a node with a new one.
 	Replace(Node<L>),
 	// Restore the original node. This trusts that the node is actually the original.
 	Restore(Node<L>),
->>>>>>> 6eb4b88e
 	// if it is a new node, just clears the storage.
 	Delete,
 }
 
 // post-insert action. Same as action without delete
-<<<<<<< HEAD
-enum InsertAction<H, C> {
-	// Replace a node with a new one.
-	Replace(Node<H, C>),
-	// Restore the original node.
-	Restore(Node<H, C>),
-}
-
-impl<H, C> InsertAction<H, C> {
-	fn into_action(self) -> Action<H, C> {
-=======
 enum InsertAction<L: TrieLayout> {
 	// Replace a node with a new one.
 	Replace(Node<L>),
@@ -689,7 +520,6 @@
 
 impl<L: TrieLayout> InsertAction<L> {
 	fn into_action(self) -> Action<L> {
->>>>>>> 6eb4b88e
 		match self {
 			InsertAction::Replace(n) => Action::Replace(n),
 			InsertAction::Restore(n) => Action::Restore(n),
@@ -697,11 +527,7 @@
 	}
 
 	// unwrap the node, disregarding replace or restore state.
-<<<<<<< HEAD
-	fn unwrap_node(self) -> Node<H, C> {
-=======
 	fn unwrap_node(self) -> Node<L> {
->>>>>>> 6eb4b88e
 		match self {
 			InsertAction::Replace(n) | InsertAction::Restore(n) => n,
 		}
@@ -709,19 +535,11 @@
 }
 
 // What kind of node is stored here.
-<<<<<<< HEAD
-enum Stored<H, C> {
-	// A new node.
-	New(Node<H, C>),
-	// A cached node, loaded from the DB.
-	Cached(Node<H, C>, H),
-=======
 enum Stored<L: TrieLayout> {
 	// A new node.
 	New(Node<L>),
 	// A cached node, loaded from the DB.
 	Cached(Node<L>, TrieHash<L>),
->>>>>>> 6eb4b88e
 }
 
 /// Used to build a collection of child nodes from a collection of `NodeHandle`s
@@ -762,32 +580,19 @@
 }
 
 /// Compact and cache-friendly storage for Trie nodes.
-<<<<<<< HEAD
-struct NodeStorage<H, C> {
-	nodes: Vec<Stored<H, C>>,
-	free_indices: VecDeque<usize>,
-}
-
-impl<H, C> NodeStorage<H, C> {
-=======
 struct NodeStorage<L: TrieLayout> {
 	nodes: Vec<Stored<L>>,
 	free_indices: VecDeque<usize>,
 }
 
 impl<L: TrieLayout> NodeStorage<L> {
->>>>>>> 6eb4b88e
 	/// Create a new storage.
 	fn empty() -> Self {
 		NodeStorage { nodes: Vec::new(), free_indices: VecDeque::new() }
 	}
 
 	/// Allocate a new node in the storage.
-<<<<<<< HEAD
-	fn alloc(&mut self, stored: Stored<H, C>) -> StorageHandle {
-=======
 	fn alloc(&mut self, stored: Stored<L>) -> StorageHandle {
->>>>>>> 6eb4b88e
 		if let Some(idx) = self.free_indices.pop_front() {
 			self.nodes[idx] = stored;
 			StorageHandle(idx)
@@ -798,11 +603,7 @@
 	}
 
 	/// Remove a node from the storage, consuming the handle and returning the node.
-<<<<<<< HEAD
-	fn destroy(&mut self, handle: StorageHandle) -> Stored<H, C> {
-=======
 	fn destroy(&mut self, handle: StorageHandle) -> Stored<L> {
->>>>>>> 6eb4b88e
 		let idx = handle.0;
 
 		self.free_indices.push_back(idx);
@@ -810,17 +611,10 @@
 	}
 }
 
-<<<<<<< HEAD
-impl<'a, H, C> Index<&'a StorageHandle> for NodeStorage<H, C> {
-	type Output = Node<H, C>;
-
-	fn index(&self, handle: &'a StorageHandle) -> &Node<H, C> {
-=======
 impl<'a, L: TrieLayout> Index<&'a StorageHandle> for NodeStorage<L> {
 	type Output = Node<L>;
 
 	fn index(&self, handle: &'a StorageHandle) -> &Node<L> {
->>>>>>> 6eb4b88e
 		match self.nodes[handle.0] {
 			Stored::New(ref node) => node,
 			Stored::Cached(ref node, _) => node,
@@ -936,19 +730,11 @@
 where
 	L: TrieLayout,
 {
-<<<<<<< HEAD
-	storage: NodeStorage<TrieHash<L>, L::NodeIndex>,
-	db: &'a mut dyn HashDB<L::Hash, DBValue>,
-	root: &'a mut TrieHash<L>,
-	root_handle: NodeHandle<TrieHash<L>>,
-	death_row: HashSet<(TrieHash<L>, (BackingByteVec, (u8, u8)))>,
-=======
 	storage: NodeStorage<L>,
 	db: &'a mut dyn HashDB<L::Hash, DBValue>,
 	root: &'a mut TrieHash<L>,
 	root_handle: NodeHandle<TrieHash<L>>,
-	death_row: Set<(TrieHash<L>, (BackingByteVec, Option<u8>))>,
->>>>>>> 6eb4b88e
+	death_row: Set<(TrieHash<L>, (BackingByteVec, (u8, u8)))>,
 	/// The number of hash operations this trie has performed.
 	/// Note that none are performed until changes are committed.
 	hash_count: usize,
@@ -1014,18 +800,6 @@
 	// If restored or replaced, returns the new node along with a flag of whether it was changed.
 	fn inspect<F>(
 		&mut self,
-<<<<<<< HEAD
-		stored: Stored<TrieHash<L>, L::NodeIndex>,
-		key: &mut NibbleFullKey<L::Nibble>,
-		inspector: F,
-	) -> Result<Option<(Stored<TrieHash<L>, L::NodeIndex>, bool)>, TrieHash<L>, CError<L>>
-		where
-			F: FnOnce(
-				&mut Self,
-				Node<TrieHash<L>, L::NodeIndex>,
-				&mut NibbleFullKey<L::Nibble>,
-			) -> Result<Action<TrieHash<L>, L::NodeIndex>, TrieHash<L>, CError<L>>,
-=======
 		stored: Stored<L>,
 		key: &mut NibbleFullKey,
 		inspector: F,
@@ -1036,7 +810,6 @@
 			Node<L>,
 			&mut NibbleFullKey,
 		) -> Result<Action<L>, TrieHash<L>, CError<L>>,
->>>>>>> 6eb4b88e
 	{
 		let current_key = *key;
 		Ok(match stored {
@@ -1060,16 +833,10 @@
 	}
 
 	// Walk the trie, attempting to find the key's node.
-<<<<<<< HEAD
-	fn lookup<'x, 'key>(
-		&'x self,
-		mut partial: NibbleSlice<'key, L::Nibble>,
-=======
 	fn lookup(
 		&self,
 		full_key: &[u8],
-		mut partial: NibbleSlice,
->>>>>>> 6eb4b88e
+		mut partial: NibbleSlice<L::Nibble>,
 		handle: &NodeHandle<TrieHash<L>>,
 	) -> Result<Option<DBValue>, TrieHash<L>, CError<L>> {
 		let mut handle = handle;
@@ -1145,13 +912,8 @@
 								None
 							})
 						} else if partial.starts_with(&slice) {
-<<<<<<< HEAD
-							let idx = partial.at(0);
+							let idx = partial.at(slice.len());
 							match children.at(idx as usize) {
-=======
-							let idx = partial.at(slice.len());
-							match children[idx as usize].as_ref() {
->>>>>>> 6eb4b88e
 								Some(child) => (1 + slice.len(), child),
 								None => return Ok(None),
 							}
@@ -1171,15 +933,9 @@
 	fn insert_at(
 		&mut self,
 		handle: NodeHandle<TrieHash<L>>,
-<<<<<<< HEAD
 		key: &mut NibbleFullKey<L::Nibble>,
-		value: DBValue,
-		old_val: &mut Option<DBValue>,
-=======
-		key: &mut NibbleFullKey,
 		value: Bytes,
 		old_val: &mut Option<Value<L>>,
->>>>>>> 6eb4b88e
 	) -> Result<(StorageHandle, bool), TrieHash<L>, CError<L>> {
 		let h = match handle {
 			NodeHandle::InMemory(h) => h,
@@ -1218,21 +974,12 @@
 	/// The insertion inspector.
 	fn insert_inspector(
 		&mut self,
-<<<<<<< HEAD
-		node: Node<TrieHash<L>, L::NodeIndex>,
+		node: Node<L>,
 		key: &mut NibbleFullKey<L::Nibble>,
-		value: DBValue,
-		old_val: &mut Option<DBValue>,
-	) -> Result<InsertAction<TrieHash<L>, L::NodeIndex>, TrieHash<L>, CError<L>> {
-		let partial = key.clone();
-=======
-		node: Node<L>,
-		key: &mut NibbleFullKey,
 		value: Bytes,
 		old_val: &mut Option<Value<L>>,
 	) -> Result<InsertAction<L>, TrieHash<L>, CError<L>> {
 		let partial = *key;
->>>>>>> 6eb4b88e
 
 		#[cfg(feature = "std")]
 		trace!(target: "trie", "augmented (partial: {:?}, value: {:?})", partial, ToHex(&value));
@@ -1275,17 +1022,10 @@
 						}
 					} else {
 						// Original had nothing there. compose a leaf.
-<<<<<<< HEAD
-						let leaf = self.storage.alloc(
-							Stored::New(Node::Leaf(key.to_stored(), value))
-						);
-						*children.at_mut(idx) = Some(leaf.into());
-=======
 						let value = Value::new(value, L::MAX_INLINE_VALUE);
 						let leaf =
 							self.storage.alloc(Stored::New(Node::Leaf(key.to_stored(), value)));
-						children[idx] = Some(leaf.into());
->>>>>>> 6eb4b88e
+						*children.at_mut(idx) = Some(leaf.into());
 					}
 
 					InsertAction::Replace(Node::Branch(children, stored_value))
@@ -1329,12 +1069,7 @@
 					let mut children = empty_children::<L::NodeIndex>();
 					let alloc_storage = self.storage.alloc(Stored::New(low));
 
-<<<<<<< HEAD
-
 					*children.at_mut(ix as usize) = Some(alloc_storage.into());
-=======
-					children[ix as usize] = Some(alloc_storage.into());
->>>>>>> 6eb4b88e
 
 					let value = Value::new(value, L::MAX_INLINE_VALUE);
 					if partial.len() - common == 0 {
@@ -1378,18 +1113,10 @@
 						}
 					} else {
 						// Original had nothing there. compose a leaf.
-<<<<<<< HEAD
-						let leaf = self.storage.alloc(
-							Stored::New(Node::Leaf(key.to_stored(), value)),
-						);
-						*children.at_mut(idx) = Some(leaf.into());
-=======
 						let value = Value::new(value, L::MAX_INLINE_VALUE);
 						let leaf =
 							self.storage.alloc(Stored::New(Node::Leaf(key.to_stored(), value)));
-
-						children[idx] = Some(leaf.into());
->>>>>>> 6eb4b88e
+						*children.at_mut(idx) = Some(leaf.into());
 					}
 					InsertAction::Replace(Node::NibbledBranch(
 						existing_key.to_stored(),
@@ -1435,17 +1162,10 @@
 						Node::Branch(children, Some(stored_value))
 					} else {
 						let idx = existing_key.at(common) as usize;
-<<<<<<< HEAD
-						let new_leaf = Node::Leaf(
-							existing_key.mid(common + 1).to_stored(),
-							stored_value,
-						);
-						*children.at_mut(idx) = Some(self.storage.alloc(Stored::New(new_leaf)).into());
-=======
 						let new_leaf =
 							Node::Leaf(existing_key.mid(common + 1).to_stored(), stored_value);
-						children[idx] = Some(self.storage.alloc(Stored::New(new_leaf)).into());
->>>>>>> 6eb4b88e
+						*children.at_mut(idx) =
+							Some(self.storage.alloc(Stored::New(new_leaf)).into());
 
 						if L::USE_EXTENSION {
 							Node::Branch(children, None)
@@ -1604,13 +1324,8 @@
 	fn remove_at(
 		&mut self,
 		handle: NodeHandle<TrieHash<L>>,
-<<<<<<< HEAD
 		key: &mut NibbleFullKey<L::Nibble>,
-		old_val: &mut Option<DBValue>,
-=======
-		key: &mut NibbleFullKey,
 		old_val: &mut Option<Value<L>>,
->>>>>>> 6eb4b88e
 	) -> Result<Option<(StorageHandle, bool)>, TrieHash<L>, CError<L>> {
 		let stored = match handle {
 			NodeHandle::InMemory(h) => self.storage.destroy(h),
@@ -1630,19 +1345,11 @@
 	/// The removal inspector.
 	fn remove_inspector(
 		&mut self,
-<<<<<<< HEAD
-		node: Node<TrieHash<L>, L::NodeIndex>,
+		node: Node<L>,
 		key: &mut NibbleFullKey<L::Nibble>,
-		old_val: &mut Option<DBValue>,
-	) -> Result<Action<TrieHash<L>, L::NodeIndex>, TrieHash<L>, CError<L>> {
-		let partial = key.clone();
-=======
-		node: Node<L>,
-		key: &mut NibbleFullKey,
 		old_val: &mut Option<Value<L>>,
 	) -> Result<Action<L>, TrieHash<L>, CError<L>> {
 		let partial = *key;
->>>>>>> 6eb4b88e
 		Ok(match (node, partial.is_empty()) {
 			(Node::Empty, _) => Action::Delete,
 			(Node::Branch(c, None), true) => Action::Restore(Node::Branch(c, None)),
@@ -1827,16 +1534,10 @@
 	}
 	fn fix_inner(
 		&mut self,
-<<<<<<< HEAD
-		node: Node<TrieHash<L>, L::NodeIndex>,
+		node: Node<L>,
 		key: NibbleSlice<L::Nibble>,
-	) -> Result<Node<TrieHash<L>, L::NodeIndex>, TrieHash<L>, CError<L>> {
-=======
-		node: Node<L>,
-		key: NibbleSlice,
 		recurse_extension: bool,
 	) -> Result<Node<L>, TrieHash<L>, CError<L>> {
->>>>>>> 6eb4b88e
 		match node {
 			Node::Branch(mut children, value) => {
 				// if only a single value, transmute to leaf/extension and feed through fixed.
@@ -1865,14 +1566,9 @@
 					(UsedIndex::One(a), None) => {
 						// only one onward node. make an extension.
 
-<<<<<<< HEAD
 						let new_partial = NibbleSlice::<L::Nibble>::new_offset(&[a], 1).to_stored();
-						let child = children.take(a as usize)
-=======
-						let new_partial = NibbleSlice::new_offset(&[a], 1).to_stored();
-						let child = children[a as usize]
-							.take()
->>>>>>> 6eb4b88e
+						let child = children
+							.take(a as usize)
 							.expect("used_index only set if occupied; qed");
 						let new_node = Node::Extension(new_partial, child);
 						self.fix(new_node, key)
@@ -1881,13 +1577,8 @@
 						// make a leaf.
 						#[cfg(feature = "std")]
 						trace!(target: "trie", "fixing: branch -> leaf");
-<<<<<<< HEAD
 						Ok(Node::Leaf(NibbleSlice::<L::Nibble>::new(&[]).to_stored(), value))
-					}
-=======
-						Ok(Node::Leaf(NibbleSlice::new(&[]).to_stored(), value))
 					},
->>>>>>> 6eb4b88e
 					(_, value) => {
 						// all is well.
 						#[cfg(feature = "std")]
@@ -1922,28 +1613,23 @@
 					},
 					(UsedIndex::One(a), None) => {
 						// only one onward node. use child instead
-<<<<<<< HEAD
-						let child = children.take(a as usize)
-							.expect("used_index only set if occupied; qed");
-						let mut key2 = key.clone();
-						key2.advance((enc_nibble.1.len() * L::Nibble::NIBBLE_PER_BYTE) - enc_nibble.0);
-=======
-						let child = children[a as usize]
-							.take()
+						let child = children
+							.take(a as usize)
 							.expect("used_index only set if occupied; qed");
 						let mut key2 = key.clone();
 						key2.advance(
-							(enc_nibble.1.len() * nibble_ops::NIBBLE_PER_BYTE) - enc_nibble.0,
+							(enc_nibble.1.len() * L::Nibble::NIBBLE_PER_BYTE) - enc_nibble.0,
 						);
->>>>>>> 6eb4b88e
 						let (start, alloc_start, prefix_end) = match key2.left() {
-							(start, (0, _v)) => (start, None, (1, L::Nibble::push_at_left(0, a, 0))),
+							(start, (0, _v)) =>
+								(start, None, (1, L::Nibble::push_at_left(0, a, 0))),
 							(start, (nb, v)) if nb == L::Nibble::LAST_NIBBLE_INDEX => {
 								let mut so: BackingByteVec = start.into();
 								so.push(L::Nibble::pad_left(L::Nibble::LAST_NIBBLE_INDEX, v) | a);
 								(start, Some(so), (0, 0))
 							},
-							(start, (nb, v)) => (start, None, (nb + 1, L::Nibble::push_at_left(nb, a, v))),
+							(start, (nb, v)) =>
+								(start, None, (nb + 1, L::Nibble::push_at_left(nb, a, v))),
 						};
 						let child_prefix = (
 							alloc_start.as_ref().map(|start| &start[..]).unwrap_or(start),
@@ -1971,14 +1657,10 @@
 									&mut enc_nibble,
 									(L::Nibble::NIBBLE_PER_BYTE - 1, &[a][..]),
 								);
-<<<<<<< HEAD
 								combine_key::<L::Nibble>(
 									&mut enc_nibble,
 									(sub_partial.0, &sub_partial.1[..]),
 								);
-=======
-								combine_key(&mut enc_nibble, (sub_partial.0, &sub_partial.1[..]));
->>>>>>> 6eb4b88e
 								Ok(Node::Leaf(enc_nibble, value))
 							},
 							Node::NibbledBranch(sub_partial, ch_children, ch_value) => {
@@ -1987,14 +1669,10 @@
 									&mut enc_nibble,
 									(L::Nibble::NIBBLE_PER_BYTE - 1, &[a][..]),
 								);
-<<<<<<< HEAD
 								combine_key::<L::Nibble>(
 									&mut enc_nibble,
 									(sub_partial.0, &sub_partial.1[..]),
 								);
-=======
-								combine_key(&mut enc_nibble, (sub_partial.0, &sub_partial.1[..]));
->>>>>>> 6eb4b88e
 								Ok(Node::NibbledBranch(enc_nibble, ch_children, ch_value))
 							},
 							_ => unreachable!(),
@@ -2016,24 +1694,24 @@
 			},
 			Node::Extension(partial, child) => {
 				let mut key2 = key.clone();
-<<<<<<< HEAD
-				key2.advance((partial.1.len() * L::Nibble::NIBBLE_PER_BYTE) - partial.0 - 1);
-				let (start, alloc_start, prefix_end) = match key2.left() {
-					(start, (0, _v)) => (start, None, (1, L::Nibble::push_at_left(0, last, 0))),
-					(start, (nb, v)) if nb == L::Nibble::LAST_NIBBLE_INDEX => {
-						let mut so: BackingByteVec = start.into();
-						so.push(L::Nibble::pad_left(L::Nibble::LAST_NIBBLE_INDEX, v) | last);
-						(start, Some(so), (0, 0))
-					},
-					(start, (nb, v)) => (start, None, (nb + 1, L::Nibble::push_at_left(nb, last, v))),
-=======
+				/*
+							key2.advance((partial.1.len() * L::Nibble::NIBBLE_PER_BYTE) - partial.0 - 1);
+							let (start, alloc_start, prefix_end) = match key2.left() {
+								(start, (0, _v)) => (start, None, (1, L::Nibble::push_at_left(0, last, 0))),
+								(start, (nb, v)) if nb == L::Nibble::LAST_NIBBLE_INDEX => {
+									let mut so: BackingByteVec = start.into();
+									so.push(L::Nibble::pad_left(L::Nibble::LAST_NIBBLE_INDEX, v) | last);
+									(start, Some(so), (0, 0))
+								},
+								(start, (nb, v)) => (start, None, (nb + 1, L::Nibble::push_at_left(nb, last, v))),
+				*/
 				let (start, alloc_start, prefix_end) = if !recurse_extension {
 					// We could advance key, but this code can also be called
 					// recursively, so there might be some prefix from branch.
 					let last = partial.1[partial.1.len() - 1] & (255 >> 4);
-					key2.advance((partial.1.len() * nibble_ops::NIBBLE_PER_BYTE) - partial.0 - 1);
+					key2.advance((partial.1.len() * L::Nibble::NIBBLE_PER_BYTE) - partial.0 - 1);
 					match key2.left() {
-						(start, None) => (start, None, Some(nibble_ops::push_at_left(0, last, 0))),
+						(start, None) => (start, None, Some(L::Nibble::push_at_left(0, last, 0))),
 						(start, Some(v)) => {
 							let mut so: BackingByteVec = start.into();
 							// Complete last byte with `last`.
@@ -2055,7 +1733,6 @@
 					);
 					let so = so.as_prefix();
 					(k2.0, Some(so.0.into()), so.1)
->>>>>>> 6eb4b88e
 				};
 				let child_prefix =
 					(alloc_start.as_ref().map(|start| &start[..]).unwrap_or(start), prefix_end);
@@ -2163,14 +1840,6 @@
 				});
 
 				let mut k = NibbleVec::new();
-<<<<<<< HEAD
-				let encoded_root = node.into_encoded::<_, L::Codec, L::Hash, L::Nibble>(
-					|child, o_slice, o_index| {
-						let mov = k.append_optional_slice_and_nibble(o_slice, o_index);
-						let cr = self.commit_child(child, &mut k);
-						k.drop_lasts(mov);
-						cr
-=======
 
 				let encoded_root = node.into_encoded(|node, o_slice, o_index| {
 					let mov = k.append_optional_slice_and_nibble(o_slice, o_index);
@@ -2186,7 +1855,6 @@
 							k.drop_lasts(mov);
 							result
 						},
->>>>>>> 6eb4b88e
 					}
 				});
 				#[cfg(feature = "std")]
@@ -2312,17 +1980,9 @@
 						});
 
 						let encoded = {
-<<<<<<< HEAD
-							let commit_child = |
-								node_handle,
-								o_slice: Option<&NibbleSlice<L::Nibble>>,
-								o_index: Option<u8>
-							| {
-=======
 							let commit_child = |node: NodeToEncode<TrieHash<L>>,
-							                    o_slice: Option<&NibbleSlice>,
+							                    o_slice: Option<&NibbleSlice<L::Nibble>>,
 							                    o_index: Option<u8>| {
->>>>>>> 6eb4b88e
 								let mov = prefix.append_optional_slice_and_nibble(o_slice, o_index);
 								match node {
 									NodeToEncode::Node(value) => {
@@ -2340,11 +2000,7 @@
 									},
 								}
 							};
-<<<<<<< HEAD
-							node.into_encoded::<_, L::Codec, L::Hash, L::Nibble>(commit_child)
-=======
 							node.into_encoded(commit_child)
->>>>>>> 6eb4b88e
 						};
 						if encoded.len() >= L::Hash::LENGTH {
 							let hash = self.db.insert(prefix.as_prefix(), &encoded);
@@ -2482,480 +2138,9 @@
 
 #[cfg(test)]
 mod tests {
-<<<<<<< HEAD
-	use env_logger;
-	use trie_standardmap::*;
-	use log::debug;
-	use crate::DBValue;
-	use memory_db::{MemoryDB, PrefixedKey};
-	use hash_db::{Hasher, HashDB};
-	use keccak_hasher::KeccakHasher;
-	use reference_trie::{RefTrieDBMutNoExt, RefTrieDBMut, TrieMut, NodeCodec,
-		ReferenceNodeCodec, reference_trie_root, reference_trie_root_no_extension,
-		Radix16, ChildIndex16, BitMap16,
-	};
-=======
->>>>>>> 6eb4b88e
+	use super::NodeHandle;
 	use crate::nibble::BackingByteVec;
-	use super::NodeHandle;
-
-<<<<<<< HEAD
-	fn populate_trie<'db>(
-		db: &'db mut dyn HashDB<KeccakHasher, DBValue>,
-		root: &'db mut <KeccakHasher as Hasher>::Out,
-		v: &[(Vec<u8>, Vec<u8>)]
-	) -> RefTrieDBMut<'db> {
-		let mut t = RefTrieDBMut::new(db, root);
-		for i in 0..v.len() {
-			let key: &[u8]= &v[i].0;
-			let val: &[u8] = &v[i].1;
-			t.insert(key, val).unwrap();
-		}
-		t
-	}
-
-	fn unpopulate_trie<'db>(t: &mut RefTrieDBMut<'db>, v: &[(Vec<u8>, Vec<u8>)]) {
-		for i in v {
-			let key: &[u8]= &i.0;
-			t.remove(key).unwrap();
-		}
-	}
-
-	fn populate_trie_no_extension<'db>(
-		db: &'db mut dyn HashDB<KeccakHasher, DBValue>,
-		root: &'db mut <KeccakHasher as Hasher>::Out,
-		v: &[(Vec<u8>, Vec<u8>)]
-	) -> RefTrieDBMutNoExt<'db> {
-		let mut t = RefTrieDBMutNoExt::new(db, root);
-		for i in 0..v.len() {
-			let key: &[u8]= &v[i].0;
-			let val: &[u8] = &v[i].1;
-			t.insert(key, val).unwrap();
-		}
-		t
-	}
-
-	fn unpopulate_trie_no_extension<'db>(t: &mut RefTrieDBMutNoExt<'db>, v: &[(Vec<u8>, Vec<u8>)]) {
-		for i in v {
-			let key: &[u8]= &i.0;
-			t.remove(key).unwrap();
-		}
-	}
-
-	fn reference_hashed_null_node() -> <KeccakHasher as Hasher>::Out {
-		<ReferenceNodeCodec<KeccakHasher, Radix16, BitMap16> as NodeCodec>::hashed_null_node()
-	}
-
-	#[test]
-	fn playpen() {
-		env_logger::init();
-		let mut seed = Default::default();
-		for test_i in 0..10 {
-			if test_i % 50 == 0 {
-				debug!("{:?} of 10000 stress tests done", test_i);
-			}
-			let x = StandardMap {
-				alphabet: Alphabet::Custom(b"@QWERTYUIOPASDFGHJKLZXCVBNM[/]^_".to_vec()),
-				min_key: 5,
-				journal_key: 0,
-				value_mode: ValueMode::Index,
-				count: 100,
-			}.make_with(&mut seed);
-
-			let real = reference_trie_root(x.clone());
-			let mut memdb = MemoryDB::<KeccakHasher, PrefixedKey<_>, DBValue>::default();
-			let mut root = Default::default();
-			let mut memtrie = populate_trie(&mut memdb, &mut root, &x);
-
-			memtrie.commit();
-			if *memtrie.root() != real {
-				println!("TRIE MISMATCH");
-				println!("");
-				println!("{:?} vs {:?}", memtrie.root(), real);
-				for i in &x {
-					println!("{:#x?} -> {:#x?}", i.0, i.1);
-				}
-			}
-			assert_eq!(*memtrie.root(), real);
-			unpopulate_trie(&mut memtrie, &x);
-			memtrie.commit();
-			let hashed_null_node = reference_hashed_null_node();
-			if *memtrie.root() != hashed_null_node {
-				println!("- TRIE MISMATCH");
-				println!("");
-				println!("{:#x?} vs {:#x?}", memtrie.root(), hashed_null_node);
-				for i in &x {
-					println!("{:#x?} -> {:#x?}", i.0, i.1);
-				}
-			}
-			assert_eq!(*memtrie.root(), hashed_null_node);
-		}
-
-		// no_extension
-		let mut seed = Default::default();
-		for test_i in 0..10 {
-			if test_i % 50 == 0 {
-				debug!("{:?} of 10000 stress tests done", test_i);
-			}
-			let x = StandardMap {
-				alphabet: Alphabet::Custom(b"@QWERTYUIOPASDFGHJKLZXCVBNM[/]^_".to_vec()),
-				min_key: 5,
-				journal_key: 0,
-				value_mode: ValueMode::Index,
-				count: 100,
-			}.make_with(&mut seed);
-
-			let real = reference_trie_root_no_extension(x.clone());
-			let mut memdb = MemoryDB::<KeccakHasher, PrefixedKey<_>, DBValue>::default();
-			let mut root = Default::default();
-			let mut memtrie = populate_trie_no_extension(&mut memdb, &mut root, &x);
-
-			memtrie.commit();
-			if *memtrie.root() != real {
-				println!("TRIE MISMATCH");
-				println!("");
-				println!("{:?} vs {:?}", memtrie.root(), real);
-				for i in &x {
-					println!("{:#x?} -> {:#x?}", i.0, i.1);
-				}
-			}
-			assert_eq!(*memtrie.root(), real);
-			unpopulate_trie_no_extension(&mut memtrie, &x);
-			memtrie.commit();
-			let hashed_null_node = reference_hashed_null_node();
-			if *memtrie.root() != hashed_null_node {
-				println!("- TRIE MISMATCH");
-				println!("");
-				println!("{:#x?} vs {:#x?}", memtrie.root(), hashed_null_node);
-				for i in &x {
-					println!("{:#x?} -> {:#x?}", i.0, i.1);
-				}
-			}
-			assert_eq!(*memtrie.root(), hashed_null_node);
-		}
-	}
-
-	#[test]
-	fn init() {
-		let mut memdb = MemoryDB::<KeccakHasher, PrefixedKey<_>, DBValue>::default();
-		let mut root = Default::default();
-		let mut t = RefTrieDBMut::new(&mut memdb, &mut root);
-		let hashed_null_node = reference_hashed_null_node();
-		assert_eq!(*t.root(), hashed_null_node);
-	}
-
-	#[test]
-	fn insert_on_empty() {
-		let mut memdb = MemoryDB::<KeccakHasher, PrefixedKey<_>, DBValue>::default();
-		let mut root = Default::default();
-		let mut t = RefTrieDBMut::new(&mut memdb, &mut root);
-		t.insert(&[0x01u8, 0x23], &[0x01u8, 0x23]).unwrap();
-		assert_eq!(
-			*t.root(),
-			reference_trie_root(vec![ (vec![0x01u8, 0x23], vec![0x01u8, 0x23]) ]),
-		);
-	}
-
-	#[test]
-	fn remove_to_empty() {
-		let big_value = b"00000000000000000000000000000000";
-
-		let mut memdb = MemoryDB::<KeccakHasher, PrefixedKey<_>, DBValue>::default();
-		let mut root = Default::default();
-		{
-			let mut t = RefTrieDBMut::new(&mut memdb, &mut root);
-
-			t.insert(&[0x01], big_value).unwrap();
-			t.insert(&[0x01, 0x23], big_value).unwrap();
-			t.insert(&[0x01, 0x34], big_value).unwrap();
-			t.remove(&[0x01]).unwrap();
-			t.remove(&[0x01, 0x23]).unwrap();
-			t.remove(&[0x01, 0x34]).unwrap();
-		}
-		assert_eq!(memdb.keys().len(), 0);
-	}
-
-	#[test]
-	fn remove_to_empty_no_extension() {
-		let big_value = b"00000000000000000000000000000000";
-		let big_value2 = b"00000000000000000000000000000002";
-		let big_value3 = b"00000000000000000000000000000004";
-
-		let mut memdb = MemoryDB::<_, PrefixedKey<_>, _>::default();
-		let mut root = Default::default();
-		{
-			let mut t = RefTrieDBMutNoExt::new(&mut memdb, &mut root);
-
-			t.insert(&[0x01, 0x23], big_value3).unwrap();
-			t.insert(&[0x01], big_value2).unwrap();
-			t.insert(&[0x01, 0x34], big_value).unwrap();
-			t.remove(&[0x01]).unwrap();
-			// commit on drop
-		}
-		assert_eq!(&root[..], &reference_trie::calc_root_no_extension(vec![
-		 (vec![0x01u8, 0x23], big_value3.to_vec()),
-		 (vec![0x01u8, 0x34], big_value.to_vec()),
-		])[..]);
-	}
-
-	#[test]
-	fn insert_replace_root() {
-		let mut memdb = MemoryDB::<KeccakHasher, PrefixedKey<_>, DBValue>::default();
-		let mut root = Default::default();
-		let mut t = RefTrieDBMut::new(&mut memdb, &mut root);
-		t.insert(&[0x01u8, 0x23], &[0x01u8, 0x23]).unwrap();
-		t.insert(&[0x01u8, 0x23], &[0x23u8, 0x45]).unwrap();
-		assert_eq!(
-			*t.root(),
-			reference_trie_root(vec![ (vec![0x01u8, 0x23], vec![0x23u8, 0x45]) ]),
-		);
-	}
-
-	#[test]
-	fn insert_make_branch_root() {
-		let mut memdb = MemoryDB::<KeccakHasher, PrefixedKey<_>, DBValue>::default();
-		let mut root = Default::default();
-		let mut t = RefTrieDBMut::new(&mut memdb, &mut root);
-		t.insert(&[0x01u8, 0x23], &[0x01u8, 0x23]).unwrap();
-		t.insert(&[0x11u8, 0x23], &[0x11u8, 0x23]).unwrap();
-		assert_eq!(*t.root(), reference_trie_root(vec![
-			(vec![0x01u8, 0x23], vec![0x01u8, 0x23]),
-			(vec![0x11u8, 0x23], vec![0x11u8, 0x23])
-		]));
-	}
-
-	#[test]
-	fn insert_into_branch_root() {
-		let mut memdb = MemoryDB::<KeccakHasher, PrefixedKey<_>, DBValue>::default();
-		let mut root = Default::default();
-		let mut t = RefTrieDBMut::new(&mut memdb, &mut root);
-		t.insert(&[0x01u8, 0x23], &[0x01u8, 0x23]).unwrap();
-		t.insert(&[0xf1u8, 0x23], &[0xf1u8, 0x23]).unwrap();
-		t.insert(&[0x81u8, 0x23], &[0x81u8, 0x23]).unwrap();
-		assert_eq!(*t.root(), reference_trie_root(vec![
-			(vec![0x01u8, 0x23], vec![0x01u8, 0x23]),
-			(vec![0x81u8, 0x23], vec![0x81u8, 0x23]),
-			(vec![0xf1u8, 0x23], vec![0xf1u8, 0x23]),
-		]));
-	}
-
-	#[test]
-	fn insert_value_into_branch_root() {
-		let mut memdb = MemoryDB::<KeccakHasher, PrefixedKey<_>, DBValue>::default();
-		let mut root = Default::default();
-		let mut t = RefTrieDBMut::new(&mut memdb, &mut root);
-		t.insert(&[0x01u8, 0x23], &[0x01u8, 0x23]).unwrap();
-		t.insert(&[], &[0x0]).unwrap();
-		assert_eq!(*t.root(), reference_trie_root(vec![
-			(vec![], vec![0x0]),
-			(vec![0x01u8, 0x23], vec![0x01u8, 0x23]),
-		]));
-	}
-
-	#[test]
-	fn insert_split_leaf() {
-		let mut memdb = MemoryDB::<KeccakHasher, PrefixedKey<_>, DBValue>::default();
-		let mut root = Default::default();
-		let mut t = RefTrieDBMut::new(&mut memdb, &mut root);
-		t.insert(&[0x01u8, 0x23], &[0x01u8, 0x23]).unwrap();
-		t.insert(&[0x01u8, 0x34], &[0x01u8, 0x34]).unwrap();
-		assert_eq!(*t.root(), reference_trie_root(vec![
-			(vec![0x01u8, 0x23], vec![0x01u8, 0x23]),
-			(vec![0x01u8, 0x34], vec![0x01u8, 0x34]),
-		]));
-	}
-
-	#[test]
-	fn insert_split_extenstion() {
-		let mut memdb = MemoryDB::<KeccakHasher, PrefixedKey<_>, DBValue>::default();
-		let mut root = Default::default();
-		let mut t = RefTrieDBMut::new(&mut memdb, &mut root);
-		t.insert(&[0x01, 0x23, 0x45], &[0x01]).unwrap();
-		t.insert(&[0x01, 0xf3, 0x45], &[0x02]).unwrap();
-		t.insert(&[0x01, 0xf3, 0xf5], &[0x03]).unwrap();
-		assert_eq!(*t.root(), reference_trie_root(vec![
-			(vec![0x01, 0x23, 0x45], vec![0x01]),
-			(vec![0x01, 0xf3, 0x45], vec![0x02]),
-			(vec![0x01, 0xf3, 0xf5], vec![0x03]),
-		]));
-	}
-
-	#[test]
-	fn insert_big_value() {
-		let big_value0 = b"00000000000000000000000000000000";
-		let big_value1 = b"11111111111111111111111111111111";
-
-		let mut memdb = MemoryDB::<KeccakHasher, PrefixedKey<_>, DBValue>::default();
-		let mut root = Default::default();
-		let mut t = RefTrieDBMut::new(&mut memdb, &mut root);
-		t.insert(&[0x01u8, 0x23], big_value0).unwrap();
-		t.insert(&[0x11u8, 0x23], big_value1).unwrap();
-		assert_eq!(*t.root(), reference_trie_root(vec![
-			(vec![0x01u8, 0x23], big_value0.to_vec()),
-			(vec![0x11u8, 0x23], big_value1.to_vec())
-		]));
-	}
-
-	#[test]
-	fn insert_duplicate_value() {
-		let big_value = b"00000000000000000000000000000000";
-
-		let mut memdb = MemoryDB::<KeccakHasher, PrefixedKey<_>, DBValue>::default();
-		let mut root = Default::default();
-		let mut t = RefTrieDBMut::new(&mut memdb, &mut root);
-		t.insert(&[0x01u8, 0x23], big_value).unwrap();
-		t.insert(&[0x11u8, 0x23], big_value).unwrap();
-		assert_eq!(*t.root(), reference_trie_root(vec![
-			(vec![0x01u8, 0x23], big_value.to_vec()),
-			(vec![0x11u8, 0x23], big_value.to_vec())
-		]));
-	}
-
-	#[test]
-	fn test_at_empty() {
-		let mut memdb = MemoryDB::<KeccakHasher, PrefixedKey<_>, DBValue>::default();
-		let mut root = Default::default();
-		let t = RefTrieDBMut::new(&mut memdb, &mut root);
-		assert_eq!(t.get(&[0x5]).unwrap(), None);
-	}
-
-	#[test]
-	fn test_at_one() {
-		let mut memdb = MemoryDB::<KeccakHasher, PrefixedKey<_>, DBValue>::default();
-		let mut root = Default::default();
-		let mut t = RefTrieDBMut::new(&mut memdb, &mut root);
-		t.insert(&[0x01u8, 0x23], &[0x01u8, 0x23]).unwrap();
-		assert_eq!(t.get(&[0x1, 0x23]).unwrap().unwrap(), vec![0x1u8, 0x23]);
-		t.commit();
-		assert_eq!(t.get(&[0x1, 0x23]).unwrap().unwrap(), vec![0x1u8, 0x23]);
-	}
-
-	#[test]
-	fn test_at_three() {
-		let mut memdb = MemoryDB::<KeccakHasher, PrefixedKey<_>, DBValue>::default();
-		let mut root = Default::default();
-		let mut t = RefTrieDBMut::new(&mut memdb, &mut root);
-		t.insert(&[0x01u8, 0x23], &[0x01u8, 0x23]).unwrap();
-		t.insert(&[0xf1u8, 0x23], &[0xf1u8, 0x23]).unwrap();
-		t.insert(&[0x81u8, 0x23], &[0x81u8, 0x23]).unwrap();
-		assert_eq!(t.get(&[0x01, 0x23]).unwrap().unwrap(), vec![0x01u8, 0x23]);
-		assert_eq!(t.get(&[0xf1, 0x23]).unwrap().unwrap(), vec![0xf1u8, 0x23]);
-		assert_eq!(t.get(&[0x81, 0x23]).unwrap().unwrap(), vec![0x81u8, 0x23]);
-		assert_eq!(t.get(&[0x82, 0x23]).unwrap(), None);
-		t.commit();
-		assert_eq!(t.get(&[0x01, 0x23]).unwrap().unwrap(), vec![0x01u8, 0x23]);
-		assert_eq!(t.get(&[0xf1, 0x23]).unwrap().unwrap(), vec![0xf1u8, 0x23]);
-		assert_eq!(t.get(&[0x81, 0x23]).unwrap().unwrap(), vec![0x81u8, 0x23]);
-		assert_eq!(t.get(&[0x82, 0x23]).unwrap(), None);
-	}
-
-	#[test]
-	fn stress() {
-		let mut seed = Default::default();
-		for _ in 0..50 {
-			let x = StandardMap {
-				alphabet: Alphabet::Custom(b"@QWERTYUIOPASDFGHJKLZXCVBNM[/]^_".to_vec()),
-				min_key: 5,
-				journal_key: 0,
-				value_mode: ValueMode::Index,
-				count: 4,
-			}.make_with(&mut seed);
-
-			let real = reference_trie_root(x.clone());
-			let mut memdb = MemoryDB::<KeccakHasher, PrefixedKey<_>, DBValue>::default();
-			let mut root = Default::default();
-			let mut memtrie = populate_trie(&mut memdb, &mut root, &x);
-			let mut y = x.clone();
-			y.sort_by(|ref a, ref b| a.0.cmp(&b.0));
-			let mut memdb2 = MemoryDB::<KeccakHasher, PrefixedKey<_>, DBValue>::default();
-			let mut root2 = Default::default();
-			let mut memtrie_sorted = populate_trie(&mut memdb2, &mut root2, &y);
-			if *memtrie.root() != real || *memtrie_sorted.root() != real {
-				println!("TRIE MISMATCH");
-				println!("");
-				println!("ORIGINAL... {:#x?}", memtrie.root());
-				for i in &x {
-					println!("{:#x?} -> {:#x?}", i.0, i.1);
-				}
-				println!("SORTED... {:#x?}", memtrie_sorted.root());
-				for i in &y {
-					println!("{:#x?} -> {:#x?}", i.0, i.1);
-				}
-			}
-			assert_eq!(*memtrie.root(), real);
-			assert_eq!(*memtrie_sorted.root(), real);
-		}
-	}
-
-	#[test]
-	fn test_trie_existing() {
-		let mut db = MemoryDB::<KeccakHasher, PrefixedKey<_>, DBValue>::default();
-		let mut root = Default::default();
-		{
-			let mut t = RefTrieDBMut::new(&mut db, &mut root);
-			t.insert(&[0x01u8, 0x23], &[0x01u8, 0x23]).unwrap();
-		}
-
-		{
-			 let _ = RefTrieDBMut::from_existing(&mut db, &mut root);
-		}
-	}
-
-	#[test]
-	fn insert_empty() {
-		let mut seed = Default::default();
-		let x = StandardMap {
-				alphabet: Alphabet::Custom(b"@QWERTYUIOPASDFGHJKLZXCVBNM[/]^_".to_vec()),
-				min_key: 5,
-				journal_key: 0,
-				value_mode: ValueMode::Index,
-				count: 4,
-		}.make_with(&mut seed);
-
-		let mut db = MemoryDB::<KeccakHasher, PrefixedKey<_>, DBValue>::default();
-		let mut root = Default::default();
-		let mut t = RefTrieDBMut::new(&mut db, &mut root);
-		for &(ref key, ref value) in &x {
-			t.insert(key, value).unwrap();
-		}
-
-		assert_eq!(*t.root(), reference_trie_root(x.clone()));
-
-		for &(ref key, _) in &x {
-			t.insert(key, &[]).unwrap();
-		}
-
-		assert!(t.is_empty());
-		let hashed_null_node = reference_hashed_null_node();
-		assert_eq!(*t.root(), hashed_null_node);
-	}
-
-	#[test]
-	fn return_old_values() {
-		let mut seed = Default::default();
-		let x = StandardMap {
-				alphabet: Alphabet::Custom(b"@QWERTYUIOPASDFGHJKLZXCVBNM[/]^_".to_vec()),
-				min_key: 5,
-				journal_key: 0,
-				value_mode: ValueMode::Index,
-				count: 2,
-		}.make_with(&mut seed);
-
-		let mut db = MemoryDB::<KeccakHasher, PrefixedKey<_>, DBValue>::default();
-		let mut root = Default::default();
-		let mut t = RefTrieDBMut::new(&mut db, &mut root);
-		for &(ref key, ref value) in &x {
-			assert!(t.insert(key, value).unwrap().is_none());
-			assert_eq!(t.insert(key, value).unwrap(), Some(value.clone()));
-		}
-		for (key, value) in x {
-			assert_eq!(t.remove(&key).unwrap(), Some(value));
-			assert!(t.remove(&key).unwrap().is_none());
-		}
-	}
-
-=======
->>>>>>> 6eb4b88e
+
 	#[test]
 	fn combine_test() {
 		let a: BackingByteVec = [0x12, 0x34][..].into();
@@ -2970,14 +2155,4 @@
 		test_comb((0, &a), (1, &b), (1, &[0x01, 0x23, 0x46, 0x78][..]));
 		test_comb((1, &a), (1, &b), (0, &[0x23, 0x46, 0x78][..]));
 	}
-<<<<<<< HEAD
-
-	#[test]
-	fn nice_debug_for_node() {
-		use super::Node;
-		let e: Node<u32, ChildIndex16<NodeHandle<u32>>> = Node::Leaf((1, vec![1, 2, 3].into()), vec![4, 5, 6]);
-		assert_eq!(format!("{:?}", e), "Leaf((1, 010203), 040506)");
-	}
-=======
->>>>>>> 6eb4b88e
 }