--- conflicted
+++ resolved
@@ -14,11 +14,7 @@
 
 //! In-memory trie representation.
 
-<<<<<<< HEAD
-use super::{DBValue, node::NodeKey, Meta, GlobalMeta};
-=======
 use super::{DBValue, node::NodeKey, Meta};
->>>>>>> 618beec2
 use super::{Result, TrieError, TrieMut, TrieLayout, TrieHash, CError};
 use super::lookup::Lookup;
 use super::node::{NodeHandle as EncodedNodeHandle, Node as EncodedNode,
@@ -78,13 +74,8 @@
 	NoValue,
 	/// Value bytes.
 	Value(DBValue),
-<<<<<<< HEAD
-	/// Hash of bytes and original value length.
-	HashedValue(DBValue, usize),
-=======
 	/// Hash of value bytes.
 	HashedValue(DBValue),
->>>>>>> 618beec2
 }
 
 impl<'a> From<EncodedValue<'a>> for Value {
@@ -92,11 +83,7 @@
 		match v {
 			EncodedValue::NoValue => Value::NoValue,
 			EncodedValue::Value(value) => Value::Value(value.to_vec()),
-<<<<<<< HEAD
-			EncodedValue::HashedValue(hash, size) => Value::HashedValue(hash.to_vec(), size),
-=======
 			EncodedValue::HashedValue(hash) => Value::HashedValue(hash.to_vec()),
->>>>>>> 618beec2
 		}
 	}
 }
@@ -110,20 +97,12 @@
 	}
 }
 
-<<<<<<< HEAD
-
-=======
->>>>>>> 618beec2
 impl Value {
 	fn as_slice(&self) -> EncodedValue {
 		match self {
 			Value::NoValue => EncodedValue::NoValue,
 			Value::Value(value) => EncodedValue::Value(value.as_slice()),
-<<<<<<< HEAD
-			Value::HashedValue(hash, size) => EncodedValue::HashedValue(hash.as_slice(), *size),
-=======
 			Value::HashedValue(hash) => EncodedValue::HashedValue(hash.as_slice()),
->>>>>>> 618beec2
 		}
 	}
 
@@ -131,13 +110,7 @@
 		match self {
 			Value::NoValue => Ok(None),
 			Value::Value(value) => Ok(Some(value.clone())),
-<<<<<<< HEAD
-			Value::HashedValue(hash, _size) => {
-				// TODO this is only for inline node so most likely never this.
-				// but still considerr using access_from
-=======
 			Value::HashedValue(hash) => {
->>>>>>> 618beec2
 				let mut res = TrieHash::<L>::default();
 				res.as_mut().copy_from_slice(hash.as_slice());
 				Err(Box::new(TrieError::IncompleteDatabase(res)))
@@ -146,45 +119,25 @@
 	}
 }
 
-<<<<<<< HEAD
-
-=======
->>>>>>> 618beec2
 /// Node types in the Trie.
 /// `M` is associated meta, no meta indicates
 /// an inline node.
 enum Node<L: TrieLayout> {
 	/// Empty node.
-<<<<<<< HEAD
-	Empty(L::Meta),
-	/// A leaf node contains the end of a key and a value.
-	/// This key is encoded from a `NibbleSlice`, meaning it contains
-	/// a flag indicating it is a leaf.
-	Leaf(NodeKey, Value, L::Meta),
-=======
 	Empty(Meta),
 	/// A leaf node contains the end of a key and a value.
 	/// This key is encoded from a `NibbleSlice`, meaning it contains
 	/// a flag indicating it is a leaf.
 	Leaf(NodeKey, Value, Meta),
->>>>>>> 618beec2
 	/// An extension contains a shared portion of a key and a child node.
 	/// The shared portion is encoded from a `NibbleSlice` meaning it contains
 	/// a flag indicating it is an extension.
 	/// The child node is always a branch.
-<<<<<<< HEAD
-	Extension(NodeKey, NodeHandle<TrieHash<L>>, L::Meta),
-	/// A branch has up to 16 children and an optional value.
-	Branch(Box<[Option<NodeHandle<TrieHash<L>>>; nibble_ops::NIBBLE_LENGTH]>, Value, L::Meta),
-	/// Branch node with support for a nibble (to avoid extension node).
-	NibbledBranch(NodeKey, Box<[Option<NodeHandle<TrieHash<L>>>; nibble_ops::NIBBLE_LENGTH]>, Value, L::Meta),
-=======
 	Extension(NodeKey, NodeHandle<TrieHash<L>>, Meta),
 	/// A branch has up to 16 children and an optional value.
 	Branch(Box<[Option<NodeHandle<TrieHash<L>>>; nibble_ops::NIBBLE_LENGTH]>, Value, Meta),
 	/// Branch node with support for a nibble (to avoid extension node).
 	NibbledBranch(NodeKey, Box<[Option<NodeHandle<TrieHash<L>>>; nibble_ops::NIBBLE_LENGTH]>, Value, Meta),
->>>>>>> 618beec2
 }
 
 #[cfg(feature = "std")]
@@ -206,11 +159,7 @@
 		match self {
 			Self::NoValue => write!(fmt, "None"),
 			Self::Value(value) => write!(fmt, "Some({:?})", ToHex(value)),
-<<<<<<< HEAD
-			Self::HashedValue(value, _) => write!(fmt, "Hashed({:?})", ToHex(value)),
-=======
 			Self::HashedValue(value) => write!(fmt, "Hashed({:?})", ToHex(value)),
->>>>>>> 618beec2
 		}
 	}
 }
@@ -240,11 +189,7 @@
 	fn inline_or_hash(
 		parent_hash: TrieHash<L>,
 		child: EncodedNodeHandle,
-<<<<<<< HEAD
-		db: &dyn HashDB<L::Hash, DBValue, L::Meta, GlobalMeta<L>>,
-=======
 		db: &dyn HashDB<L::Hash, DBValue>,
->>>>>>> 618beec2
 		storage: &mut NodeStorage<L>,
 		layout: &L,
 	) -> Result<NodeHandle<TrieHash<L>>, TrieHash<L>, CError<L>> {
@@ -255,11 +200,7 @@
 				NodeHandle::Hash(hash)
 			},
 			EncodedNodeHandle::Inline(data) => {
-<<<<<<< HEAD
-				let meta = layout.meta_for_stored_inline_node();
-=======
 				let meta = layout.new_meta();
->>>>>>> 618beec2
 				let child = Node::from_encoded(parent_hash, data, db, storage, meta, layout)?;
 				NodeHandle::InMemory(storage.alloc(Stored::New(child)))
 			},
@@ -271,15 +212,9 @@
 	fn from_encoded<'a, 'b>(
 		node_hash: TrieHash<L>,
 		data: &'a[u8],
-<<<<<<< HEAD
-		db: &dyn HashDB<L::Hash, DBValue, L::Meta, GlobalMeta<L>>,
-		storage: &'b mut NodeStorage<L>,
-		mut meta: L::Meta, 
-=======
 		db: &dyn HashDB<L::Hash, DBValue>,
 		storage: &'b mut NodeStorage<L>,
 		mut meta: Meta, 
->>>>>>> 618beec2
 		layout: &L,
 	) -> Result<Self, TrieHash<L>, CError<L>> {
 		let encoded_node = L::Codec::decode(data, &mut meta)
@@ -329,35 +264,12 @@
 	}
 
 	// TODO: parallelize
-<<<<<<< HEAD
-	fn into_encoded<F>(self, child_cb: F) -> (Vec<u8>, L::Meta)
+	fn into_encoded<F>(self, mut child_cb: F) -> (Vec<u8>, Meta)
 	where
 		F: FnMut(NodeHandle<TrieHash<L>>, Option<&NibbleSlice>, Option<u8>) -> ChildReference<TrieHash<L>>,
 	{
-		Self::into_encoded_with_root_meta(self, child_cb, None)
-	}
-
-	fn into_encoded_with_root_meta<F>(
-		mut self,
-		mut child_cb: F,
-		root_meta: Option<GlobalMeta<L>>,
-	) -> (Vec<u8>, L::Meta)
-=======
-	fn into_encoded<F>(self, mut child_cb: F) -> (Vec<u8>, Meta)
->>>>>>> 618beec2
-	where
-		F: FnMut(NodeHandle<TrieHash<L>>, Option<&NibbleSlice>, Option<u8>) -> ChildReference<TrieHash<L>>,
-	{
-		if let Some(root_meta) = root_meta {
-			L::set_root_meta(self.meta_mut(), root_meta);
-		}
-
 		match self {
-<<<<<<< HEAD
-			Node::Empty(mut meta) => (L::Codec::empty_node(&mut meta).to_vec(), meta),
-=======
 			Node::Empty(meta) => (L::Codec::empty_node().to_vec(), meta),
->>>>>>> 618beec2
 			Node::Leaf(partial, value, mut meta) => {
 				let pr = NibbleSlice::new_offset(&partial.1[..], partial.0);
 				(L::Codec::leaf_node(pr.right(), value.as_slice(), &mut meta), meta)
@@ -409,16 +321,6 @@
 			},
 		}
 	}
-
-	pub(crate) fn meta_mut(&mut self) -> &mut L::Meta {
-		match self {
-			Node::Leaf(_, _, meta)
-			| Node::Extension(_, _, meta)
-			| Node::Branch(_, _, meta)
-			| Node::NibbledBranch(_, _, _, meta)
-			| Node::Empty(meta) => meta,
-		}
-	}
 }
 
 // post-inspect action.
@@ -471,13 +373,6 @@
 	Inline(HO, usize), // usize is the length of the node data we store in the `H::Out`
 }
 
-impl<HO> ChildReference<HO> {
-	/// Is child reference inline.
-	pub fn is_inline(&self) -> bool {
-		matches!(self, ChildReference::Inline(..))
-	}
-}
-
 impl<'a, HO> TryFrom<EncodedNodeHandle<'a>> for ChildReference<HO>
 	where HO: AsRef<[u8]> + AsMut<[u8]> + Default + Clone + Copy
 {
@@ -537,11 +432,7 @@
 		let idx = handle.0;
 
 		self.free_indices.push_back(idx);
-<<<<<<< HEAD
-		let meta = L::Meta::meta_for_empty(layout.layout_meta());
-=======
 		let meta = layout.new_meta();
->>>>>>> 618beec2
 		mem::replace(&mut self.nodes[idx], Stored::New(Node::Empty(meta)))
 	}
 }
@@ -590,11 +481,7 @@
 {
 	layout: L,
 	storage: NodeStorage<L>,
-<<<<<<< HEAD
-	db: &'a mut dyn HashDB<L::Hash, DBValue, L::Meta, GlobalMeta<L>>,
-=======
 	db: &'a mut dyn HashDB<L::Hash, DBValue>,
->>>>>>> 618beec2
 	root: &'a mut TrieHash<L>,
 	root_handle: NodeHandle<TrieHash<L>>,
 	death_row: HashSet<(TrieHash<L>, (BackingByteVec, Option<u8>))>,
@@ -608,22 +495,14 @@
 	L: TrieLayout,
 {
 	/// Create a new trie with backing database `db` and empty `root`.
-<<<<<<< HEAD
-	pub fn new(db: &'a mut dyn HashDB<L::Hash, DBValue, L::Meta, GlobalMeta<L>>, root: &'a mut TrieHash<L>) -> Self {
-=======
 	pub fn new(db: &'a mut dyn HashDB<L::Hash, DBValue>, root: &'a mut TrieHash<L>) -> Self {
->>>>>>> 618beec2
 		Self::new_with_layout(db, root, Default::default())
 	}
 
 	/// Create a new trie with backing database `db` and empty `root`.
 	/// This could use a context specific layout.
 	pub fn new_with_layout(
-<<<<<<< HEAD
-		db: &'a mut dyn HashDB<L::Hash, DBValue, L::Meta, GlobalMeta<L>>,
-=======
 		db: &'a mut dyn HashDB<L::Hash, DBValue>,
->>>>>>> 618beec2
 		root: &'a mut TrieHash<L>,
 		layout: L,
 	) -> Self {
@@ -644,18 +523,8 @@
 	/// Create a new trie with the backing database `db` and `root.
 	/// Returns an error if `root` does not exist.
 	pub fn from_existing(
-		db: &'a mut dyn HashDB<L::Hash, DBValue, L::Meta, GlobalMeta<L>>,
+		db: &'a mut dyn HashDB<L::Hash, DBValue>,
 		root: &'a mut TrieHash<L>,
-	) -> Result<Self, TrieHash<L>, CError<L>> {
-		Self::from_existing_with_layout(db, root, Default::default())
-	}
-
-	/// Create a new trie with the backing database `db` and `root.
-	/// Returns an error if `root` does not exist.
-	pub fn from_existing_with_layout(
-		db: &'a mut dyn HashDB<L::Hash, DBValue, L::Meta, GlobalMeta<L>>,
-		root: &'a mut TrieHash<L>,
-		mut layout: L,
 	) -> Result<Self, TrieHash<L>, CError<L>> {
 		Self::from_existing_with_layout(db, root, Default::default())
 	}
@@ -669,18 +538,6 @@
 	) -> Result<Self, TrieHash<L>, CError<L>> {
 		if !db.contains(root, EMPTY_PREFIX) {
 			return Err(Box::new(TrieError::InvalidStateRoot(*root)));
-		}
-		if L::READ_ROOT_STATE_META {
-			if let Some((encoded, mut meta)) = db.get_with_meta(root, EMPTY_PREFIX, layout.layout_meta()) {
-				// read state meta
-				let _ = L::Codec::decode_plan(encoded.as_slice(), &mut meta)
-					.map_err(|e| Box::new(TrieError::DecoderError(*root, e)))?;
-				layout.initialize_from_root_meta(&meta);
-			} else {
-				return Err(Box::new(TrieError::InvalidStateRoot(*root)))
-			}
-		} else if !db.contains(root, EMPTY_PREFIX) {
-			return Err(Box::new(TrieError::InvalidStateRoot(*root)))
 		}
 
 		let root_handle = NodeHandle::Hash(*root);
@@ -695,12 +552,12 @@
 		})
 	}
 	/// Get the backing database.
-	pub fn db(&self) -> &dyn HashDB<L::Hash, DBValue, L::Meta, GlobalMeta<L>> {
+	pub fn db(&self) -> &dyn HashDB<L::Hash, DBValue> {
 		self.db
 	}
 
 	/// Get the backing database mutably.
-	pub fn db_mut(&mut self) -> &mut dyn HashDB<L::Hash, DBValue, L::Meta, GlobalMeta<L>> {
+	pub fn db_mut(&mut self) -> &mut dyn HashDB<L::Hash, DBValue> {
 		self.db
 	}
 
@@ -710,12 +567,9 @@
 		hash: TrieHash<L>,
 		key: Prefix,
 	) -> Result<StorageHandle, TrieHash<L>, CError<L>> {
-		let (node_encoded, meta) = self.db.get_with_meta(&hash, key, self.layout.layout_meta())
+		let node_encoded = self.db.get(&hash, key)
 			.ok_or_else(|| Box::new(TrieError::IncompleteDatabase(hash)))?;
-<<<<<<< HEAD
-=======
 		let meta = self.layout.new_meta();
->>>>>>> 618beec2
 		let node = Node::from_encoded(
 			hash,
 			&node_encoded,
@@ -898,11 +752,7 @@
 						}
 					} else {
 						// Original had nothing there. compose a leaf.
-<<<<<<< HEAD
-						let meta_leaf = self.layout.meta_for_new_node();
-=======
 						let meta_leaf = self.layout.new_meta();
->>>>>>> 618beec2
 						let leaf = self.storage.alloc(
 							Stored::New(Node::Leaf(key.to_stored(), Value::Value(value), meta_leaf))
 						);
@@ -950,11 +800,7 @@
 					let mut children = empty_children();
 					let alloc_storage = self.storage.alloc(Stored::New(low));
 
-<<<<<<< HEAD
-					let meta_branch = self.layout.meta_for_new_node();
-=======
 					let meta_branch = self.layout.new_meta();
->>>>>>> 618beec2
 					children[ix as usize] = Some(alloc_storage.into());
 
 					if partial.len() - common == 0 {
@@ -966,11 +812,7 @@
 						))
 					} else {
 						let ix = partial.at(common);
-<<<<<<< HEAD
-						let meta_leaf = self.layout.meta_for_new_node();
-=======
 						let meta_leaf = self.layout.new_meta();
->>>>>>> 618beec2
 						let stored_leaf = Node::Leaf(partial.mid(common + 1).to_stored(), Value::Value(value), meta_leaf);
 						let leaf = self.storage.alloc(Stored::New(stored_leaf));
 
@@ -1005,11 +847,7 @@
 						}
 					} else {
 						// Original had nothing there. compose a leaf.
-<<<<<<< HEAD
-						let meta_leaf = self.layout.meta_for_new_node();
-=======
 						let meta_leaf = self.layout.new_meta();
->>>>>>> 618beec2
 						let leaf = self.storage.alloc(
 							Stored::New(Node::Leaf(key.to_stored(), Value::Value(value), meta_leaf)),
 						);
@@ -1056,11 +894,7 @@
 						Node::Branch(children, stored_value, meta)
 					} else {
 						let idx = existing_key.at(common) as usize;
-<<<<<<< HEAD
-						let meta_branch = self.layout.meta_for_new_node();
-=======
 						let meta_branch = self.layout.new_meta();
->>>>>>> 618beec2
 						let new_leaf = Node::Leaf(
 							existing_key.mid(common + 1).to_stored(),
 							stored_value,
@@ -1112,11 +946,7 @@
 
 					// always replace since we took a leaf and made an extension.
 					let leaf = self.storage.alloc(Stored::New(branch));
-<<<<<<< HEAD
-					let meta_extension = self.layout.meta_for_new_node();
-=======
 					let meta_extension = self.layout.new_meta();
->>>>>>> 618beec2
 					InsertAction::Replace(Node::Extension(existing_key.to_stored(), leaf.into(), meta_extension))
 				} else {
 					debug_assert!(L::USE_EXTENSION);
@@ -1143,11 +973,7 @@
 					InsertAction::Replace(Node::Extension(
 						existing_key.to_stored_range(common),
 						self.storage.alloc(Stored::New(augmented_low)).into(),
-<<<<<<< HEAD
-						self.layout.meta_for_new_node(),
-=======
 						self.layout.new_meta(),
->>>>>>> 618beec2
 					))
 				}
 			},
@@ -1182,11 +1008,7 @@
 					};
 
 					// continue inserting.
-<<<<<<< HEAD
-					let meta_branch = self.layout.meta_for_new_node();
-=======
 					let meta_branch = self.layout.new_meta();
->>>>>>> 618beec2
 					let branch_action = self.insert_inspector(
 						Node::Branch(children, Value::NoValue, meta_branch),
 						key,
@@ -1230,11 +1052,7 @@
 					let augmented_low = self.insert_inspector(low, key, value, old_val)?
 						.unwrap_node();
 
-<<<<<<< HEAD
-					let new_meta = self.layout.meta_for_new_node();
-=======
 					let new_meta = self.layout.new_meta();
->>>>>>> 618beec2
 					// always replace, since this extension is not the one we started with.
 					// this is known because the partial key is only the common prefix.
 					InsertAction::Replace(Node::Extension(
@@ -1458,8 +1276,6 @@
 		node: Node<L>,
 		key: NibbleSlice,
 	) -> Result<Node<L>, TrieHash<L>, CError<L>> {
-<<<<<<< HEAD
-=======
 		self.fix_inner(node, key, false)
 	}
 	fn fix_inner(
@@ -1468,7 +1284,6 @@
 		key: NibbleSlice,
 		recurse_extension: bool,
 	) -> Result<Node<L>, TrieHash<L>, CError<L>> {
->>>>>>> 618beec2
 		match node {
 			Node::Branch(mut children, value, meta) => {
 				// if only a single value, transmute to leaf/extension and feed through fixed.
@@ -1614,12 +1429,6 @@
 				}
 			},
 			Node::Extension(partial, child, meta) => {
-<<<<<<< HEAD
-				// We could advance key, but this code can also be called
-				// recursively, so there might be some prefix from branch.
-				let last = partial.1[partial.1.len() - 1] & (255 >> 4);
-=======
->>>>>>> 618beec2
 				let mut key2 = key.clone();
 				let (start, alloc_start, prefix_end) = if !recurse_extension {
 					// We could advance key, but this code can also be called
@@ -1680,12 +1489,8 @@
 							"fixing: extension combination. new_partial={:?}",
 							partial,
 						);
-<<<<<<< HEAD
-						self.fix(Node::Extension(partial, sub_child, meta), key)
-=======
 						
 						self.fix_inner(Node::Extension(partial, sub_child, meta), key.into(), true)
->>>>>>> 618beec2
 					}
 					Node::Leaf(sub_partial, value, meta) => {
 						// combine with node below.
@@ -1745,39 +1550,22 @@
 			Stored::New(node) => {
 				let mut k = NibbleVec::new();
 
-<<<<<<< HEAD
-				let global_meta  = if L::READ_ROOT_STATE_META {
-					Some(self.layout.layout_meta())
-				} else {
-					None
-				};
-				let (encoded_root, meta) = node.into_encoded_with_root_meta(
-=======
 				let (encoded_root, meta) = node.into_encoded(
->>>>>>> 618beec2
 					|child, o_slice, o_index| {
 						let mov = k.append_optional_slice_and_nibble(o_slice, o_index);
 						let cr = self.commit_child(child, &mut k);
 						k.drop_lasts(mov);
 						cr
 					},
-<<<<<<< HEAD
-					global_meta,
-=======
->>>>>>> 618beec2
 				);
 				#[cfg(feature = "std")]
 				trace!(target: "trie", "encoded root node: {:#x?}", &encoded_root[..]);
 
-<<<<<<< HEAD
-				*self.root = self.db.insert_with_meta(EMPTY_PREFIX, &encoded_root[..], meta);
-=======
 				*self.root = self.db.alt_insert(
 					EMPTY_PREFIX,
 					&encoded_root[..],
 					meta.resolve_alt_hashing::<L::Codec>(),
 				);
->>>>>>> 618beec2
 				self.hash_count += 1;
 
 				self.root_handle = NodeHandle::Hash(*self.root);
@@ -1822,15 +1610,11 @@
 							node.into_encoded(commit_child)
 						};
 						if encoded.len() >= L::Hash::LENGTH {
-<<<<<<< HEAD
-							let hash = self.db.insert_with_meta(prefix.as_prefix(), &encoded[..], meta);
-=======
 							let hash = self.db.alt_insert(
 								prefix.as_prefix(),
 								&encoded[..],
 								meta.resolve_alt_hashing::<L::Codec>(),
 							);
->>>>>>> 618beec2
 							self.hash_count +=1;
 							ChildReference::Hash(hash)
 						} else {
@@ -1855,30 +1639,6 @@
 		}
 	}
 
-<<<<<<< HEAD
-	/// Force update of meta in state from layout value (update root even
-	/// if there was no changes done).
-	pub fn force_layout_meta(
-		&mut self,
-	) -> Result<(), TrieHash<L>, CError<L>> {
-		if L::READ_ROOT_STATE_META {
-			let root = match self.root_handle {
-				NodeHandle::Hash(h) => self.cache(h, EMPTY_PREFIX)?,
-				NodeHandle::InMemory(StorageHandle(x)) => StorageHandle(x),
-			};
-			match self.storage.destroy(root, &self.layout) {
-				Stored::Cached(node, hash) => {
-					self.death_row.insert((hash, Default::default()));
-					self.root_handle = NodeHandle::InMemory(self.storage.alloc(Stored::New(node)));
-				},
-				Stored::New(_node) => (),
-			}
-		}
-		Ok(())
-	}
-
-=======
->>>>>>> 618beec2
 	/// Get current value of Trie layout.
 	pub fn layout(&self) -> L {
 		self.layout.clone()
