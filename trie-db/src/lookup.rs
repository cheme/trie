// Copyright 2017, 2018 Parity Technologies
//
// Licensed under the Apache License, Version 2.0 (the "License");
// you may not use this file except in compliance with the License.
// You may obtain a copy of the License at
//
//     http://www.apache.org/licenses/LICENSE-2.0
//
// Unless required by applicable law or agreed to in writing, software
// distributed under the License is distributed on an "AS IS" BASIS,
// WITHOUT WARRANTIES OR CONDITIONS OF ANY KIND, either express or implied.
// See the License for the specific language governing permissions and
// limitations under the License.

//! Trie lookup via HashDB.

use crate::{
	nibble::NibbleSlice,
	node::{decode_hash, Node, NodeHandle, NodeHandleOwned, NodeOwned, Value, ValueOwned},
	node_codec::NodeCodec,
	rstd::{boxed::Box, vec::Vec},
	Bytes, CError, CachedValue, DBValue, MerkleValue, Query, RecordedForKey, Result, TrieAccess,
	TrieCache, TrieError, TrieHash, TrieLayout, TrieRecorder,
};
use hash_db::{HashDB, Hasher, Prefix};

/// Trie lookup helper object.
pub struct Lookup<'a, 'cache, L: TrieLayout, Q: Query<L::Hash>> {
	/// database to query from.
	pub db: &'a dyn HashDB<L::Hash, DBValue, L::Location>,
	/// Query object to record nodes and transform data.
	pub query: Q,
	/// Hash to start at
	pub hash: TrieHash<L>,
	/// Optional cache that should be used to speed up the lookup.
	pub cache: Option<&'cache mut dyn TrieCache<L::Codec, L::Location>>,
	/// Optional recorder that will be called to record all trie accesses.
	pub recorder: Option<&'cache mut dyn TrieRecorder<TrieHash<L>, L::Location>>,
}

impl<'a, 'cache, L, Q> Lookup<'a, 'cache, L, Q>
where
	L: TrieLayout,
	Q: Query<L::Hash>,
{
	/// Load the given value.
	///
	/// This will access the `db` if the value is not already in memory, but then it will put it
	/// into the given `cache` as `NodeOwned::Value`.
	///
	/// Returns the bytes representing the value.
	fn load_value(
		v: Value<L::Location>,
		prefix: Prefix,
		full_key: &[u8],
		db: &dyn HashDB<L::Hash, DBValue, L::Location>,
		recorder: &mut Option<&mut dyn TrieRecorder<TrieHash<L>, L::Location>>,
		query: Q,
	) -> Result<Q::Item, TrieHash<L>, CError<L>> {
		match v {
<<<<<<< HEAD
			Value::Inline(value) => Ok(query.decode(&value)),
			Value::Node(hash, location) => {
=======
			Value::Inline(value) => {
				if let Some(recorder) = recorder {
					recorder.record(TrieAccess::InlineValue { full_key });
				}

				Ok(query.decode(&value))
			},
			Value::Node(hash) => {
>>>>>>> 4d05c641
				let mut res = TrieHash::<L>::default();
				res.as_mut().copy_from_slice(hash);
				if let Some((value, _)) = db.get(&res, prefix, location) {
					if let Some(recorder) = recorder {
						recorder.record(TrieAccess::Value {
							hash: res,
							value: value.as_slice().into(),
							full_key,
						});
					}

					Ok(query.decode(&value))
				} else {
					Err(Box::new(TrieError::IncompleteDatabase(res)))
				}
			},
		}
	}

	/// Load the given value.
	///
	/// This will access the `db` if the value is not already in memory, but then it will put it
	/// into the given `cache` as `NodeOwned::Value`.
	///
	/// Returns the bytes representing the value and its hash.
	fn load_owned_value(
		v: ValueOwned<TrieHash<L>, L::Location>,
		prefix: Prefix,
		full_key: &[u8],
		cache: &mut dyn crate::TrieCache<L::Codec, L::Location>,
		db: &dyn HashDB<L::Hash, DBValue, L::Location>,
		recorder: &mut Option<&mut dyn TrieRecorder<TrieHash<L>, L::Location>>,
	) -> Result<(Bytes, TrieHash<L>), TrieHash<L>, CError<L>> {
		match v {
<<<<<<< HEAD
			ValueOwned::Inline(value, hash) => Ok((value.clone(), hash)),
			ValueOwned::Node(hash, location) => {
				let node = cache.get_or_insert_node(hash, location, &mut || {
					let (value, _) = db
						.get(&hash, prefix, location)
=======
			ValueOwned::Inline(value, hash) => {
				if let Some(recorder) = recorder {
					recorder.record(TrieAccess::InlineValue { full_key });
				}

				Ok((value.clone(), hash))
			},
			ValueOwned::Node(hash) => {
				let node = cache.get_or_insert_node(hash, &mut || {
					let value = db
						.get(&hash, prefix)
>>>>>>> 4d05c641
						.ok_or_else(|| Box::new(TrieError::IncompleteDatabase(hash)))?;

					Ok(NodeOwned::Value(value.into(), hash))
				})?;

				let value = node
					.data()
					.expect(
						"We are caching a `NodeOwned::Value` for a value node \
						hash and this cached node has always data attached; qed",
					)
					.clone();

				if let Some(recorder) = recorder {
					recorder.record(TrieAccess::Value {
						hash,
						value: value.as_ref().into(),
						full_key,
					});
				}

				Ok((value, hash))
			},
		}
	}

	fn record<'b>(&mut self, get_access: impl FnOnce() -> TrieAccess<'b, TrieHash<L>, L::Location>)
	where
		TrieHash<L>: 'b,
		L::Location: 'b,
	{
		if let Some(recorder) = self.recorder.as_mut() {
			recorder.record(get_access());
		}
	}
	/// Look up the merkle value (hash) of the node that is the closest descendant for the provided
	/// key.
	///
	/// When the provided key leads to a node, then the merkle value (hash) of that node
	/// is returned. However, if the key does not lead to a node, then the merkle value
	/// of the closest descendant is returned. `None` if no such descendant exists.
	pub fn lookup_first_descendant(
		mut self,
		full_key: &[u8],
		nibble_key: NibbleSlice,
	) -> Result<Option<MerkleValue<TrieHash<L>>>, TrieHash<L>, CError<L>> {
		let mut partial = nibble_key;
		let mut hash = self.hash;
		let mut key_nibbles = 0;

		let mut cache = self.cache.take();

		// this loop iterates through non-inline nodes.
		for depth in 0.. {
			// Ensure the owned node reference lives long enough.
			// Value is never read, but the reference is.
			let mut _owned_node = NodeOwned::Empty;

			// The binary encoded data of the node fetched from the database.
			//
			// Populated by `get_owned_node` to avoid one extra allocation by not
			// calling `NodeOwned::to_encoded` when computing the hash of inlined nodes.
			let mut node_data = Vec::new();

			// Get the owned node representation from the database.
			let mut get_owned_node = |depth: i32| {
				let data = match self.db.get(&hash, nibble_key.mid(key_nibbles).left()) {
					Some(value) => value,
					None =>
						return Err(Box::new(match depth {
							0 => TrieError::InvalidStateRoot(hash),
							_ => TrieError::IncompleteDatabase(hash),
						})),
				};

				let decoded = match L::Codec::decode(&data[..]) {
					Ok(node) => node,
					Err(e) => return Err(Box::new(TrieError::DecoderError(hash, e))),
				};

				let owned = decoded.to_owned_node::<L>()?;
				node_data = data;
				Ok(owned)
			};

			let mut node = if let Some(cache) = &mut cache {
				let node = cache.get_or_insert_node(hash, &mut || get_owned_node(depth))?;

				self.record(|| TrieAccess::NodeOwned { hash, node_owned: node });

				node
			} else {
				_owned_node = get_owned_node(depth)?;

				self.record(|| TrieAccess::EncodedNode {
					hash,
					encoded_node: node_data.as_slice().into(),
				});

				&_owned_node
			};

			// this loop iterates through all inline children (usually max 1)
			// without incrementing the depth.
			let mut is_inline = false;
			loop {
				let next_node = match node {
					NodeOwned::Leaf(slice, _) => {
						// The leaf slice can be longer than remainder of the provided key
						// (descendent), but not the other way around.
						if !slice.starts_with_slice(&partial) {
							self.record(|| TrieAccess::NonExisting { full_key });
							return Ok(None)
						}

						if partial.len() != slice.len() {
							self.record(|| TrieAccess::NonExisting { full_key });
						}

						let res = is_inline
							.then(|| MerkleValue::Node(node_data))
							.unwrap_or_else(|| MerkleValue::Hash(hash));
						return Ok(Some(res))
					},
					NodeOwned::Extension(slice, item) => {
						if partial.len() < slice.len() {
							self.record(|| TrieAccess::NonExisting { full_key });

							// Extension slice can be longer than remainder of the provided key
							// (descendent), ensure the extension slice starts with the remainder
							// of the provided key.
							return if slice.starts_with_slice(&partial) {
								let res = is_inline
									.then(|| MerkleValue::Node(node_data))
									.unwrap_or_else(|| MerkleValue::Hash(hash));
								Ok(Some(res))
							} else {
								Ok(None)
							}
						}

						// Remainder of the provided key is longer than the extension slice,
						// must advance the node iteration if and only if keys share
						// a common prefix.
						if partial.starts_with_vec(&slice) {
							// Empties the partial key if the extension slice is longer.
							partial = partial.mid(slice.len());
							key_nibbles += slice.len();
							item
						} else {
							self.record(|| TrieAccess::NonExisting { full_key });

							return Ok(None)
						}
					},
					NodeOwned::Branch(children, value) =>
						if partial.is_empty() {
							if value.is_none() {
								self.record(|| TrieAccess::NonExisting { full_key });
							}
							let res = is_inline
								.then(|| MerkleValue::Node(node_data))
								.unwrap_or_else(|| MerkleValue::Hash(hash));
							return Ok(Some(res))
						} else {
							match &children[partial.at(0) as usize] {
								Some(x) => {
									partial = partial.mid(1);
									key_nibbles += 1;
									x
								},
								None => {
									self.record(|| TrieAccess::NonExisting { full_key });

									return Ok(None)
								},
							}
						},
					NodeOwned::NibbledBranch(slice, children, value) => {
						// Not enough remainder key to continue the search.
						if partial.len() < slice.len() {
							self.record(|| TrieAccess::NonExisting { full_key });

							// Branch slice starts with the remainder key, there's nothing to
							// advance.
							return if slice.starts_with_slice(&partial) {
								let res = is_inline
									.then(|| MerkleValue::Node(node_data))
									.unwrap_or_else(|| MerkleValue::Hash(hash));
								Ok(Some(res))
							} else {
								Ok(None)
							}
						}

						// Partial key is longer or equal than the branch slice.
						// Ensure partial key starts with the branch slice.
						if !partial.starts_with_vec(&slice) {
							self.record(|| TrieAccess::NonExisting { full_key });
							return Ok(None)
						}

						// Partial key starts with the branch slice.
						if partial.len() == slice.len() {
							if value.is_none() {
								self.record(|| TrieAccess::NonExisting { full_key });
							}

							let res = is_inline
								.then(|| MerkleValue::Node(node_data))
								.unwrap_or_else(|| MerkleValue::Hash(hash));
							return Ok(Some(res))
						} else {
							match &children[partial.at(slice.len()) as usize] {
								Some(x) => {
									partial = partial.mid(slice.len() + 1);
									key_nibbles += slice.len() + 1;
									x
								},
								None => {
									self.record(|| TrieAccess::NonExisting { full_key });

									return Ok(None)
								},
							}
						}
					},
					NodeOwned::Empty => {
						self.record(|| TrieAccess::NonExisting { full_key });

						return Ok(None)
					},
					NodeOwned::Value(_, _) => {
						unreachable!(
							"`NodeOwned::Value` can not be reached by using the hash of a node. \
							 `NodeOwned::Value` is only constructed when loading a value into memory, \
							 which needs to have a different hash than any node; qed",
						)
					},
				};

				// check if new node data is inline or hash.
				match next_node {
					NodeHandleOwned::Hash(new_hash) => {
						hash = *new_hash;
						break
					},
					NodeHandleOwned::Inline(inline_node) => {
						node = &inline_node;
						is_inline = true;
					},
				}
			}
		}
		Ok(None)
	}

	/// Look up the given `nibble_key`.
	///
	/// If the value is found, it will be passed to the given function to decode or copy.
	///
	/// The given `full_key` should be the full key to the data that is requested. This will
	/// be used when there is a cache to potentially speed up the lookup.
	pub fn look_up(
		mut self,
		full_key: &[u8],
		nibble_key: NibbleSlice,
		location: L::Location,
	) -> Result<Option<Q::Item>, TrieHash<L>, CError<L>> {
		match self.cache.take() {
			Some(cache) => self.look_up_with_cache(full_key, nibble_key, location, cache),
			None => self.look_up_without_cache(nibble_key, location, full_key, Self::load_value),
		}
	}

	/// Look up the value hash for the given `nibble_key`.
	///
	/// The given `full_key` should be the full key to the data that is requested. This will
	/// be used when there is a cache to potentially speed up the lookup.
	pub fn look_up_hash(
		mut self,
		full_key: &[u8],
		nibble_key: NibbleSlice,
		location: L::Location,
	) -> Result<Option<TrieHash<L>>, TrieHash<L>, CError<L>> {
		match self.cache.take() {
			Some(cache) => self.look_up_hash_with_cache(full_key, nibble_key, location, cache),
			None => self.look_up_without_cache(
				nibble_key,
				location,
				full_key,
				|v, _, full_key, _, recorder, _| {
					Ok(match v {
<<<<<<< HEAD
						Value::Inline(v) => L::Hash::hash(&v),
						Value::Node(hash_bytes, _location) => {
=======
						Value::Inline(v) => {
							if let Some(recoder) = recorder.as_mut() {
								// We can record this as `InlineValue`, even we are just returning
								// the `hash`. This is done to prevent requiring to re-record this
								// key.
								recoder.record(TrieAccess::InlineValue { full_key });
							}

							L::Hash::hash(&v)
						},
						Value::Node(hash_bytes) => {
>>>>>>> 4d05c641
							if let Some(recoder) = recorder.as_mut() {
								recoder.record(TrieAccess::Hash { full_key });
							}

							let mut hash = TrieHash::<L>::default();
							hash.as_mut().copy_from_slice(hash_bytes);
							hash
						},
					})
				},
			),
		}
	}

	/// Look up the value hash for the given key.
	///
	/// It uses the given cache to speed-up lookups.
	fn look_up_hash_with_cache(
		mut self,
		full_key: &[u8],
		nibble_key: NibbleSlice,
		location: L::Location,
		cache: &mut dyn crate::TrieCache<L::Codec, L::Location>,
	) -> Result<Option<TrieHash<L>>, TrieHash<L>, CError<L>> {
		let value_cache_allowed = self
			.recorder
			.as_ref()
			// Check if the recorder has the trie nodes already recorded for this key.
			.map(|r| !r.trie_nodes_recorded_for_key(full_key).is_none())
			// If there is no recorder, we can always use the value cache.
			.unwrap_or(true);

		let res = if let Some(hash) = value_cache_allowed
			.then(|| cache.lookup_value_for_key(full_key).map(|v| v.hash()))
			.flatten()
		{
			hash
		} else {
			let hash_and_value = self.look_up_with_cache_internal(
				nibble_key,
				location,
				full_key,
				cache,
				|value, _, full_key, _, _, recorder| match value {
<<<<<<< HEAD
					ValueOwned::Inline(value, hash) =>
						Ok((hash, Some(value.clone()), Default::default())),
					ValueOwned::Node(hash, location) => {
=======
					ValueOwned::Inline(value, hash) => {
						if let Some(recoder) = recorder.as_mut() {
							// We can record this as `InlineValue`, even we are just returning
							// the `hash`. This is done to prevent requiring to re-record this
							// key.
							recoder.record(TrieAccess::InlineValue { full_key });
						}

						Ok((hash, Some(value.clone())))
					},
					ValueOwned::Node(hash) => {
>>>>>>> 4d05c641
						if let Some(recoder) = recorder.as_mut() {
							recoder.record(TrieAccess::Hash { full_key });
						}

						Ok((hash, None, location))
					},
				},
			)?;

			match &hash_and_value {
				Some((hash, Some(value), _location)) =>
					cache.cache_value_for_key(full_key, (value.clone(), *hash).into()),
				Some((hash, None, location)) =>
					cache.cache_value_for_key(full_key, CachedValue::ExistingHash(*hash, *location)),
				None => cache.cache_value_for_key(full_key, CachedValue::NonExisting),
			}

			hash_and_value.map(|v| v.0)
		};

		Ok(res)
	}

	/// Look up the given key. If the value is found, it will be passed to the given
	/// function to decode or copy.
	///
	/// It uses the given cache to speed-up lookups.
	fn look_up_with_cache(
		mut self,
		full_key: &[u8],
		nibble_key: NibbleSlice,
		location: L::Location,
		cache: &mut dyn crate::TrieCache<L::Codec, L::Location>,
	) -> Result<Option<Q::Item>, TrieHash<L>, CError<L>> {
		let trie_nodes_recorded =
			self.recorder.as_ref().map(|r| r.trie_nodes_recorded_for_key(full_key));

		let (value_cache_allowed, value_recording_required) = match trie_nodes_recorded {
			// If we already have the trie nodes recorded up to the value, we are allowed
			// to use the value cache.
			Some(RecordedForKey::Value) | None => (true, false),
			// If we only have recorded the hash, we are allowed to use the value cache, but
			// we may need to have the value recorded.
			Some(RecordedForKey::Hash) => (true, true),
			// As we don't allow the value cache, the second value can be actually anything.
			Some(RecordedForKey::None) => (false, true),
		};

		let lookup_data = |lookup: &mut Self,
		                   cache: &mut dyn crate::TrieCache<L::Codec, L::Location>|
		 -> Result<Option<Bytes>, TrieHash<L>, CError<L>> {
			let data = lookup.look_up_with_cache_internal(
				nibble_key,
				location,
				full_key,
				cache,
				Self::load_owned_value,
			)?;

			cache.cache_value_for_key(full_key, data.clone().into());

			Ok(data.map(|d| d.0))
		};

		let res = match value_cache_allowed.then(|| cache.lookup_value_for_key(full_key)).flatten()
		{
			Some(CachedValue::NonExisting) => None,
			Some(CachedValue::ExistingHash(hash, location)) => {
				let data = Self::load_owned_value(
					// If we only have the hash cached, this can only be a value node.
					// For inline nodes we cache them directly as `CachedValue::Existing`.
					ValueOwned::Node(*hash, *location),
					nibble_key.original_data_as_prefix(),
					full_key,
					cache,
					self.db,
					&mut self.recorder,
				)?;

				cache.cache_value_for_key(full_key, data.clone().into());

				Some(data.0)
			},
			Some(CachedValue::Existing { data, hash, .. }) =>
				if let Some(data) = data.upgrade() {
					// inline is either when no limit defined or when content
					// is less than the limit.
					let is_inline =
						L::MAX_INLINE_VALUE.map_or(true, |max| max as usize > data.as_ref().len());
					if value_recording_required && !is_inline {
						// As a value is only raw data, we can directly record it.
						self.record(|| TrieAccess::Value {
							hash: *hash,
							value: data.as_ref().into(),
							full_key,
						});
					}

					Some(data)
				} else {
					lookup_data(&mut self, cache)?
				},
			None => lookup_data(&mut self, cache)?,
		};

		Ok(res.map(|v| self.query.decode(&v)))
	}

	/// When modifying any logic inside this function, you also need to do the same in
	/// [`Self::lookup_without_cache`].
	fn look_up_with_cache_internal<R>(
		&mut self,
		nibble_key: NibbleSlice,
		location: L::Location,
		full_key: &[u8],
		cache: &mut dyn crate::TrieCache<L::Codec, L::Location>,
		load_value_owned: impl Fn(
			ValueOwned<TrieHash<L>, L::Location>,
			Prefix,
			&[u8],
			&mut dyn crate::TrieCache<L::Codec, L::Location>,
			&dyn HashDB<L::Hash, DBValue, L::Location>,
			&mut Option<&mut dyn TrieRecorder<TrieHash<L>, L::Location>>,
		) -> Result<R, TrieHash<L>, CError<L>>,
	) -> Result<Option<R>, TrieHash<L>, CError<L>> {
		let mut partial = nibble_key;
		let mut hash = self.hash;
		let mut key_nibbles = 0;

		let mut location = location;

		// this loop iterates through non-inline nodes.
		for depth in 0.. {
			let mut node = cache.get_or_insert_node(hash, location, &mut || {
				let (node_data, locations) =
					match self.db.get(&hash, nibble_key.mid(key_nibbles).left(), location) {
						Some(value) => value,
						None =>
							return Err(Box::new(match depth {
								0 => TrieError::InvalidStateRoot(hash),
								_ => TrieError::IncompleteDatabase(hash),
							})),
					};

				let decoded = match L::Codec::decode(&node_data[..], &locations) {
					Ok(node) => node,
					Err(e) => return Err(Box::new(TrieError::DecoderError(hash, e))),
				};

				decoded.to_owned_node::<L>()
			})?;

			self.record(|| TrieAccess::NodeOwned { hash, node_owned: node });

			// this loop iterates through all inline children (usually max 1)
			// without incrementing the depth.
			loop {
				let next_node = match node {
					NodeOwned::Leaf(slice, value) =>
						return if partial == *slice {
							let value = (*value).clone();
							load_value_owned(
								value,
								nibble_key.original_data_as_prefix(),
								full_key,
								cache,
								self.db,
								&mut self.recorder,
							)
							.map(Some)
						} else {
							self.record(|| TrieAccess::NonExisting { full_key });

							Ok(None)
						},
					NodeOwned::Extension(slice, item) =>
						if partial.starts_with_vec(&slice) {
							partial = partial.mid(slice.len());
							key_nibbles += slice.len();
							item
						} else {
							self.record(|| TrieAccess::NonExisting { full_key });

							return Ok(None)
						},
					NodeOwned::Branch(children, value) =>
						if partial.is_empty() {
							return if let Some(value) = value.clone() {
								load_value_owned(
									value,
									nibble_key.original_data_as_prefix(),
									full_key,
									cache,
									self.db,
									&mut self.recorder,
								)
								.map(Some)
							} else {
								self.record(|| TrieAccess::NonExisting { full_key });

								Ok(None)
							}
						} else {
							match &children[partial.at(0) as usize] {
								Some(x) => {
									partial = partial.mid(1);
									key_nibbles += 1;
									x
								},
								None => {
									self.record(|| TrieAccess::NonExisting { full_key });

									return Ok(None)
								},
							}
						},
					NodeOwned::NibbledBranch(slice, children, value) => {
						if !partial.starts_with_vec(&slice) {
							self.record(|| TrieAccess::NonExisting { full_key });

							return Ok(None)
						}

						if partial.len() == slice.len() {
							return if let Some(value) = value.clone() {
								load_value_owned(
									value,
									nibble_key.original_data_as_prefix(),
									full_key,
									cache,
									self.db,
									&mut self.recorder,
								)
								.map(Some)
							} else {
								self.record(|| TrieAccess::NonExisting { full_key });

								Ok(None)
							}
						} else {
							match &children[partial.at(slice.len()) as usize] {
								Some(x) => {
									partial = partial.mid(slice.len() + 1);
									key_nibbles += slice.len() + 1;
									x
								},
								None => {
									self.record(|| TrieAccess::NonExisting { full_key });

									return Ok(None)
								},
							}
						}
					},
					NodeOwned::Empty => {
						self.record(|| TrieAccess::NonExisting { full_key });

						return Ok(None)
					},
					NodeOwned::Value(_, _) => {
						unreachable!(
							"`NodeOwned::Value` can not be reached by using the hash of a node. \
							 `NodeOwned::Value` is only constructed when loading a value into memory, \
							 which needs to have a different hash than any node; qed",
						)
					},
				};

				// check if new node data is inline or hash.
				match next_node {
					NodeHandleOwned::Hash(new_hash, new_location) => {
						hash = *new_hash;
						location = *new_location;
						break
					},
					NodeHandleOwned::Inline(inline_node) => {
						node = &inline_node;
					},
				}
			}
		}

		Ok(None)
	}

	/// Look up the given key. If the value is found, it will be passed to the given
	/// function to decode or copy.
	///
	/// When modifying any logic inside this function, you also need to do the same in
	/// [`Self::lookup_with_cache_internal`].
	fn look_up_without_cache<R>(
		mut self,
		nibble_key: NibbleSlice,
		location: L::Location,
		full_key: &[u8],
		load_value: impl Fn(
			Value<L::Location>,
			Prefix,
			&[u8],
			&dyn HashDB<L::Hash, DBValue, L::Location>,
			&mut Option<&mut dyn TrieRecorder<TrieHash<L>, L::Location>>,
			Q,
		) -> Result<R, TrieHash<L>, CError<L>>,
	) -> Result<Option<R>, TrieHash<L>, CError<L>> {
		let mut partial = nibble_key;
		let mut hash = self.hash;
		let mut key_nibbles = 0;
		let mut location = location;

		// this loop iterates through non-inline nodes.
		for depth in 0.. {
			let (node_data, locations) =
				match self.db.get(&hash, nibble_key.mid(key_nibbles).left(), location) {
					Some(value) => value,
					None =>
						return Err(Box::new(match depth {
							0 => TrieError::InvalidStateRoot(hash),
							_ => TrieError::IncompleteDatabase(hash),
						})),
				};

			self.record(|| TrieAccess::EncodedNode {
				hash,
				encoded_node: node_data.as_slice().into(),
			});

			// this loop iterates through all inline children (usually max 1)
			// without incrementing the depth.
			let mut node_data = &node_data[..];
			loop {
				let decoded = match L::Codec::decode(node_data, &locations) {
					Ok(node) => node,
					Err(e) => return Err(Box::new(TrieError::DecoderError(hash, e))),
				};

				let next_node = match decoded {
					Node::Leaf(slice, value) =>
						return if slice == partial {
							load_value(
								value,
								nibble_key.original_data_as_prefix(),
								full_key,
								self.db,
								&mut self.recorder,
								self.query,
							)
							.map(Some)
						} else {
							self.record(|| TrieAccess::NonExisting { full_key });

							Ok(None)
						},
					Node::Extension(slice, item) =>
						if partial.starts_with(&slice) {
							partial = partial.mid(slice.len());
							key_nibbles += slice.len();
							item
						} else {
							self.record(|| TrieAccess::NonExisting { full_key });

							return Ok(None)
						},
					Node::Branch(children, value) =>
						if partial.is_empty() {
							return if let Some(val) = value {
								load_value(
									val,
									nibble_key.original_data_as_prefix(),
									full_key,
									self.db,
									&mut self.recorder,
									self.query,
								)
								.map(Some)
							} else {
								self.record(|| TrieAccess::NonExisting { full_key });

								Ok(None)
							}
						} else {
							let i = partial.at(0) as usize;
							match children[i] {
								Some(x) => {
									partial = partial.mid(1);
									key_nibbles += 1;
									x
								},
								None => {
									self.record(|| TrieAccess::NonExisting { full_key });

									return Ok(None)
								},
							}
						},
					Node::NibbledBranch(slice, children, value) => {
						if !partial.starts_with(&slice) {
							self.record(|| TrieAccess::NonExisting { full_key });

							return Ok(None)
						}

						if partial.len() == slice.len() {
							return if let Some(val) = value {
								load_value(
									val,
									nibble_key.original_data_as_prefix(),
									full_key,
									self.db,
									&mut self.recorder,
									self.query,
								)
								.map(Some)
							} else {
								self.record(|| TrieAccess::NonExisting { full_key });

								Ok(None)
							}
						} else {
							let i = partial.at(slice.len()) as usize;
							match children[i] {
								Some(x) => {
									partial = partial.mid(slice.len() + 1);
									key_nibbles += slice.len() + 1;
									x
								},
								None => {
									self.record(|| TrieAccess::NonExisting { full_key });

									return Ok(None)
								},
							}
						}
					},
					Node::Empty => {
						self.record(|| TrieAccess::NonExisting { full_key });

						return Ok(None)
					},
				};

				// check if new node data is inline or hash.
				match next_node {
					NodeHandle::Hash(data, l) => {
						hash = decode_hash::<L::Hash>(data)
							.ok_or_else(|| Box::new(TrieError::InvalidHash(hash, data.to_vec())))?;
						location = l;
						break
					},
					NodeHandle::Inline(data) => {
						node_data = data;
					},
				}
			}
		}
		Ok(None)
	}
}<|MERGE_RESOLUTION|>--- conflicted
+++ resolved
@@ -58,10 +58,6 @@
 		query: Q,
 	) -> Result<Q::Item, TrieHash<L>, CError<L>> {
 		match v {
-<<<<<<< HEAD
-			Value::Inline(value) => Ok(query.decode(&value)),
-			Value::Node(hash, location) => {
-=======
 			Value::Inline(value) => {
 				if let Some(recorder) = recorder {
 					recorder.record(TrieAccess::InlineValue { full_key });
@@ -69,8 +65,7 @@
 
 				Ok(query.decode(&value))
 			},
-			Value::Node(hash) => {
->>>>>>> 4d05c641
+			Value::Node(hash, location) => {
 				let mut res = TrieHash::<L>::default();
 				res.as_mut().copy_from_slice(hash);
 				if let Some((value, _)) = db.get(&res, prefix, location) {
@@ -105,25 +100,17 @@
 		recorder: &mut Option<&mut dyn TrieRecorder<TrieHash<L>, L::Location>>,
 	) -> Result<(Bytes, TrieHash<L>), TrieHash<L>, CError<L>> {
 		match v {
-<<<<<<< HEAD
-			ValueOwned::Inline(value, hash) => Ok((value.clone(), hash)),
+			ValueOwned::Inline(value, hash) => {
+				if let Some(recorder) = recorder {
+					recorder.record(TrieAccess::InlineValue { full_key });
+				}
+
+				Ok((value.clone(), hash))
+			},
 			ValueOwned::Node(hash, location) => {
 				let node = cache.get_or_insert_node(hash, location, &mut || {
 					let (value, _) = db
 						.get(&hash, prefix, location)
-=======
-			ValueOwned::Inline(value, hash) => {
-				if let Some(recorder) = recorder {
-					recorder.record(TrieAccess::InlineValue { full_key });
-				}
-
-				Ok((value.clone(), hash))
-			},
-			ValueOwned::Node(hash) => {
-				let node = cache.get_or_insert_node(hash, &mut || {
-					let value = db
-						.get(&hash, prefix)
->>>>>>> 4d05c641
 						.ok_or_else(|| Box::new(TrieError::IncompleteDatabase(hash)))?;
 
 					Ok(NodeOwned::Value(value.into(), hash))
@@ -169,6 +156,7 @@
 		mut self,
 		full_key: &[u8],
 		nibble_key: NibbleSlice,
+		mut location: L::Location,
 	) -> Result<Option<MerkleValue<TrieHash<L>>>, TrieHash<L>, CError<L>> {
 		let mut partial = nibble_key;
 		let mut hash = self.hash;
@@ -190,7 +178,7 @@
 
 			// Get the owned node representation from the database.
 			let mut get_owned_node = |depth: i32| {
-				let data = match self.db.get(&hash, nibble_key.mid(key_nibbles).left()) {
+				let (data, locations) = match self.db.get(&hash, nibble_key.mid(key_nibbles).left(), location) {
 					Some(value) => value,
 					None =>
 						return Err(Box::new(match depth {
@@ -199,7 +187,7 @@
 						})),
 				};
 
-				let decoded = match L::Codec::decode(&data[..]) {
+				let decoded = match L::Codec::decode(&data[..], &locations) {
 					Ok(node) => node,
 					Err(e) => return Err(Box::new(TrieError::DecoderError(hash, e))),
 				};
@@ -210,7 +198,7 @@
 			};
 
 			let mut node = if let Some(cache) = &mut cache {
-				let node = cache.get_or_insert_node(hash, &mut || get_owned_node(depth))?;
+				let node = cache.get_or_insert_node(hash, location, &mut || get_owned_node(depth))?;
 
 				self.record(|| TrieAccess::NodeOwned { hash, node_owned: node });
 
@@ -367,8 +355,9 @@
 
 				// check if new node data is inline or hash.
 				match next_node {
-					NodeHandleOwned::Hash(new_hash) => {
+					NodeHandleOwned::Hash(new_hash, new_location) => {
 						hash = *new_hash;
+						location = *new_location;
 						break
 					},
 					NodeHandleOwned::Inline(inline_node) => {
@@ -417,10 +406,6 @@
 				full_key,
 				|v, _, full_key, _, recorder, _| {
 					Ok(match v {
-<<<<<<< HEAD
-						Value::Inline(v) => L::Hash::hash(&v),
-						Value::Node(hash_bytes, _location) => {
-=======
 						Value::Inline(v) => {
 							if let Some(recoder) = recorder.as_mut() {
 								// We can record this as `InlineValue`, even we are just returning
@@ -431,8 +416,7 @@
 
 							L::Hash::hash(&v)
 						},
-						Value::Node(hash_bytes) => {
->>>>>>> 4d05c641
+						Value::Node(hash_bytes, _location) => {
 							if let Some(recoder) = recorder.as_mut() {
 								recoder.record(TrieAccess::Hash { full_key });
 							}
@@ -477,11 +461,6 @@
 				full_key,
 				cache,
 				|value, _, full_key, _, _, recorder| match value {
-<<<<<<< HEAD
-					ValueOwned::Inline(value, hash) =>
-						Ok((hash, Some(value.clone()), Default::default())),
-					ValueOwned::Node(hash, location) => {
-=======
 					ValueOwned::Inline(value, hash) => {
 						if let Some(recoder) = recorder.as_mut() {
 							// We can record this as `InlineValue`, even we are just returning
@@ -490,10 +469,9 @@
 							recoder.record(TrieAccess::InlineValue { full_key });
 						}
 
-						Ok((hash, Some(value.clone())))
-					},
-					ValueOwned::Node(hash) => {
->>>>>>> 4d05c641
+						Ok((hash, Some(value.clone()), Default::default()))
+					},
+					ValueOwned::Node(hash, location) => {
 						if let Some(recoder) = recorder.as_mut() {
 							recoder.record(TrieAccess::Hash { full_key });
 						}
