// Copyright 2017, 2018 Parity Technologies
//
// Licensed under the Apache License, Version 2.0 (the "License");
// you may not use this file except in compliance with the License.
// You may obtain a copy of the License at
//
//     http://www.apache.org/licenses/LICENSE-2.0
//
// Unless required by applicable law or agreed to in writing, software
// distributed under the License is distributed on an "AS IS" BASIS,
// WITHOUT WARRANTIES OR CONDITIONS OF ANY KIND, either express or implied.
// See the License for the specific language governing permissions and
// limitations under the License.

//! Trie lookup via HashDB.

use crate::{
	nibble::NibbleSlice,
	node::{decode_hash, Node, NodeHandle, NodeHandleOwned, NodeOwned, Value, ValueOwned},
	node_codec::NodeCodec,
	rstd::boxed::Box,
	Bytes, CError, CachedValue, DBValue, Query, RecordedForKey, Result, TrieAccess, TrieCache,
	TrieError, TrieHash, TrieLayout, TrieRecorder,
};
use hash_db::{HashDBRef, Hasher, Prefix};

/// Trie lookup helper object.
pub struct Lookup<'a, 'cache, L: TrieLayout, Q: Query<L::Hash>> {
	/// database to query from.
	pub db: &'a dyn HashDBRef<L::Hash, DBValue>,
	/// Query object to record nodes and transform data.
	pub query: Q,
	/// Hash to start at
	pub hash: TrieHash<L>,
	/// Optional cache that should be used to speed up the lookup.
	pub cache: Option<&'cache mut dyn TrieCache<L::Codec>>,
	/// Optional recorder that will be called to record all trie accesses.
	pub recorder: Option<&'cache mut dyn TrieRecorder<TrieHash<L>>>,
}

impl<'a, 'cache, L, Q> Lookup<'a, 'cache, L, Q>
where
	L: TrieLayout,
	Q: Query<L::Hash>,
{
	/// Load the given value.
	///
	/// This will access the `db` if the value is not already in memory, but then it will put it
	/// into the given `cache` as `NodeOwned::Value`.
	///
	/// Returns the bytes representing the value.
	fn load_value(
		v: Value,
		prefix: Prefix,
<<<<<<< HEAD
		depth: u32,
	) -> Result<Option<Q::Item>, TrieHash<L>, CError<L>> {
		Ok(Some(match v {
			Value::Inline(value) => self.query.decode(value),
			Value::Node(_, _, Some(value)) => self.query.decode(value.as_slice()),
			Value::Node(hash, _, None) => {
				let mut res = TrieHash::<L>::default();
				res.as_mut().copy_from_slice(hash);
				if let Some(value) = self.db.get(&res, prefix) {
					self.query.record(&res, &value, depth);
					self.query.decode(value.as_slice())
=======
		full_key: &[u8],
		db: &dyn HashDBRef<L::Hash, DBValue>,
		recorder: &mut Option<&mut dyn TrieRecorder<TrieHash<L>>>,
		query: Q,
	) -> Result<Q::Item, TrieHash<L>, CError<L>> {
		match v {
			Value::Inline(value) => Ok(query.decode(&value)),
			Value::Node(hash) => {
				let mut res = TrieHash::<L>::default();
				res.as_mut().copy_from_slice(hash);
				if let Some(value) = db.get(&res, prefix) {
					if let Some(recorder) = recorder {
						recorder.record(TrieAccess::Value {
							hash: res,
							value: value.as_slice().into(),
							full_key,
						});
					}

					Ok(query.decode(&value))
>>>>>>> 48fcfa99
				} else {
					return Err(Box::new(TrieError::IncompleteDatabase(res)))
				}
			},
		}))
	}

	fn contains(
		self,
		_v: Value,
		_prefix: Prefix,
		_depth: u32,
	) -> Result<bool, TrieHash<L>, CError<L>> {
		Ok(true)
	}

	fn size(
		mut self,
		v: Value,
		prefix: Prefix,
		depth: u32,
	) -> Result<Option<usize>, TrieHash<L>, CError<L>> {
		Ok(Some(match v {
			Value::Inline(value) => value.len(),
			Value::Node(_, Some(size), _) => size,
			Value::Node(_, _, Some(value)) => value.len(),
			Value::Node(hash, _, None) => {
				let mut res = TrieHash::<L>::default();
				res.as_mut().copy_from_slice(hash);
				if let Some(value) = self.db.get(&res, prefix) {
					self.query.record(&res, &value, depth);
					value.len()
				} else {
					return Err(Box::new(TrieError::IncompleteDatabase(res)))
				}
			},
		}))
	}

	/// Load the given value.
	///
	/// This will access the `db` if the value is not already in memory, but then it will put it
	/// into the given `cache` as `NodeOwned::Value`.
	///
	/// Returns the bytes representing the value and its hash.
	fn load_owned_value(
		v: ValueOwned<TrieHash<L>>,
		prefix: Prefix,
		full_key: &[u8],
		cache: &mut dyn crate::TrieCache<L::Codec>,
		db: &dyn HashDBRef<L::Hash, DBValue>,
		recorder: &mut Option<&mut dyn TrieRecorder<TrieHash<L>>>,
	) -> Result<(Bytes, TrieHash<L>), TrieHash<L>, CError<L>> {
		match v {
			ValueOwned::Inline(value, hash) => Ok((value.clone(), hash)),
			ValueOwned::Node(hash) => {
				let node = cache.get_or_insert_node(hash, &mut || {
					let value = db
						.get(&hash, prefix)
						.ok_or_else(|| Box::new(TrieError::IncompleteDatabase(hash)))?;

					Ok(NodeOwned::Value(value.into(), hash))
				})?;

				let value = node
					.data()
					.expect(
						"We are caching a `NodeOwned::Value` for a value node \
						hash and this cached node has always data attached; qed",
					)
					.clone();

				if let Some(recorder) = recorder {
					recorder.record(TrieAccess::Value {
						hash,
						value: value.as_ref().into(),
						full_key,
					});
				}

				Ok((value, hash))
			},
		}
	}

	fn record<'b>(&mut self, get_access: impl FnOnce() -> TrieAccess<'b, TrieHash<L>>)
	where
		TrieHash<L>: 'b,
	{
		if let Some(recorder) = self.recorder.as_mut() {
			recorder.record(get_access());
		}
	}

	/// Look up the given `nibble_key`.
	///
	/// If the value is found, it will be passed to the given function to decode or copy.
	///
	/// The given `full_key` should be the full key to the data that is requested. This will
	/// be used when there is a cache to potentially speed up the lookup.
	pub fn look_up(
		mut self,
		full_key: &[u8],
		nibble_key: NibbleSlice,
	) -> Result<Option<Q::Item>, TrieHash<L>, CError<L>> {
		match self.cache.take() {
			Some(cache) => self.look_up_with_cache(full_key, nibble_key, cache),
			None => self.look_up_without_cache(nibble_key, full_key, Self::load_value),
		}
	}

	/// Look up the value hash for the given `nibble_key`.
	///
	/// The given `full_key` should be the full key to the data that is requested. This will
	/// be used when there is a cache to potentially speed up the lookup.
	pub fn look_up_hash(
		mut self,
		full_key: &[u8],
		nibble_key: NibbleSlice,
	) -> Result<Option<TrieHash<L>>, TrieHash<L>, CError<L>> {
		match self.cache.take() {
			Some(cache) => self.look_up_hash_with_cache(full_key, nibble_key, cache),
			None => self.look_up_without_cache(
				nibble_key,
				full_key,
				|v, _, full_key, _, recorder, _| {
					Ok(match v {
						Value::Inline(v) => {
							let hash = L::Hash::hash(&v);

							if let Some(recoder) = recorder.as_mut() {
								recoder.record(TrieAccess::Value {
									hash,
									value: v.into(),
									full_key,
								});
							}

							hash
						},
						Value::Node(hash_bytes) => {
							if let Some(recoder) = recorder.as_mut() {
								recoder.record(TrieAccess::Hash { full_key });
							}

							let mut hash = TrieHash::<L>::default();
							hash.as_mut().copy_from_slice(hash_bytes);
							hash
						},
					})
				},
			),
		}
	}

	/// Look up the value hash for the given key.
	///
	/// It uses the given cache to speed-up lookups.
	fn look_up_hash_with_cache(
		mut self,
		full_key: &[u8],
		nibble_key: NibbleSlice,
		cache: &mut dyn crate::TrieCache<L::Codec>,
	) -> Result<Option<TrieHash<L>>, TrieHash<L>, CError<L>> {
		let value_cache_allowed = self
			.recorder
			.as_ref()
			// Check if the recorder has the trie nodes already recorded for this key.
			.map(|r| !r.trie_nodes_recorded_for_key(full_key).is_none())
			// If there is no recorder, we can always use the value cache.
			.unwrap_or(true);

		let res = if let Some(hash) = value_cache_allowed
			.then(|| cache.lookup_value_for_key(full_key).map(|v| v.hash()))
			.flatten()
		{
			hash
		} else {
			let hash_and_value = self.look_up_with_cache_internal(
				nibble_key,
				full_key,
				cache,
				|value, _, full_key, _, _, recorder| match value {
					ValueOwned::Inline(value, hash) => {
						if let Some(recorder) = recorder.as_mut() {
							recorder.record(TrieAccess::Value {
								hash,
								value: value.as_ref().into(),
								full_key,
							});
						}

						Ok((hash, Some(value.clone())))
					},
					ValueOwned::Node(hash) => {
						if let Some(recoder) = recorder.as_mut() {
							recoder.record(TrieAccess::Hash { full_key });
						}

						Ok((hash, None))
					},
				},
			)?;

			match &hash_and_value {
				Some((hash, Some(value))) =>
					cache.cache_value_for_key(full_key, (value.clone(), *hash).into()),
				Some((hash, None)) => cache.cache_value_for_key(full_key, (*hash).into()),
				None => cache.cache_value_for_key(full_key, CachedValue::NonExisting),
			}

			hash_and_value.map(|v| v.0)
		};

		Ok(res)
	}

	/// Look up the given key. If the value is found, it will be passed to the given
	/// function to decode or copy.
<<<<<<< HEAD
	pub(crate) fn look_up_with<R: Default>(
		mut self,
		key: NibbleSlice,
		apply: fn (Self, Value, Prefix, u32) -> Result<R, TrieHash<L>, CError<L>>,
	) -> Result<R, TrieHash<L>, CError<L>> {
		let mut partial = key;
=======
	///
	/// It uses the given cache to speed-up lookups.
	fn look_up_with_cache(
		mut self,
		full_key: &[u8],
		nibble_key: NibbleSlice,
		cache: &mut dyn crate::TrieCache<L::Codec>,
	) -> Result<Option<Q::Item>, TrieHash<L>, CError<L>> {
		let trie_nodes_recorded =
			self.recorder.as_ref().map(|r| r.trie_nodes_recorded_for_key(full_key));

		let (value_cache_allowed, value_recording_required) = match trie_nodes_recorded {
			// If we already have the trie nodes recorded up to the value, we are allowed
			// to use the value cache.
			Some(RecordedForKey::Value) | None => (true, false),
			// If we only have recorded the hash, we are allowed to use the value cache, but
			// we may need to have the value recorded.
			Some(RecordedForKey::Hash) => (true, true),
			// As we don't allow the value cache, the second value can be actually anything.
			Some(RecordedForKey::None) => (false, true),
		};

		let lookup_data = |lookup: &mut Self,
		                   cache: &mut dyn crate::TrieCache<L::Codec>|
		 -> Result<Option<Bytes>, TrieHash<L>, CError<L>> {
			let data = lookup.look_up_with_cache_internal(
				nibble_key,
				full_key,
				cache,
				Self::load_owned_value,
			)?;

			cache.cache_value_for_key(full_key, data.clone().into());

			Ok(data.map(|d| d.0))
		};

		let res = match value_cache_allowed.then(|| cache.lookup_value_for_key(full_key)).flatten()
		{
			Some(CachedValue::NonExisting) => None,
			Some(CachedValue::ExistingHash(hash)) => {
				let data = Self::load_owned_value(
					// If we only have the hash cached, this can only be a value node.
					// For inline nodes we cache them directly as `CachedValue::Existing`.
					ValueOwned::Node(*hash),
					nibble_key.original_data_as_prefix(),
					full_key,
					cache,
					self.db,
					&mut self.recorder,
				)?;

				cache.cache_value_for_key(full_key, data.clone().into());

				Some(data.0)
			},
			Some(CachedValue::Existing { data, hash, .. }) =>
				if let Some(data) = data.upgrade() {
					if value_recording_required {
						// As a value is only raw data, we can directly record it.
						self.record(|| TrieAccess::Value {
							hash: *hash,
							value: data.as_ref().into(),
							full_key,
						});
					}

					Some(data)
				} else {
					lookup_data(&mut self, cache)?
				},
			None => lookup_data(&mut self, cache)?,
		};

		Ok(res.map(|v| self.query.decode(&v)))
	}

	/// When modifying any logic inside this function, you also need to do the same in
	/// [`Self::lookup_without_cache`].
	fn look_up_with_cache_internal<R>(
		&mut self,
		nibble_key: NibbleSlice,
		full_key: &[u8],
		cache: &mut dyn crate::TrieCache<L::Codec>,
		load_value_owned: impl Fn(
			ValueOwned<TrieHash<L>>,
			Prefix,
			&[u8],
			&mut dyn crate::TrieCache<L::Codec>,
			&dyn HashDBRef<L::Hash, DBValue>,
			&mut Option<&mut dyn TrieRecorder<TrieHash<L>>>,
		) -> Result<R, TrieHash<L>, CError<L>>,
	) -> Result<Option<R>, TrieHash<L>, CError<L>> {
		let mut partial = nibble_key;
		let mut hash = self.hash;
>>>>>>> 48fcfa99
		let mut key_nibbles = 0;

		// this loop iterates through non-inline nodes.
		for depth in 0.. {
			let mut node = cache.get_or_insert_node(hash, &mut || {
				let node_data = match self.db.get(&hash, nibble_key.mid(key_nibbles).left()) {
					Some(value) => value,
					None =>
						return Err(Box::new(match depth {
							0 => TrieError::InvalidStateRoot(hash),
							_ => TrieError::IncompleteDatabase(hash),
						})),
				};

				let decoded = match L::Codec::decode(&node_data[..]) {
					Ok(node) => node,
					Err(e) => return Err(Box::new(TrieError::DecoderError(hash, e))),
				};

				decoded.to_owned_node::<L>()
			})?;

			self.record(|| TrieAccess::NodeOwned { hash, node_owned: node });

			// this loop iterates through all inline children (usually max 1)
			// without incrementing the depth.
			loop {
				let next_node = match node {
					NodeOwned::Leaf(slice, value) =>
						return if partial == *slice {
							let value = (*value).clone();
							drop(node);
							load_value_owned(
								value,
								nibble_key.original_data_as_prefix(),
								full_key,
								cache,
								self.db,
								&mut self.recorder,
							)
							.map(Some)
						} else {
							self.record(|| TrieAccess::NonExisting { full_key });

							Ok(None)
						},
					NodeOwned::Extension(slice, item) =>
						if partial.starts_with_vec(&slice) {
							partial = partial.mid(slice.len());
							key_nibbles += slice.len();
							item
						} else {
							self.record(|| TrieAccess::NonExisting { full_key });

							return Ok(None)
						},
					NodeOwned::Branch(children, value) =>
						if partial.is_empty() {
							return if let Some(value) = value.clone() {
								drop(node);
								load_value_owned(
									value,
									nibble_key.original_data_as_prefix(),
									full_key,
									cache,
									self.db,
									&mut self.recorder,
								)
								.map(Some)
							} else {
								self.record(|| TrieAccess::NonExisting { full_key });

								Ok(None)
							}
						} else {
							match &children[partial.at(0) as usize] {
								Some(x) => {
									partial = partial.mid(1);
									key_nibbles += 1;
									x
								},
								None => {
									self.record(|| TrieAccess::NonExisting { full_key });

									return Ok(None)
								},
							}
						},
					NodeOwned::NibbledBranch(slice, children, value) => {
						if !partial.starts_with_vec(&slice) {
							self.record(|| TrieAccess::NonExisting { full_key });

							return Ok(None)
						}

						if partial.len() == slice.len() {
							return if let Some(value) = value.clone() {
								drop(node);
								load_value_owned(
									value,
									nibble_key.original_data_as_prefix(),
									full_key,
									cache,
									self.db,
									&mut self.recorder,
								)
								.map(Some)
							} else {
								self.record(|| TrieAccess::NonExisting { full_key });

								Ok(None)
							}
						} else {
							match &children[partial.at(slice.len()) as usize] {
								Some(x) => {
									partial = partial.mid(slice.len() + 1);
									key_nibbles += slice.len() + 1;
									x
								},
								None => {
									self.record(|| TrieAccess::NonExisting { full_key });

									return Ok(None)
								},
							}
						}
					},
					NodeOwned::Empty => {
						self.record(|| TrieAccess::NonExisting { full_key });

						return Ok(None)
					},
					NodeOwned::Value(_, _) => {
						unreachable!(
							"`NodeOwned::Value` can not be reached by using the hash of a node. \
							 `NodeOwned::Value` is only constructed when loading a value into memory, \
							 which needs to have a different hash than any node; qed",
						)
					},
				};

				// check if new node data is inline or hash.
				match next_node {
					NodeHandleOwned::Hash(new_hash) => {
						hash = *new_hash;
						break
					},
					NodeHandleOwned::Inline(inline_node) => {
						node = &inline_node;
					},
				}
			}
		}

		Ok(None)
	}

	/// Look up the given key. If the value is found, it will be passed to the given
	/// function to decode or copy.
	///
	/// When modifying any logic inside this function, you also need to do the same in
	/// [`Self::lookup_with_cache_internal`].
	fn look_up_without_cache<R>(
		mut self,
		nibble_key: NibbleSlice,
		full_key: &[u8],
		load_value: impl Fn(
			Value,
			Prefix,
			&[u8],
			&dyn HashDBRef<L::Hash, DBValue>,
			&mut Option<&mut dyn TrieRecorder<TrieHash<L>>>,
			Q,
		) -> Result<R, TrieHash<L>, CError<L>>,
	) -> Result<Option<R>, TrieHash<L>, CError<L>> {
		let mut partial = nibble_key;
		let mut hash = self.hash;
		let mut key_nibbles = 0;

		// this loop iterates through non-inline nodes.
		for depth in 0.. {
			let node_data = match self.db.get(&hash, nibble_key.mid(key_nibbles).left()) {
				Some(value) => value,
				None =>
					return Err(Box::new(match depth {
						0 => TrieError::InvalidStateRoot(hash),
						_ => TrieError::IncompleteDatabase(hash),
					})),
			};

			self.record(|| TrieAccess::EncodedNode {
				hash,
				encoded_node: node_data.as_slice().into(),
			});

			// this loop iterates through all inline children (usually max 1)
			// without incrementing the depth.
			let mut node_data = &node_data[..];
			loop {
				let decoded = match L::Codec::decode(node_data) {
					Ok(node) => node,
					Err(e) => return Err(Box::new(TrieError::DecoderError(hash, e))),
				};

				let next_node = match decoded {
					Node::Leaf(slice, value) =>
<<<<<<< HEAD
						return Ok(match slice == partial {
							true => apply(self, value, full_key, depth)?,
							false => Default::default(),
						}),
=======
						return if slice == partial {
							load_value(
								value,
								nibble_key.original_data_as_prefix(),
								full_key,
								self.db,
								&mut self.recorder,
								self.query,
							)
							.map(Some)
						} else {
							self.record(|| TrieAccess::NonExisting { full_key });

							Ok(None)
						},
>>>>>>> 48fcfa99
					Node::Extension(slice, item) =>
						if partial.starts_with(&slice) {
							partial = partial.mid(slice.len());
							key_nibbles += slice.len();
							item
						} else {
<<<<<<< HEAD
							return Ok(Default::default())
						},
					Node::Branch(children, value) => match partial.is_empty() {
						true =>
							if let Some(value) = value {
								return apply(self, value, full_key, depth)
							} else {
								return Ok(Default::default())
							},
						false => match children[partial.at(0) as usize] {
							Some(x) => {
								partial = partial.mid(1);
								key_nibbles += 1;
								x
							},
							None => return Ok(Default::default()),
=======
							self.record(|| TrieAccess::NonExisting { full_key });

							return Ok(None)
						},
					Node::Branch(children, value) =>
						if partial.is_empty() {
							return if let Some(val) = value {
								load_value(
									val,
									nibble_key.original_data_as_prefix(),
									full_key,
									self.db,
									&mut self.recorder,
									self.query,
								)
								.map(Some)
							} else {
								self.record(|| TrieAccess::NonExisting { full_key });

								Ok(None)
							}
						} else {
							match children[partial.at(0) as usize] {
								Some(x) => {
									partial = partial.mid(1);
									key_nibbles += 1;
									x
								},
								None => {
									self.record(|| TrieAccess::NonExisting { full_key });

									return Ok(None)
								},
							}
>>>>>>> 48fcfa99
						},
					Node::NibbledBranch(slice, children, value) => {
						if !partial.starts_with(&slice) {
<<<<<<< HEAD
							return Ok(Default::default())
						}

						match partial.len() == slice.len() {
							true =>
								if let Some(value) = value {
									return apply(self, value, full_key, depth)
								} else {
									return Ok(Default::default())
								},
							false => match children[partial.at(slice.len()) as usize] {
=======
							self.record(|| TrieAccess::NonExisting { full_key });

							return Ok(None)
						}

						if partial.len() == slice.len() {
							return if let Some(val) = value {
								load_value(
									val,
									nibble_key.original_data_as_prefix(),
									full_key,
									self.db,
									&mut self.recorder,
									self.query,
								)
								.map(Some)
							} else {
								self.record(|| TrieAccess::NonExisting { full_key });

								Ok(None)
							}
						} else {
							match children[partial.at(slice.len()) as usize] {
>>>>>>> 48fcfa99
								Some(x) => {
									partial = partial.mid(slice.len() + 1);
									key_nibbles += slice.len() + 1;
									x
								},
<<<<<<< HEAD
								None => return Ok(Default::default()),
							},
						}
					},
					Node::Empty => return Ok(Default::default()),
=======
								None => {
									self.record(|| TrieAccess::NonExisting { full_key });

									return Ok(None)
								},
							}
						}
					},
					Node::Empty => {
						self.record(|| TrieAccess::NonExisting { full_key });

						return Ok(None)
					},
>>>>>>> 48fcfa99
				};

				// check if new node data is inline or hash.
				match next_node {
					NodeHandle::Hash(data) => {
						hash = decode_hash::<L::Hash>(data)
							.ok_or_else(|| Box::new(TrieError::InvalidHash(hash, data.to_vec())))?;
						break
					},
					NodeHandle::Inline(data) => {
						node_data = data;
					},
				}
			}
		}
		Ok(Default::default())
	}

	/// Look up the given key. If the value is found, it will be passed to the given
	/// function to decode or copy.
	pub fn look_up(self, key: NibbleSlice) -> Result<Option<Q::Item>, TrieHash<L>, CError<L>> {
		self.look_up_with(key, Self::decode)
	}

	/// Look up the given key. Check if value exists.
	pub fn look_up_contains(self, key: NibbleSlice) -> Result<bool, TrieHash<L>, CError<L>> {
		self.look_up_with(key, Self::contains)
	}

	/// Look up the given key. Check value size if it exists.
	pub fn look_up_size(self, key: NibbleSlice) -> Result<Option<usize>, TrieHash<L>, CError<L>> {
		self.look_up_with(key, Self::size)
	}
}<|MERGE_RESOLUTION|>--- conflicted
+++ resolved
@@ -52,19 +52,6 @@
 	fn load_value(
 		v: Value,
 		prefix: Prefix,
-<<<<<<< HEAD
-		depth: u32,
-	) -> Result<Option<Q::Item>, TrieHash<L>, CError<L>> {
-		Ok(Some(match v {
-			Value::Inline(value) => self.query.decode(value),
-			Value::Node(_, _, Some(value)) => self.query.decode(value.as_slice()),
-			Value::Node(hash, _, None) => {
-				let mut res = TrieHash::<L>::default();
-				res.as_mut().copy_from_slice(hash);
-				if let Some(value) = self.db.get(&res, prefix) {
-					self.query.record(&res, &value, depth);
-					self.query.decode(value.as_slice())
-=======
 		full_key: &[u8],
 		db: &dyn HashDBRef<L::Hash, DBValue>,
 		recorder: &mut Option<&mut dyn TrieRecorder<TrieHash<L>>>,
@@ -72,7 +59,7 @@
 	) -> Result<Q::Item, TrieHash<L>, CError<L>> {
 		match v {
 			Value::Inline(value) => Ok(query.decode(&value)),
-			Value::Node(hash) => {
+			Value::Node(hash, _) => {
 				let mut res = TrieHash::<L>::default();
 				res.as_mut().copy_from_slice(hash);
 				if let Some(value) = db.get(&res, prefix) {
@@ -85,12 +72,11 @@
 					}
 
 					Ok(query.decode(&value))
->>>>>>> 48fcfa99
 				} else {
-					return Err(Box::new(TrieError::IncompleteDatabase(res)))
+					Err(Box::new(TrieError::IncompleteDatabase(res)))
 				}
 			},
-		}))
+		}
 	}
 
 	fn contains(
@@ -110,9 +96,8 @@
 	) -> Result<Option<usize>, TrieHash<L>, CError<L>> {
 		Ok(Some(match v {
 			Value::Inline(value) => value.len(),
-			Value::Node(_, Some(size), _) => size,
-			Value::Node(_, _, Some(value)) => value.len(),
-			Value::Node(hash, _, None) => {
+			Value::Node(_, Some(size)) => size,
+			Value::Node(hash, _) => {
 				let mut res = TrieHash::<L>::default();
 				res.as_mut().copy_from_slice(hash);
 				if let Some(value) = self.db.get(&res, prefix) {
@@ -226,7 +211,7 @@
 
 							hash
 						},
-						Value::Node(hash_bytes) => {
+						Value::Node(hash_bytes, _) => {
 							if let Some(recoder) = recorder.as_mut() {
 								recoder.record(TrieAccess::Hash { full_key });
 							}
@@ -305,14 +290,6 @@
 
 	/// Look up the given key. If the value is found, it will be passed to the given
 	/// function to decode or copy.
-<<<<<<< HEAD
-	pub(crate) fn look_up_with<R: Default>(
-		mut self,
-		key: NibbleSlice,
-		apply: fn (Self, Value, Prefix, u32) -> Result<R, TrieHash<L>, CError<L>>,
-	) -> Result<R, TrieHash<L>, CError<L>> {
-		let mut partial = key;
-=======
 	///
 	/// It uses the given cache to speed-up lookups.
 	fn look_up_with_cache(
@@ -408,7 +385,6 @@
 	) -> Result<Option<R>, TrieHash<L>, CError<L>> {
 		let mut partial = nibble_key;
 		let mut hash = self.hash;
->>>>>>> 48fcfa99
 		let mut key_nibbles = 0;
 
 		// this loop iterates through non-inline nodes.
@@ -615,12 +591,6 @@
 
 				let next_node = match decoded {
 					Node::Leaf(slice, value) =>
-<<<<<<< HEAD
-						return Ok(match slice == partial {
-							true => apply(self, value, full_key, depth)?,
-							false => Default::default(),
-						}),
-=======
 						return if slice == partial {
 							load_value(
 								value,
@@ -636,31 +606,12 @@
 
 							Ok(None)
 						},
->>>>>>> 48fcfa99
 					Node::Extension(slice, item) =>
 						if partial.starts_with(&slice) {
 							partial = partial.mid(slice.len());
 							key_nibbles += slice.len();
 							item
 						} else {
-<<<<<<< HEAD
-							return Ok(Default::default())
-						},
-					Node::Branch(children, value) => match partial.is_empty() {
-						true =>
-							if let Some(value) = value {
-								return apply(self, value, full_key, depth)
-							} else {
-								return Ok(Default::default())
-							},
-						false => match children[partial.at(0) as usize] {
-							Some(x) => {
-								partial = partial.mid(1);
-								key_nibbles += 1;
-								x
-							},
-							None => return Ok(Default::default()),
-=======
 							self.record(|| TrieAccess::NonExisting { full_key });
 
 							return Ok(None)
@@ -695,23 +646,9 @@
 									return Ok(None)
 								},
 							}
->>>>>>> 48fcfa99
 						},
 					Node::NibbledBranch(slice, children, value) => {
 						if !partial.starts_with(&slice) {
-<<<<<<< HEAD
-							return Ok(Default::default())
-						}
-
-						match partial.len() == slice.len() {
-							true =>
-								if let Some(value) = value {
-									return apply(self, value, full_key, depth)
-								} else {
-									return Ok(Default::default())
-								},
-							false => match children[partial.at(slice.len()) as usize] {
-=======
 							self.record(|| TrieAccess::NonExisting { full_key });
 
 							return Ok(None)
@@ -735,19 +672,11 @@
 							}
 						} else {
 							match children[partial.at(slice.len()) as usize] {
->>>>>>> 48fcfa99
 								Some(x) => {
 									partial = partial.mid(slice.len() + 1);
 									key_nibbles += slice.len() + 1;
 									x
 								},
-<<<<<<< HEAD
-								None => return Ok(Default::default()),
-							},
-						}
-					},
-					Node::Empty => return Ok(Default::default()),
-=======
 								None => {
 									self.record(|| TrieAccess::NonExisting { full_key });
 
@@ -761,7 +690,6 @@
 
 						return Ok(None)
 					},
->>>>>>> 48fcfa99
 				};
 
 				// check if new node data is inline or hash.
