// Copyright 2017, 2018 Parity Technologies
//
// Licensed under the Apache License, Version 2.0 (the "License");
// you may not use this file except in compliance with the License.
// You may obtain a copy of the License at
//
//     http://www.apache.org/licenses/LICENSE-2.0
//
// Unless required by applicable law or agreed to in writing, software
// distributed under the License is distributed on an "AS IS" BASIS,
// WITHOUT WARRANTIES OR CONDITIONS OF ANY KIND, either express or implied.
// See the License for the specific language governing permissions and
// limitations under the License.

//! Trie lookup via HashDB.

use super::{CError, DBValue, Query, Result, TrieError, TrieHash, TrieLayout};
use crate::{
	nibble::NibbleSlice,
	node::{decode_hash, Node, NodeHandle, Value},
	node_codec::NodeCodec,
	rstd::boxed::Box,
};
use hash_db::{HashDBRef, Prefix};

/// Trie lookup helper object.
pub struct Lookup<'a, L: TrieLayout, Q: Query<L::Hash>> {
	/// database to query from.
	pub db: &'a dyn HashDBRef<L::Hash, DBValue>,
	/// Query object to record nodes and transform data.
	pub query: Q,
	/// Hash to start at
	pub hash: TrieHash<L>,
}

impl<'a, L, Q> Lookup<'a, L, Q>
where
	L: TrieLayout,
	Q: Query<L::Hash>,
{
	fn decode(
		mut self,
		v: Value,
		prefix: Prefix,
		depth: u32,
	) -> Result<Q::Item, TrieHash<L>, CError<L>> {
		match v {
			Value::Inline(value) => Ok(self.query.decode(value)),
<<<<<<< HEAD
			Value::Node(_, _, Some(value)) =>	Ok(self.query.decode(value.as_slice())),
			Value::Node(hash, _, None) => {
=======
			Value::Node(_, Some(value)) => Ok(self.query.decode(value.as_slice())),
			Value::Node(hash, None) => {
>>>>>>> 57e3f11b
				let mut res = TrieHash::<L>::default();
				res.as_mut().copy_from_slice(hash);
				if let Some(value) = self.db.get(&res, prefix) {
					self.query.record(&res, &value, depth);
					Ok(self.query.decode(value.as_slice()))
				} else {
					Err(Box::new(TrieError::IncompleteDatabase(res)))
				}
			},
		}
	}

	/// Look up the given key. If the value is found, it will be passed to the given
	/// function to decode or copy.
	pub fn look_up(mut self, key: NibbleSlice) -> Result<Option<Q::Item>, TrieHash<L>, CError<L>> {
		let mut partial = key;
		let mut key_nibbles = 0;

		let mut full_key = key.clone();
		full_key.advance(key.len());
		let full_key = full_key.left();

		// this loop iterates through non-inline nodes.
		for depth in 0.. {
			let hash = self.hash;
			let node_data = match self.db.get(&hash, key.mid(key_nibbles).left()) {
				Some(value) => value,
				None =>
					return Err(Box::new(match depth {
						0 => TrieError::InvalidStateRoot(hash),
						_ => TrieError::IncompleteDatabase(hash),
					})),
			};

			self.query.record(&hash, &node_data, depth);

			// this loop iterates through all inline children (usually max 1)
			// without incrementing the depth.
			let mut node_data = &node_data[..];
			loop {
				let decoded = match L::Codec::decode(node_data) {
					Ok(node) => node,
					Err(e) => return Err(Box::new(TrieError::DecoderError(hash, e))),
				};
				let next_node = match decoded {
					Node::Leaf(slice, value) =>
						return Ok(match slice == partial {
							true => Some(self.decode(value, full_key, depth)?),
							false => None,
						}),
					Node::Extension(slice, item) =>
						if partial.starts_with(&slice) {
							partial = partial.mid(slice.len());
							key_nibbles += slice.len();
							item
						} else {
							return Ok(None)
						},
					Node::Branch(children, value) => match partial.is_empty() {
						true =>
							if let Some(value) = value {
								return Ok(Some(self.decode(value, full_key, depth)?))
							} else {
								return Ok(None)
							},
						false => match children[partial.at(0) as usize] {
							Some(x) => {
								partial = partial.mid(1);
								key_nibbles += 1;
								x
							},
							None => return Ok(None),
						},
					},
					Node::NibbledBranch(slice, children, value) => {
						if !partial.starts_with(&slice) {
							return Ok(None)
						}

						match partial.len() == slice.len() {
							true =>
								if let Some(value) = value {
									return Ok(Some(self.decode(value, full_key, depth)?))
								} else {
									return Ok(None)
								},
							false => match children[partial.at(slice.len()) as usize] {
								Some(x) => {
									partial = partial.mid(slice.len() + 1);
									key_nibbles += slice.len() + 1;
									x
								},
								None => return Ok(None),
							},
						}
					},
					Node::Empty => return Ok(None),
				};

				// check if new node data is inline or hash.
				match next_node {
					NodeHandle::Hash(data) => {
						self.hash = decode_hash::<L::Hash>(data)
							.ok_or_else(|| Box::new(TrieError::InvalidHash(hash, data.to_vec())))?;
						break
					},
					NodeHandle::Inline(data) => {
						node_data = data;
					},
				}
			}
		}
		Ok(None)
	}
}<|MERGE_RESOLUTION|>--- conflicted
+++ resolved
@@ -46,13 +46,8 @@
 	) -> Result<Q::Item, TrieHash<L>, CError<L>> {
 		match v {
 			Value::Inline(value) => Ok(self.query.decode(value)),
-<<<<<<< HEAD
-			Value::Node(_, _, Some(value)) =>	Ok(self.query.decode(value.as_slice())),
+			Value::Node(_, _, Some(value)) => Ok(self.query.decode(value.as_slice())),
 			Value::Node(hash, _, None) => {
-=======
-			Value::Node(_, Some(value)) => Ok(self.query.decode(value.as_slice())),
-			Value::Node(hash, None) => {
->>>>>>> 57e3f11b
 				let mut res = TrieHash::<L>::default();
 				res.as_mut().copy_from_slice(hash);
 				if let Some(value) = self.db.get(&res, prefix) {
