--- conflicted
+++ resolved
@@ -46,13 +46,8 @@
 	pub fn from_existing(
 		db: &'db mut dyn HashDB<L::Hash, DBValue>,
 		root: &'db mut TrieHash<L>,
-<<<<<<< HEAD
-	) -> Result<Self, TrieHash<L>, CError<L>> {
+	) -> Self {
 		Ok(FatDBMut { raw: TrieDBMutBuilder::from_existing(db, root)?.build() })
-=======
-	) -> Self {
-		FatDBMut { raw: TrieDBMut::from_existing(db, root) }
->>>>>>> 507c583c
 	}
 
 	/// Get the backing database.
