// Copyright 2017, 2021 Parity Technologies
//
// Licensed under the Apache License, Version 2.0 (the "License");
// you may not use this file except in compliance with the License.
// You may obtain a copy of the License at
//
//     http://www.apache.org/licenses/LICENSE-2.0
//
// Unless required by applicable law or agreed to in writing, software
// distributed under the License is distributed on an "AS IS" BASIS,
// WITHOUT WARRANTIES OR CONDITIONS OF ANY KIND, either express or implied.
// See the License for the specific language governing permissions and
// limitations under the License.

use super::{
	CError, DBValue, Query, Result, Trie, TrieDB, TrieDBIterator, TrieDBKeyIterator, TrieHash,
	TrieItem, TrieIterator, TrieKeyItem, TrieLayout,
};
use hash_db::{HashDBRef, Hasher};

use crate::{rstd::boxed::Box, TrieDBBuilder};

/// A `Trie` implementation which hashes keys and uses a generic `HashDB` backing database.
/// Additionaly it stores inserted hash-key mappings for later retrieval.
///
/// Use it as a `Trie` or `TrieMut` trait object.
pub struct FatDB<'db, 'cache, L>
where
	L: TrieLayout,
{
	raw: TrieDB<'db, 'cache, L>,
}

impl<'db, 'cache, L> FatDB<'db, 'cache, L>
where
	L: TrieLayout,
{
	/// Create a new trie with the backing database `db` and empty `root`
	/// Initialise to the state entailed by the genesis block.
	/// This guarantees the trie is built correctly.
	pub fn new(db: &'db dyn HashDBRef<L::Hash, DBValue>, root: &'db TrieHash<L>) -> Self {
		FatDB { raw: TrieDBBuilder::new(db, root).build() }
	}

	/// Get the backing database.
	pub fn db(&self) -> &dyn HashDBRef<L::Hash, DBValue> {
		self.raw.db()
	}
}

impl<'db, 'cache, L> Trie<L> for FatDB<'db, 'cache, L>
where
	L: TrieLayout,
{
	fn root(&self) -> &TrieHash<L> {
		self.raw.root()
	}

	fn contains(&self, key: &[u8]) -> Result<bool, TrieHash<L>, CError<L>> {
		self.raw.contains(L::Hash::hash(key).as_ref())
	}

<<<<<<< HEAD
	fn get_size(&self, key: &[u8]) -> Result<Option<usize>, TrieHash<L>, CError<L>> {
		self.raw.get_size(L::Hash::hash(key).as_ref())
	}

	fn get_with<'a, 'key, Q: Query<L::Hash>>(
		&'a self,
		key: &'key [u8],
=======
	fn get_hash(&self, key: &[u8]) -> Result<Option<TrieHash<L>>, TrieHash<L>, CError<L>> {
		self.raw.get_hash(key)
	}

	fn get_with<Q: Query<L::Hash>>(
		&self,
		key: &[u8],
>>>>>>> 48fcfa99
		query: Q,
	) -> Result<Option<Q::Item>, TrieHash<L>, CError<L>> {
		self.raw.get_with(L::Hash::hash(key).as_ref(), query)
	}

	fn iter<'a>(
		&'a self,
	) -> Result<
		Box<dyn TrieIterator<L, Item = TrieItem<TrieHash<L>, CError<L>>> + 'a>,
		TrieHash<L>,
		CError<L>,
	> {
		FatDBIterator::<L>::new(&self.raw).map(|iter| Box::new(iter) as Box<_>)
	}

	fn key_iter<'a>(
		&'a self,
	) -> Result<
		Box<dyn TrieIterator<L, Item = TrieKeyItem<TrieHash<L>, CError<L>>> + 'a>,
		TrieHash<L>,
		CError<L>,
	> {
		FatDBKeyIterator::<L>::new(&self.raw).map(|iter| Box::new(iter) as Box<_>)
	}
}

/// Iterator over inserted pairs of key values.
pub struct FatDBIterator<'db, 'cache, L>
where
	L: TrieLayout,
{
	trie_iterator: TrieDBIterator<'db, 'cache, L>,
	trie: &'db TrieDB<'db, 'cache, L>,
}

impl<'db, 'cache, L> FatDBIterator<'db, 'cache, L>
where
	L: TrieLayout,
{
	/// Creates new iterator.
	pub fn new(trie: &'db TrieDB<'db, 'cache, L>) -> Result<Self, TrieHash<L>, CError<L>> {
		Ok(FatDBIterator { trie_iterator: TrieDBIterator::new(trie)?, trie })
	}
}

impl<'db, 'cache, L> TrieIterator<L> for FatDBIterator<'db, 'cache, L>
where
	L: TrieLayout,
{
	fn seek(&mut self, key: &[u8]) -> Result<(), TrieHash<L>, CError<L>> {
		let hashed_key = L::Hash::hash(key);
		self.trie_iterator.seek(hashed_key.as_ref())
	}
}

impl<'db, 'cache, L> Iterator for FatDBIterator<'db, 'cache, L>
where
	L: TrieLayout,
{
	type Item = TrieItem<TrieHash<L>, CError<L>>;

	fn next(&mut self) -> Option<Self::Item> {
		self.trie_iterator.next().map(|res| {
			res.map(|(hash, value)| {
				let aux_hash = L::Hash::hash(&hash);
				(
					self.trie.db().get(&aux_hash, Default::default()).expect("Missing fatdb hash"),
					value,
				)
			})
		})
	}
}

/// Iterator over inserted keys.
pub struct FatDBKeyIterator<'db, 'cache, L>
where
	L: TrieLayout,
{
	trie_iterator: TrieDBKeyIterator<'db, 'cache, L>,
	trie: &'db TrieDB<'db, 'cache, L>,
}

impl<'db, 'cache, L> FatDBKeyIterator<'db, 'cache, L>
where
	L: TrieLayout,
{
	/// Creates new iterator.
	pub fn new(trie: &'db TrieDB<'db, 'cache, L>) -> Result<Self, TrieHash<L>, CError<L>> {
		Ok(FatDBKeyIterator { trie_iterator: TrieDBKeyIterator::new(trie)?, trie })
	}
}

impl<'db, 'cache, L> TrieIterator<L> for FatDBKeyIterator<'db, 'cache, L>
where
	L: TrieLayout,
{
	fn seek(&mut self, key: &[u8]) -> Result<(), TrieHash<L>, CError<L>> {
		let hashed_key = L::Hash::hash(key);
		self.trie_iterator.seek(hashed_key.as_ref())
	}
}

impl<'db, 'cache, L> Iterator for FatDBKeyIterator<'db, 'cache, L>
where
	L: TrieLayout,
{
	type Item = TrieKeyItem<TrieHash<L>, CError<L>>;

	fn next(&mut self) -> Option<Self::Item> {
		self.trie_iterator.next().map(|res| {
			res.map(|hash| {
				let aux_hash = L::Hash::hash(&hash);
				self.trie.db().get(&aux_hash, Default::default()).expect("Missing fatdb hash")
			})
		})
	}
}<|MERGE_RESOLUTION|>--- conflicted
+++ resolved
@@ -60,15 +60,10 @@
 		self.raw.contains(L::Hash::hash(key).as_ref())
 	}
 
-<<<<<<< HEAD
 	fn get_size(&self, key: &[u8]) -> Result<Option<usize>, TrieHash<L>, CError<L>> {
 		self.raw.get_size(L::Hash::hash(key).as_ref())
 	}
 
-	fn get_with<'a, 'key, Q: Query<L::Hash>>(
-		&'a self,
-		key: &'key [u8],
-=======
 	fn get_hash(&self, key: &[u8]) -> Result<Option<TrieHash<L>>, TrieHash<L>, CError<L>> {
 		self.raw.get_hash(key)
 	}
@@ -76,7 +71,6 @@
 	fn get_with<Q: Query<L::Hash>>(
 		&self,
 		key: &[u8],
->>>>>>> 48fcfa99
 		query: Q,
 	) -> Result<Option<Q::Item>, TrieHash<L>, CError<L>> {
 		self.raw.get_with(L::Hash::hash(key).as_ref(), query)
