--- conflicted
+++ resolved
@@ -27,7 +27,7 @@
 	TrieLayout, Meta,
 };
 
-struct StackEntry<'a, C: NodeCodec<()>> {
+struct StackEntry<'a, C: NodeCodec> {
 	/// The prefix is the nibble path to the node in the trie.
 	prefix: LeftNibbleSlice<'a>,
 	/// Stacked node.
@@ -48,7 +48,7 @@
 	_marker: PhantomData<C>,
 }
 
-impl<'a, C: NodeCodec<()>> StackEntry<'a, C> {
+impl<'a, C: NodeCodec> StackEntry<'a, C> {
 	fn new(
 		prefix: LeftNibbleSlice<'a>,
 		node_data: Vec<u8>,
@@ -57,12 +57,7 @@
 		mut meta: Meta,
 	) -> TrieResult<Self, C::HashOut, C::Error>
 	{
-<<<<<<< HEAD
-		// TODO implement meta support to allow hashed value.
-		let node = OwnedNode::new::<(), C>(node_data, &mut ())
-=======
 		let node = OwnedNode::new::<C>(node_data, &mut meta)
->>>>>>> 618beec2
 			.map_err(|err| Box::new(
 				TrieError::DecoderError(node_hash.unwrap_or_default(), err)
 			))?;
@@ -93,11 +88,7 @@
 			NodePlan::Leaf { .. } if !self.omit_value => node_data.to_vec(),
 			NodePlan::Leaf { partial, value: _ } => {
 				let partial = partial.build(node_data);
-<<<<<<< HEAD
-				C::leaf_node(partial.right(), Value::Value(&[]), &mut ())
-=======
 				C::leaf_node(partial.right(), Value::Value(&[]), node_meta)
->>>>>>> 618beec2
 			}
 			NodePlan::Extension { .. } if self.child_index == 0 => node_data.to_vec(),
 			NodePlan::Extension { partial: partial_plan, child: _ } => {
@@ -112,11 +103,7 @@
 					partial.right_iter(),
 					partial.len(),
 					child,
-<<<<<<< HEAD
-					&mut (),
-=======
 					node_meta,
->>>>>>> 618beec2
 				)
 			}
 			NodePlan::Branch { value, children } => {
@@ -129,11 +116,7 @@
 				C::branch_node(
 					self.children.into_iter(),
 					value_with_omission(node_data, value, self.omit_value),
-<<<<<<< HEAD
-					&mut (),
-=======
 					node_meta,
->>>>>>> 618beec2
 				)
 			},
 			NodePlan::NibbledBranch { partial: partial_plan, value, children } => {
@@ -149,11 +132,7 @@
 					partial.len(),
 					self.children.into_iter(),
 					value_with_omission(node_data, value, self.omit_value),
-<<<<<<< HEAD
-					&mut (),
-=======
 					node_meta,
->>>>>>> 618beec2
 				)
 			},
 		};
@@ -254,7 +233,7 @@
 									  -> TrieResult<Vec<Vec<u8>>, TrieHash<L>, CError<L>>
 	where
 		T: Trie<L>,
-		L: TrieLayout<Meta=()>,
+		L: TrieLayout,
 		I: IntoIterator<Item=&'a K>,
 		K: 'a + AsRef<[u8]>
 {
@@ -399,7 +378,7 @@
 
 /// Determine the next algorithmic step to take by matching the current key against the current top
 /// entry on the stack.
-fn match_key_to_node<'a, C: NodeCodec<()>>(
+fn match_key_to_node<'a, C: NodeCodec>(
 	node_data: &'a [u8],
 	node_plan: &NodePlan,
 	omit_value: &mut bool,
@@ -418,11 +397,7 @@
 			{
 				*omit_value = true;
 				match value_range {
-<<<<<<< HEAD
-					ValuePlan::Value(value_range) =>
-=======
 					ValuePlan::Value(value_range, _) =>
->>>>>>> 618beec2
 						Step::FoundValue(Some(&node_data[value_range.clone()])),
 					_ => return Err(Box::new(
 						TrieError::IncompleteDatabase(C::HashOut::default())
@@ -470,7 +445,7 @@
 	})
 }
 
-fn match_key_to_branch_node<'a, 'b, C: NodeCodec<()>>(
+fn match_key_to_branch_node<'a, 'b, C: NodeCodec>(
 	node_data: &'a [u8],
 	value_range: &'b ValuePlan,
 	child_handles: &'b [Option<NodeHandlePlan>; NIBBLE_LENGTH],
@@ -489,11 +464,7 @@
 	if key.len() == prefix_len + partial.len() {
 		*omit_value = true;
 		let value = match value_range {
-<<<<<<< HEAD
-			ValuePlan::Value(range) => Some(&node_data[range.clone()]),
-=======
 			ValuePlan::Value(range, _) => Some(&node_data[range.clone()]),
->>>>>>> 618beec2
 			ValuePlan::HashedValue(..) => return Err(Box::new(
 				TrieError::IncompleteDatabase(C::HashOut::default())
 			)),
@@ -551,13 +522,8 @@
 /// Unwind the stack until the given key is prefixed by the entry at the top of the stack. If the
 /// key is None, unwind the stack completely. As entries are popped from the stack, they are
 /// encoded into proof nodes and added to the finalized proof.
-<<<<<<< HEAD
-fn unwind_stack<C: NodeCodec<()>>(
-	stack: &mut Vec<StackEntry<C>>,
-=======
 fn unwind_stack<L: TrieLayout>(
 	stack: &mut Vec<StackEntry<L::Codec>>,
->>>>>>> 618beec2
 	proof_nodes: &mut Vec<Vec<u8>>,
 	maybe_key: Option<&LeftNibbleSlice>,
 ) -> TrieResult<(), TrieHash<L>, CError<L>> {
