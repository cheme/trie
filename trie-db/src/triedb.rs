--- conflicted
+++ resolved
@@ -327,276 +327,4 @@
 		}
 		None
 	}
-<<<<<<< HEAD
-}
-
-#[cfg(test)]
-mod tests {
-	use memory_db::{MemoryDB, PrefixedKey};
-	use crate::DBValue;
-	use reference_trie::{TrieDB, TrieDBMut, Lookup, Trie, TrieMut, NibbleSlice, TrieLayout, test_layouts};
-	use hex_literal::hex;
-
-	test_layouts!(iterator_works, iterator_works_internal);
-	fn iterator_works_internal<T: TrieLayout>() {
-		let pairs = vec![
-			(hex!("0103000000000000000464").to_vec(), hex!("fffffffffe").to_vec()),
-			(hex!("0103000000000000000469").to_vec(), hex!("ffffffffff").to_vec()),
-		];
-
-		let mut memdb = MemoryDB::<T::Hash, PrefixedKey<_>, DBValue>::default();
-		let mut root = Default::default();
-		{
-			let mut t = TrieDBMut::<T>::new(&mut memdb, &mut root);
-			for (x, y) in &pairs {
-				t.insert(x, y).unwrap();
-			}
-		}
-
-		let trie = TrieDB::<T>::new(&memdb, &root).unwrap();
-
-		let iter = trie.iter().unwrap();
-		let mut iter_pairs = Vec::new();
-		for pair in iter {
-			let (key, value) = pair.unwrap();
-			iter_pairs.push((key, value.to_vec()));
-		}
-
-		assert_eq!(pairs, iter_pairs);
-	}
-
-	test_layouts!(iterator_seek_works, iterator_seek_works_internal);
-	fn iterator_seek_works_internal<T: TrieLayout>() {
-		let pairs = vec![
-			(hex!("0103000000000000000464").to_vec(), hex!("fffffffffe").to_vec()),
-			(hex!("0103000000000000000469").to_vec(), hex!("ffffffffff").to_vec()),
-		];
-
-		let mut memdb = MemoryDB::<T::Hash, PrefixedKey<_>, DBValue>::default();
-		let mut root = Default::default();
-		{
-			let mut t = TrieDBMut::<T>::new(&mut memdb, &mut root);
-			for (x, y) in &pairs {
-				t.insert(x, y).unwrap();
-			}
-		}
-
-		let t = TrieDB::<T>::new(&memdb, &root).unwrap();
-
-		let mut iter = t.iter().unwrap();
-		assert_eq!(
-			iter.next().unwrap().unwrap(),
-			(
-				hex!("0103000000000000000464").to_vec(),
-				hex!("fffffffffe").to_vec(),
-			)
-		);
-		iter.seek(&hex!("00")[..]).unwrap();
-		assert_eq!(
-			pairs,
-			iter.map(|x| x.unwrap())
-				.map(|(k, v)| (k, v[..].to_vec()))
-				.collect::<Vec<_>>()
-		);
-		let mut iter = t.iter().unwrap();
-		iter.seek(&hex!("0103000000000000000465")[..]).unwrap();
-		assert_eq!(
-			&pairs[1..],
-			&iter.map(|x| x.unwrap())
-				.map(|(k, v)| (k, v[..].to_vec()))
-				.collect::<Vec<_>>()[..]
-		);
-	}
-
-	test_layouts!(iterator, iterator_internal);
-	fn iterator_internal<T: TrieLayout>() {
-		let d = vec![
-			b"A".to_vec(),
-			b"AA".to_vec(),
-			b"AB".to_vec(),
-			b"B".to_vec(),
-		];
-
-		let mut memdb = MemoryDB::<T::Hash, PrefixedKey<_>, DBValue>::default();
-		let mut root = Default::default();
-		{
-			let mut t = TrieDBMut::<T>::new(&mut memdb, &mut root);
-			for x in &d {
-				t.insert(x, x).unwrap();
-			}
-		}
-
-		let t = TrieDB::<T>::new(&memdb, &root).unwrap();
-		assert_eq!(
-			d.iter()
-				.map(|i| i.clone())
-				.collect::<Vec<_>>(),
-			t.iter()
-				.unwrap()
-				.map(|x| x.unwrap().0)
-				.collect::<Vec<_>>()
-		);
-		assert_eq!(d, t.iter().unwrap().map(|x| x.unwrap().1).collect::<Vec<_>>());
-	}
-
-	test_layouts!(iterator_seek, iterator_seek_internal);
-	fn iterator_seek_internal<T: TrieLayout>() {
-		let d = vec![
-			b"A".to_vec(),
-			b"AA".to_vec(),
-			b"AB".to_vec(),
-			b"B".to_vec(),
-		];
-
-		let mut memdb = MemoryDB::<T::Hash, PrefixedKey<_>, DBValue>::default();
-		let mut root = Default::default();
-		{
-			let mut t = TrieDBMut::<T>::new(&mut memdb, &mut root);
-			for x in &d {
-				t.insert(x, x).unwrap();
-			}
-		}
-
-		let t = TrieDB::<T>::new(&memdb, &root).unwrap();
-		let mut iter = t.iter().unwrap();
-		assert_eq!(iter.next().unwrap().unwrap(), (b"A".to_vec(), b"A".to_vec()));
-		iter.seek(b"!").unwrap();
-		assert_eq!(d, iter.map(|x| x.unwrap().1).collect::<Vec<_>>());
-		let mut iter = t.iter().unwrap();
-		iter.seek(b"A").unwrap();
-		assert_eq!(d, &iter.map(|x| x.unwrap().1).collect::<Vec<_>>()[..]);
-		let mut iter = t.iter().unwrap();
-		iter.seek(b"AA").unwrap();
-		assert_eq!(&d[1..], &iter.map(|x| x.unwrap().1).collect::<Vec<_>>()[..]);
-		let mut iter = t.iter().unwrap();
-		iter.seek(b"A!").unwrap();
-		assert_eq!(&d[1..], &iter.map(|x| x.unwrap().1).collect::<Vec<_>>()[..]);
-		let mut iter = t.iter().unwrap();
-		iter.seek(b"AB").unwrap();
-		assert_eq!(&d[2..], &iter.map(|x| x.unwrap().1).collect::<Vec<_>>()[..]);
-		let mut iter = t.iter().unwrap();
-		iter.seek(b"AB!").unwrap();
-		assert_eq!(&d[3..], &iter.map(|x| x.unwrap().1).collect::<Vec<_>>()[..]);
-		let mut iter = t.iter().unwrap();
-		iter.seek(b"B").unwrap();
-		assert_eq!(&d[3..], &iter.map(|x| x.unwrap().1).collect::<Vec<_>>()[..]);
-		let mut iter = t.iter().unwrap();
-		iter.seek(b"C").unwrap();
-		assert_eq!(&d[4..], &iter.map(|x| x.unwrap().1).collect::<Vec<_>>()[..]);
-	}
-
-	test_layouts!(get_length_with_extension, get_length_with_extension_internal);
-	fn get_length_with_extension_internal<T: TrieLayout>() {
-		let mut memdb = MemoryDB::<T::Hash, PrefixedKey<_>, DBValue>::default();
-		let mut root = Default::default();
-		{
-			let mut t = TrieDBMut::<T>::new(&mut memdb, &mut root);
-			t.insert(b"A", b"ABC").unwrap();
-			t.insert(b"B", b"ABCBAAAAAAAAAAAAAAAAAAAAAAAAAAAA").unwrap();
-		}
-
-		let t = TrieDB::<T>::new(&memdb, &root).unwrap();
-		assert_eq!(t.get_with(b"A", |x: &[u8]| x.len()).unwrap(), Some(3));
-		assert_eq!(t.get_with(b"B", |x: &[u8]| x.len()).unwrap(), Some(32));
-		assert_eq!(t.get_with(b"C", |x: &[u8]| x.len()).unwrap(), None);
-	}
-
-	test_layouts!(debug_output_supports_pretty_print, debug_output_supports_pretty_print_internal);
-	fn debug_output_supports_pretty_print_internal<T: TrieLayout>() {
-		let d = vec![
-			b"A".to_vec(),
-			b"AA".to_vec(),
-			b"AB".to_vec(),
-			b"B".to_vec(),
-		];
-
-		let mut memdb = MemoryDB::<T::Hash, PrefixedKey<_>, DBValue>::default();
-		let mut root = Default::default();
-		let root = {
-			let mut t = TrieDBMut::<T>::new(&mut memdb, &mut root);
-			for x in &d {
-				t.insert(x, x).unwrap();
-			}
-			t.root().clone()
-		};
-		let t = TrieDB::<T>::new(&memdb, &root).unwrap();
-
-		if T::USE_EXTENSION {
-			assert_eq!(format!("{:#?}", t),
-"TrieDB {
-    hash_count: 0,
-    root: Node::Extension {
-        slice: 4,
-        item: Node::Branch {
-            nodes: [
-                Node::Branch {
-                    index: 1,
-                    nodes: [
-                        Node::Branch {
-                            index: 4,
-                            nodes: [
-                                Node::Leaf {
-                                    index: 1,
-                                    slice: ,
-                                    value: [
-                                        65,
-                                        65,
-                                    ],
-                                },
-                                Node::Leaf {
-                                    index: 2,
-                                    slice: ,
-                                    value: [
-                                        65,
-                                        66,
-                                    ],
-                                },
-                            ],
-                            value: None,
-                        },
-                    ],
-                    value: Some(
-                        [
-                            65,
-                        ],
-                    ),
-                },
-                Node::Leaf {
-                    index: 2,
-                    slice: ,
-                    value: [
-                        66,
-                    ],
-                },
-            ],
-            value: None,
-        },
-    },
-}")
-	} else {
-		// untested without extension
-	};
-	}
-
-	test_layouts!(test_lookup_with_corrupt_data_returns_decoder_error, test_lookup_with_corrupt_data_returns_decoder_error_internal);
-	fn test_lookup_with_corrupt_data_returns_decoder_error_internal<T: TrieLayout>() {
-
-		let mut memdb = MemoryDB::<T::Hash, PrefixedKey<_>, DBValue>::default();
-		let mut root = Default::default();
-		{
-			let mut t = TrieDBMut::<T>::new(&mut memdb, &mut root);
-			t.insert(b"A", b"ABC").unwrap();
-			t.insert(b"B", b"ABCBA").unwrap();
-		}
-
-		let t = TrieDB::<T>::new(&memdb, &root).unwrap();
-
-		// query for an invalid data type to trigger an error
-		let q = |x: &[u8]| x.len() < 64;
-		let lookup = Lookup::<T, _> { db: t.db(), query: q, hash: root };
-		let query_result = lookup.look_up(NibbleSlice::new(b"A"));
-		assert_eq!(query_result.unwrap().unwrap(), true);
-	}
-=======
->>>>>>> e41dc3be
 }