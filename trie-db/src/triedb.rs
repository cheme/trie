--- conflicted
+++ resolved
@@ -376,8 +376,6 @@
 			inner,
 		})
 	}
-<<<<<<< HEAD
-=======
 
 	/// Create a new iterator, but limited to a given prefix.
 	/// It then do a seek operation from prefixed context (using `seek` lose
@@ -394,7 +392,6 @@
 			inner,
 		})
 	}
->>>>>>> 7d9e45f1
 }
 
 impl<'a, L: TrieLayout> TrieIterator<L> for TrieDBIterator<'a, L> {
@@ -415,6 +412,22 @@
 	pub fn new_prefixed(db: &'a TrieDB<L>, prefix: &[u8]) -> Result<TrieDBKeyIterator<'a, L>, TrieHash<L>, CError<L>> {
 		let mut inner = TrieDBNodeIterator::new(db)?;
 		inner.prefix(prefix)?;
+
+		Ok(TrieDBKeyIterator {
+			inner,
+		})
+	}
+
+	/// Create a new iterator, but limited to a given prefix.
+	/// It then do a seek operation from prefixed context (using `seek` lose
+	/// prefix context by default).
+	pub fn new_prefixed_then_seek(
+		db: &'a TrieDB<L>,
+		prefix: &[u8],
+		start_at: &[u8],
+	) -> Result<TrieDBKeyIterator<'a, L>, TrieHash<L>, CError<L>> {
+		let mut inner = TrieDBNodeIterator::new(db)?;
+		inner.prefix_then_seek(prefix, start_at)?;
 
 		Ok(TrieDBKeyIterator {
 			inner,
