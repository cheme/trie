--- conflicted
+++ resolved
@@ -431,11 +431,7 @@
 						))))
 					}
 					let value = match maybe_value.expect("None checked above.") {
-<<<<<<< HEAD
-						Value::Node(hash, _size, None) =>  {
-=======
-						Value::Node(hash, None) => {
->>>>>>> 57e3f11b
+						Value::Node(hash, _size, None) => {
 							if let Some(value) = self.inner.fetch_value(&hash, (key_slice, None)) {
 								value
 							} else {
