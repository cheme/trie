// Copyright 2017, 2021 Parity Technologies
//
// Licensed under the Apache License, Version 2.0 (the "License");
// you may not use this file except in compliance with the License.
// You may obtain a copy of the License at
//
//     http://www.apache.org/licenses/LICENSE-2.0
//
// Unless required by applicable law or agreed to in writing, software
// distributed under the License is distributed on an "AS IS" BASIS,
// WITHOUT WARRANTIES OR CONDITIONS OF ANY KIND, either express or implied.
// See the License for the specific language governing permissions and
// limitations under the License.

use crate::{
	iterator::TrieDBRawIterator,
	lookup::Lookup,
	nibble::NibbleSlice,
	node::{decode_hash, NodeHandle, OwnedNode},
	rstd::boxed::Box,
	CError, DBValue, MerkleValue, Query, Result, Trie, TrieAccess, TrieCache, TrieError, TrieHash,
	TrieItem, TrieIterator, TrieKeyItem, TrieLayout, TrieRecorder,
};
#[cfg(feature = "std")]
use crate::{
	nibble::NibbleVec,
	node::Node,
	rstd::{fmt, vec::Vec},
};
use hash_db::{HashDBRef, Prefix, EMPTY_PREFIX};
<<<<<<< HEAD
use crate::nibble::NibbleSlice;
use crate::iterator::TrieDBNodeIterator;
use crate::rstd::boxed::Box;
use super::node::{NodeHandle, Node, OwnedNode, decode_hash};
use super::lookup::Lookup;
use super::{Result, DBValue, Trie, TrieItem, TrieError, TrieIterator, Query,
	TrieLayout, CError, TrieHash};

#[cfg(feature = "std")]
use super::nibble::NibbleVec;
#[cfg(feature = "std")]
use crate::rstd::{fmt, vec::Vec};
=======

/// A builder for creating a [`TrieDB`].
pub struct TrieDBBuilder<'db, 'cache, L: TrieLayout> {
	db: &'db dyn HashDBRef<L::Hash, DBValue>,
	root: &'db TrieHash<L>,
	cache: Option<&'cache mut dyn TrieCache<L::Codec>>,
	recorder: Option<&'cache mut dyn TrieRecorder<TrieHash<L>>>,
}

impl<'db, 'cache, L: TrieLayout> TrieDBBuilder<'db, 'cache, L> {
	/// Create a new trie-db builder with the backing database `db` and `root`.
	///
	/// This doesn't check if `root` exists in the given `db`. If `root` doesn't exist it will fail
	/// when trying to lookup any key.
	#[inline]
	pub fn new(db: &'db dyn HashDBRef<L::Hash, DBValue>, root: &'db TrieHash<L>) -> Self {
		Self { db, root, cache: None, recorder: None }
	}

	/// Use the given `cache` for the db.
	#[inline]
	pub fn with_cache(mut self, cache: &'cache mut dyn TrieCache<L::Codec>) -> Self {
		self.cache = Some(cache);
		self
	}

	/// Use the given optional `cache` for the db.
	#[inline]
	pub fn with_optional_cache<'ocache: 'cache>(
		mut self,
		cache: Option<&'ocache mut dyn TrieCache<L::Codec>>,
	) -> Self {
		// Make the compiler happy by "converting" the lifetime
		self.cache = cache.map(|c| c as _);
		self
	}

	/// Use the given `recorder` to record trie accesses.
	#[inline]
	pub fn with_recorder(mut self, recorder: &'cache mut dyn TrieRecorder<TrieHash<L>>) -> Self {
		self.recorder = Some(recorder);
		self
	}

	/// Use the given optional `recorder` to record trie accesses.
	#[inline]
	pub fn with_optional_recorder<'recorder: 'cache>(
		mut self,
		recorder: Option<&'recorder mut dyn TrieRecorder<TrieHash<L>>>,
	) -> Self {
		// Make the compiler happy by "converting" the lifetime
		self.recorder = recorder.map(|r| r as _);
		self
	}

	/// Build the [`TrieDB`].
	#[inline]
	pub fn build(self) -> TrieDB<'db, 'cache, L> {
		TrieDB {
			db: self.db,
			root: self.root,
			cache: self.cache.map(core::cell::RefCell::new),
			recorder: self.recorder.map(core::cell::RefCell::new),
		}
	}
}
>>>>>>> 6eb4b88e

/// A `Trie` implementation using a generic `HashDB` backing database, a `Hasher`
/// implementation to generate keys and a `NodeCodec` implementation to encode/decode
/// the nodes.
///
/// Use it as a `Trie` trait object. You can use `db()` to get the backing database object.
/// Use `get` and `contains` to query values associated with keys in the trie.
///
/// # Example
/// ```ignore
/// use hash_db::Hasher;
/// use reference_trie::{RefTrieDBMut, RefTrieDB, Trie, TrieMut};
/// use trie_db::DBValue;
/// use keccak_hasher::KeccakHasher;
/// use memory_db::*;
///
/// let mut memdb = MemoryDB::<KeccakHasher, HashKey<_>, _>::default();
/// let mut root = Default::default();
/// RefTrieDBMut::new(&mut memdb, &mut root).insert(b"foo", b"bar").unwrap();
/// let t = RefTrieDB::new(&memdb, &root);
/// assert!(t.contains(b"foo").unwrap());
/// assert_eq!(t.get(b"foo").unwrap().unwrap(), b"bar".to_vec());
/// ```
pub struct TrieDB<'db, 'cache, L>
where
	L: TrieLayout,
{
	db: &'db dyn HashDBRef<L::Hash, DBValue>,
	root: &'db TrieHash<L>,
	cache: Option<core::cell::RefCell<&'cache mut dyn TrieCache<L::Codec>>>,
	recorder: Option<core::cell::RefCell<&'cache mut dyn TrieRecorder<TrieHash<L>>>>,
}

impl<'db, 'cache, L> TrieDB<'db, 'cache, L>
where
	L: TrieLayout,
{
	/// Get the backing database.
	pub fn db(&'db self) -> &'db dyn HashDBRef<L::Hash, DBValue> {
		self.db
	}

	/// Given some node-describing data `node`, and node key return the actual node RLP.
	/// This could be a simple identity operation in the case that the node is sufficiently small,
	/// but may require a database lookup.
	///
	/// Return value is the node data and the node hash if the value was looked up in the database
	/// or None if it was returned raw.
	///
	/// `partial_key` is encoded nibble slice that addresses the node.
	///
	/// `record_access` should be set to `true` when the access to the trie should be recorded.
	/// However, this will only be done when there is a recorder set.
	pub(crate) fn get_raw_or_lookup(
		&self,
		parent_hash: TrieHash<L>,
		node_handle: NodeHandle,
		partial_key: Prefix,
<<<<<<< HEAD
	) -> Result<(OwnedNode<DBValue, L::Nibble>, Option<TrieHash<L>>), TrieHash<L>, CError<L>> {
=======
		record_access: bool,
	) -> Result<(OwnedNode<DBValue>, Option<TrieHash<L>>), TrieHash<L>, CError<L>> {
>>>>>>> 6eb4b88e
		let (node_hash, node_data) = match node_handle {
			NodeHandle::Hash(data) => {
				let node_hash = decode_hash::<L::Hash>(data)
					.ok_or_else(|| Box::new(TrieError::InvalidHash(parent_hash, data.to_vec())))?;
				let node_data = self.db.get(&node_hash, partial_key).ok_or_else(|| {
					if partial_key == EMPTY_PREFIX {
						Box::new(TrieError::InvalidStateRoot(node_hash))
					} else {
						Box::new(TrieError::IncompleteDatabase(node_hash))
					}
				})?;

				(Some(node_hash), node_data)
			},
			NodeHandle::Inline(data) => (None, data.to_vec()),
		};
		let owned_node = OwnedNode::new::<L::Codec>(node_data)
			.map_err(|e| Box::new(TrieError::DecoderError(node_hash.unwrap_or(parent_hash), e)))?;

		if record_access {
			if let Some((hash, recorder)) =
				node_hash.as_ref().and_then(|h| self.recorder.as_ref().map(|r| (h, r)))
			{
				recorder.borrow_mut().record(TrieAccess::EncodedNode {
					hash: *hash,
					encoded_node: owned_node.data().into(),
				});
			}
		}

		Ok((owned_node, node_hash))
	}

	/// Fetch a value under the given `hash`.
	pub(crate) fn fetch_value(
		&self,
		hash: TrieHash<L>,
		prefix: Prefix,
	) -> Result<DBValue, TrieHash<L>, CError<L>> {
		let value = self
			.db
			.get(&hash, prefix)
			.ok_or_else(|| Box::new(TrieError::IncompleteDatabase(hash)))?;

		if let Some(recorder) = self.recorder.as_ref() {
			debug_assert!(prefix.1.is_none(), "A value has never a partial key; qed");

			recorder.borrow_mut().record(TrieAccess::Value {
				hash,
				value: value.as_slice().into(),
				full_key: prefix.0,
			});
		}

		Ok(value)
	}
}

impl<'db, 'cache, L> Trie<L> for TrieDB<'db, 'cache, L>
where
	L: TrieLayout,
{
	fn root(&self) -> &TrieHash<L> {
		self.root
	}

	fn get_hash(&self, key: &[u8]) -> Result<Option<TrieHash<L>>, TrieHash<L>, CError<L>> {
		let mut cache = self.cache.as_ref().map(|c| c.borrow_mut());
		let mut recorder = self.recorder.as_ref().map(|r| r.borrow_mut());

		Lookup::<L, _> {
			db: self.db,
			query: |_: &[u8]| (),
			hash: *self.root,
			cache: cache.as_mut().map(|c| &mut ***c as &mut dyn TrieCache<L::Codec>),
			recorder: recorder.as_mut().map(|r| &mut ***r as &mut dyn TrieRecorder<TrieHash<L>>),
		}
		.look_up_hash(key, NibbleSlice::new(key))
	}

	fn get_with<Q: Query<L::Hash>>(
		&self,
		key: &[u8],
		query: Q,
	) -> Result<Option<Q::Item>, TrieHash<L>, CError<L>> {
		let mut cache = self.cache.as_ref().map(|c| c.borrow_mut());
		let mut recorder = self.recorder.as_ref().map(|r| r.borrow_mut());

		Lookup::<L, Q> {
			db: self.db,
			query,
			hash: *self.root,
			cache: cache.as_mut().map(|c| &mut ***c as &mut dyn TrieCache<L::Codec>),
			recorder: recorder.as_mut().map(|r| &mut ***r as &mut dyn TrieRecorder<TrieHash<L>>),
		}
		.look_up(key, NibbleSlice::new(key))
	}

	fn lookup_first_descendant(
		&self,
		key: &[u8],
	) -> Result<Option<MerkleValue<TrieHash<L>>>, TrieHash<L>, CError<L>> {
		let mut cache = self.cache.as_ref().map(|c| c.borrow_mut());
		let mut recorder = self.recorder.as_ref().map(|r| r.borrow_mut());

		Lookup::<L, _> {
			db: self.db,
			query: |_: &[u8]| (),
			hash: *self.root,
			cache: cache.as_mut().map(|c| &mut ***c as &mut dyn TrieCache<L::Codec>),
			recorder: recorder.as_mut().map(|r| &mut ***r as &mut dyn TrieRecorder<TrieHash<L>>),
		}
		.lookup_first_descendant(key, NibbleSlice::new(key))
	}

	fn iter<'a>(
		&'a self,
	) -> Result<
		Box<dyn TrieIterator<L, Item = TrieItem<TrieHash<L>, CError<L>>> + 'a>,
		TrieHash<L>,
		CError<L>,
	> {
		TrieDBIterator::new(self).map(|iter| Box::new(iter) as Box<_>)
	}

	fn key_iter<'a>(
		&'a self,
	) -> Result<
		Box<dyn TrieIterator<L, Item = TrieKeyItem<TrieHash<L>, CError<L>>> + 'a>,
		TrieHash<L>,
		CError<L>,
	> {
		TrieDBKeyIterator::new(self).map(|iter| Box::new(iter) as Box<_>)
	}
}

// This is for pretty debug output only
#[cfg(feature = "std")]
struct TrieAwareDebugNode<'db, 'cache, 'a, L>
where
	L: TrieLayout,
{
	trie: &'db TrieDB<'db, 'cache, L>,
	node_key: NodeHandle<'a>,
	partial_key: NibbleVec<L::Nibble>,
	index: Option<u8>,
}

#[cfg(feature = "std")]
impl<'db, 'cache, 'a, L> fmt::Debug for TrieAwareDebugNode<'db, 'cache, 'a, L>
where
	L: TrieLayout,
{
	fn fmt(&self, f: &mut fmt::Formatter) -> fmt::Result {
		match self.trie.get_raw_or_lookup(
			<TrieHash<L>>::default(),
			self.node_key,
			self.partial_key.as_prefix(),
			false,
		) {
			Ok((owned_node, _node_hash)) => match owned_node.node() {
				Node::Leaf(slice, value) => {
					let mut disp = f.debug_struct("Node::Leaf");
					if let Some(i) = self.index {
						disp.field("index", &i);
					}
					disp.field("slice", &slice).field("value", &value);
					disp.finish()
				},
				Node::Extension(slice, item) => {
					let mut disp = f.debug_struct("Node::Extension");
					if let Some(i) = self.index {
						disp.field("index", &i);
					}
					disp.field("slice", &slice).field(
						"item",
						&TrieAwareDebugNode {
							trie: self.trie,
							node_key: item,
							partial_key: self
								.partial_key
								.clone_append_optional_slice_and_nibble(Some(&slice), None),
							index: None,
						},
					);
					disp.finish()
				},
				Node::Branch(ref nodes, ref value) => {
<<<<<<< HEAD
					let nodes: Vec<TrieAwareDebugNode<L>> = nodes.iter()
=======
					let nodes: Vec<TrieAwareDebugNode<L>> = nodes
						.into_iter()
>>>>>>> 6eb4b88e
						.enumerate()
						.filter_map(|(i, n)| n.map(|n| (i, n)))
						.map(|(i, n)| TrieAwareDebugNode {
							trie: self.trie,
							index: Some(i as u8),
							node_key: n,
							partial_key: self
								.partial_key
								.clone_append_optional_slice_and_nibble(None, Some(i as u8)),
						})
						.collect();
					let mut disp = f.debug_struct("Node::Branch");
					if let Some(i) = self.index {
						disp.field("index", &i);
					}
					disp.field("nodes", &nodes).field("value", &value);
					disp.finish()
				},
				Node::NibbledBranch(slice, nodes, value) => {
					let nodes: Vec<TrieAwareDebugNode<L>> = nodes
						.iter()
						.enumerate()
						.filter_map(|(i, n)| n.map(|n| (i, n)))
						.map(|(i, n)| TrieAwareDebugNode {
							trie: self.trie,
							index: Some(i as u8),
							node_key: n,
							partial_key: self.partial_key.clone_append_optional_slice_and_nibble(
								Some(&slice),
								Some(i as u8),
							),
						})
						.collect();
					let mut disp = f.debug_struct("Node::NibbledBranch");
					if let Some(i) = self.index {
						disp.field("index", &i);
					}
					disp.field("slice", &slice).field("nodes", &nodes).field("value", &value);
					disp.finish()
				},
				Node::Empty => {
					let mut disp = f.debug_struct("Node::Empty");
					disp.finish()
				},
			},
			Err(e) => f
				.debug_struct("BROKEN_NODE")
				.field("index", &self.index)
				.field("key", &self.node_key)
				.field("error", &format!("ERROR fetching node: {}", e))
				.finish(),
		}
	}
}

#[cfg(feature = "std")]
impl<'db, 'cache, L> fmt::Debug for TrieDB<'db, 'cache, L>
where
	L: TrieLayout,
{
	fn fmt(&self, f: &mut fmt::Formatter) -> fmt::Result {
		f.debug_struct("TrieDB")
			.field(
				"root",
				&TrieAwareDebugNode {
					trie: self,
					node_key: NodeHandle::Hash(self.root().as_ref()),
					partial_key: NibbleVec::new(),
					index: None,
				},
			)
			.finish()
	}
}

/// Iterator for going through all values in the trie in pre-order traversal order.
pub struct TrieDBIterator<'a, 'cache, L: TrieLayout> {
	db: &'a TrieDB<'a, 'cache, L>,
	raw_iter: TrieDBRawIterator<L>,
}

/// Iterator for going through all of key with values in the trie in pre-order traversal order.
pub struct TrieDBKeyIterator<'a, 'cache, L: TrieLayout> {
	db: &'a TrieDB<'a, 'cache, L>,
	raw_iter: TrieDBRawIterator<L>,
}

impl<'a, 'cache, L: TrieLayout> TrieDBIterator<'a, 'cache, L> {
	/// Create a new iterator.
	pub fn new(db: &'a TrieDB<'a, 'cache, L>) -> Result<Self, TrieHash<L>, CError<L>> {
		Ok(Self { db, raw_iter: TrieDBRawIterator::new(db)? })
	}

	/// Create a new iterator, but limited to a given prefix.
	pub fn new_prefixed(
		db: &'a TrieDB<'a, 'cache, L>,
		prefix: &[u8],
	) -> Result<Self, TrieHash<L>, CError<L>> {
		Ok(Self { db, raw_iter: TrieDBRawIterator::new_prefixed(db, prefix)? })
	}

	/// Create a new iterator, but limited to a given prefix.
	/// It then do a seek operation from prefixed context (using `seek` lose
	/// prefix context by default).
	pub fn new_prefixed_then_seek(
		db: &'a TrieDB<'a, 'cache, L>,
		prefix: &[u8],
		start_at: &[u8],
	) -> Result<Self, TrieHash<L>, CError<L>> {
		Ok(Self { db, raw_iter: TrieDBRawIterator::new_prefixed_then_seek(db, prefix, start_at)? })
	}

<<<<<<< HEAD
	fn next(&mut self) -> Option<Self::Item> {
		while let Some(item) = self.inner.next() {
			match item {
				Ok((mut prefix, _, node)) => {
					let maybe_value = match node.node() {
						Node::Leaf(partial, value) => {
							prefix.append_partial(partial.right());
							Some(value)
						}
						Node::Branch(_, value) => value,
						Node::NibbledBranch(partial, _, value) => {
							prefix.append_partial(partial.right());
							value
						}
						_ => None,
					};
					if let Some(value) = maybe_value {
						let (key_slice, maybe_extra_nibble) = prefix.as_prefix();
						let key = key_slice.to_vec();
						if maybe_extra_nibble.0 > 0 {
							return Some(Err(Box::new(
								TrieError::ValueAtIncompleteKey(key, maybe_extra_nibble)
							)));
						}
						return Some(Ok((key, value.to_vec())));
					}
				},
				Err(err) => return Some(Err(err)),
			}
		}
		None
=======
	/// Restore an iterator from a raw iterator.
	pub fn from_raw(db: &'a TrieDB<'a, 'cache, L>, raw_iter: TrieDBRawIterator<L>) -> Self {
		Self { db, raw_iter }
>>>>>>> 6eb4b88e
	}

	/// Convert the iterator to a raw iterator.
	pub fn into_raw(self) -> TrieDBRawIterator<L> {
		self.raw_iter
	}
}

impl<'a, 'cache, L: TrieLayout> TrieIterator<L> for TrieDBIterator<'a, 'cache, L> {
	/// Position the iterator on the first element with key >= `key`
	fn seek(&mut self, key: &[u8]) -> Result<(), TrieHash<L>, CError<L>> {
		self.raw_iter.seek(self.db, key).map(|_| ())
	}
}

impl<'a, 'cache, L: TrieLayout> TrieDBKeyIterator<'a, 'cache, L> {
	/// Create a new iterator.
	pub fn new(db: &'a TrieDB<'a, 'cache, L>) -> Result<Self, TrieHash<L>, CError<L>> {
		Ok(Self { db, raw_iter: TrieDBRawIterator::new(db)? })
	}

	/// Create a new iterator, but limited to a given prefix.
	pub fn new_prefixed(
		db: &'a TrieDB<'a, 'cache, L>,
		prefix: &[u8],
	) -> Result<Self, TrieHash<L>, CError<L>> {
		Ok(Self { db, raw_iter: TrieDBRawIterator::new_prefixed(db, prefix)? })
	}

	/// Create a new iterator, but limited to a given prefix.
	/// It then do a seek operation from prefixed context (using `seek` lose
	/// prefix context by default).
	pub fn new_prefixed_then_seek(
		db: &'a TrieDB<'a, 'cache, L>,
		prefix: &[u8],
		start_at: &[u8],
	) -> Result<TrieDBKeyIterator<'a, 'cache, L>, TrieHash<L>, CError<L>> {
		Ok(Self { db, raw_iter: TrieDBRawIterator::new_prefixed_then_seek(db, prefix, start_at)? })
	}

	/// Restore an iterator from a raw iterator.
	pub fn from_raw(db: &'a TrieDB<'a, 'cache, L>, raw_iter: TrieDBRawIterator<L>) -> Self {
		Self { db, raw_iter }
	}

	/// Convert the iterator to a raw iterator.
	pub fn into_raw(self) -> TrieDBRawIterator<L> {
		self.raw_iter
	}
}

impl<'a, 'cache, L: TrieLayout> TrieIterator<L> for TrieDBKeyIterator<'a, 'cache, L> {
	/// Position the iterator on the first element with key >= `key`
	fn seek(&mut self, key: &[u8]) -> Result<(), TrieHash<L>, CError<L>> {
		self.raw_iter.seek(self.db, key).map(|_| ())
	}
}

impl<'a, 'cache, L: TrieLayout> Iterator for TrieDBIterator<'a, 'cache, L> {
	type Item = TrieItem<TrieHash<L>, CError<L>>;

	fn next(&mut self) -> Option<Self::Item> {
		self.raw_iter.next_item(self.db)
	}
}

impl<'a, 'cache, L: TrieLayout> Iterator for TrieDBKeyIterator<'a, 'cache, L> {
	type Item = TrieKeyItem<TrieHash<L>, CError<L>>;

	fn next(&mut self) -> Option<Self::Item> {
		self.raw_iter.next_key(self.db)
	}
}<|MERGE_RESOLUTION|>--- conflicted
+++ resolved
@@ -28,20 +28,6 @@
 	rstd::{fmt, vec::Vec},
 };
 use hash_db::{HashDBRef, Prefix, EMPTY_PREFIX};
-<<<<<<< HEAD
-use crate::nibble::NibbleSlice;
-use crate::iterator::TrieDBNodeIterator;
-use crate::rstd::boxed::Box;
-use super::node::{NodeHandle, Node, OwnedNode, decode_hash};
-use super::lookup::Lookup;
-use super::{Result, DBValue, Trie, TrieItem, TrieError, TrieIterator, Query,
-	TrieLayout, CError, TrieHash};
-
-#[cfg(feature = "std")]
-use super::nibble::NibbleVec;
-#[cfg(feature = "std")]
-use crate::rstd::{fmt, vec::Vec};
-=======
 
 /// A builder for creating a [`TrieDB`].
 pub struct TrieDBBuilder<'db, 'cache, L: TrieLayout> {
@@ -108,7 +94,6 @@
 		}
 	}
 }
->>>>>>> 6eb4b88e
 
 /// A `Trie` implementation using a generic `HashDB` backing database, a `Hasher`
 /// implementation to generate keys and a `NodeCodec` implementation to encode/decode
@@ -167,12 +152,8 @@
 		parent_hash: TrieHash<L>,
 		node_handle: NodeHandle,
 		partial_key: Prefix,
-<<<<<<< HEAD
+		record_access: bool,
 	) -> Result<(OwnedNode<DBValue, L::Nibble>, Option<TrieHash<L>>), TrieHash<L>, CError<L>> {
-=======
-		record_access: bool,
-	) -> Result<(OwnedNode<DBValue>, Option<TrieHash<L>>), TrieHash<L>, CError<L>> {
->>>>>>> 6eb4b88e
 		let (node_hash, node_data) = match node_handle {
 			NodeHandle::Hash(data) => {
 				let node_hash = decode_hash::<L::Hash>(data)
@@ -361,12 +342,8 @@
 					disp.finish()
 				},
 				Node::Branch(ref nodes, ref value) => {
-<<<<<<< HEAD
-					let nodes: Vec<TrieAwareDebugNode<L>> = nodes.iter()
-=======
 					let nodes: Vec<TrieAwareDebugNode<L>> = nodes
 						.into_iter()
->>>>>>> 6eb4b88e
 						.enumerate()
 						.filter_map(|(i, n)| n.map(|n| (i, n)))
 						.map(|(i, n)| TrieAwareDebugNode {
@@ -479,43 +456,9 @@
 		Ok(Self { db, raw_iter: TrieDBRawIterator::new_prefixed_then_seek(db, prefix, start_at)? })
 	}
 
-<<<<<<< HEAD
-	fn next(&mut self) -> Option<Self::Item> {
-		while let Some(item) = self.inner.next() {
-			match item {
-				Ok((mut prefix, _, node)) => {
-					let maybe_value = match node.node() {
-						Node::Leaf(partial, value) => {
-							prefix.append_partial(partial.right());
-							Some(value)
-						}
-						Node::Branch(_, value) => value,
-						Node::NibbledBranch(partial, _, value) => {
-							prefix.append_partial(partial.right());
-							value
-						}
-						_ => None,
-					};
-					if let Some(value) = maybe_value {
-						let (key_slice, maybe_extra_nibble) = prefix.as_prefix();
-						let key = key_slice.to_vec();
-						if maybe_extra_nibble.0 > 0 {
-							return Some(Err(Box::new(
-								TrieError::ValueAtIncompleteKey(key, maybe_extra_nibble)
-							)));
-						}
-						return Some(Ok((key, value.to_vec())));
-					}
-				},
-				Err(err) => return Some(Err(err)),
-			}
-		}
-		None
-=======
 	/// Restore an iterator from a raw iterator.
 	pub fn from_raw(db: &'a TrieDB<'a, 'cache, L>, raw_iter: TrieDBRawIterator<L>) -> Self {
 		Self { db, raw_iter }
->>>>>>> 6eb4b88e
 	}
 
 	/// Convert the iterator to a raw iterator.
