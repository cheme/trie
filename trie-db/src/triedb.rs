--- conflicted
+++ resolved
@@ -19,13 +19,8 @@
 use crate::DBValue;
 use super::node::{NodeHandle, Node, Value, OwnedNode, decode_hash};
 use super::lookup::Lookup;
-<<<<<<< HEAD
 use super::{Result, Trie, TrieItem, TrieKeyItem, TrieError, TrieIterator, Query,
-	TrieLayout, CError, TrieHash, Meta};
-=======
-use super::{Result, Trie, TrieItem, TrieError, TrieIterator, Query,
 	TrieLayout, CError, TrieHash};
->>>>>>> 5767c26a
 use super::nibble::NibbleVec;
 
 #[cfg(feature = "std")]
@@ -355,11 +350,7 @@
 	fn next(&mut self) -> Option<Self::Item> {
 		while let Some(item) = self.inner.next() {
 			match item {
-<<<<<<< HEAD
-				Ok((mut prefix, node_key, node)) => {
-=======
-				Ok((mut prefix, _, _, node)) => {
->>>>>>> 5767c26a
+				Ok((mut prefix, node_key, _meta, node)) => {
 					let maybe_value = match node.node() {
 						Node::Leaf(partial, value) => {
 							prefix.append_partial(partial.right());
@@ -375,14 +366,14 @@
 					match &maybe_value {
 						Value::Value(_value) =>  {
 							if let Some(key) = node_key.as_ref() {
-								self.inner.db().access_from(&key.0, None);
+								self.inner.db().access_from(key, None);
 							}
 						},
 						Value::HashedValue(hash, _) =>  {
 							let mut res = TrieHash::<L>::default();
 							res.as_mut().copy_from_slice(hash);
 							if let Some(key) = node_key.as_ref() {
-								if let Some(_) = self.inner.db().access_from(&key.0, Some(&res)) {
+								if let Some(_) = self.inner.db().access_from(key, Some(&res)) {
 									unimplemented!("Reinject value in value and continue");
 								}
 							}
@@ -417,7 +408,7 @@
 	fn next(&mut self) -> Option<Self::Item> {
 		while let Some(item) = self.inner.next() {
 			match item {
-				Ok((mut prefix, _, node)) => {
+				Ok((mut prefix, _, _, node)) => {
 					let maybe_value = match node.node() {
 						Node::Leaf(partial, value) => {
 							prefix.append_partial(partial.right());
