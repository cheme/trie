--- conflicted
+++ resolved
@@ -81,27 +81,4 @@
 	> {
 		TrieDB::iter(&self.raw)
 	}
-<<<<<<< HEAD
-}
-
-#[cfg(test)]
-mod test {
-	use memory_db::{MemoryDB, HashKey};
-	use hash_db::Hasher;
-	use reference_trie::{RefTrieDBMut, RefSecTrieDB, Trie, TrieMut, RefHasher};
-	use crate::DBValue;
-
-	#[test]
-	fn trie_to_sectrie() {
-		let mut db = MemoryDB::<RefHasher, HashKey<_>, DBValue>::default();
-		let mut root = Default::default();
-		{
-			let mut t = RefTrieDBMut::new(&mut db, &mut root);
-			t.insert(&RefHasher::hash(&[0x01u8, 0x23]), &[0x01u8, 0x23]).unwrap();
-		}
-		let t = RefSecTrieDB::new(&db, &root).unwrap();
-		assert_eq!(t.get(&[0x01u8, 0x23]).unwrap().unwrap(), vec![0x01u8, 0x23]);
-	}
-=======
->>>>>>> e41dc3be
 }