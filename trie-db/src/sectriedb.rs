// Copyright 2017, 2020 Parity Technologies
//
// Licensed under the Apache License, Version 2.0 (the "License");
// you may not use this file except in compliance with the License.
// You may obtain a copy of the License at
//
//     http://www.apache.org/licenses/LICENSE-2.0
//
// Unless required by applicable law or agreed to in writing, software
// distributed under the License is distributed on an "AS IS" BASIS,
// WITHOUT WARRANTIES OR CONDITIONS OF ANY KIND, either express or implied.
// See the License for the specific language governing permissions and
// limitations under the License.

use hash_db::{HashDBRef, Hasher};
use crate::rstd::boxed::Box;
use crate::DBValue;
use super::triedb::TrieDB;
use super::{Result, Trie, TrieItem, TrieKeyItem, TrieIterator, Query, TrieLayout,
<<<<<<< HEAD
	CError, TrieHash, GlobalMeta};
=======
	CError, TrieHash};
>>>>>>> 618beec2

/// A `Trie` implementation which hashes keys and uses a generic `HashDB` backing database.
///
/// Use it as a `Trie` trait object. You can use `raw()` to get the backing `TrieDB` object.
pub struct SecTrieDB<'db, L>
where
	L: TrieLayout,
{
	raw: TrieDB<'db, L>
}

impl<'db, L> SecTrieDB<'db, L>
where
	L: TrieLayout,
{
	/// Create a new trie with the backing database `db` and empty `root`
	///
	/// Initialise to the state entailed by the genesis block.
	/// This guarantees the trie is built correctly.
	/// Returns an error if root does not exist.
	pub fn new(
		db: &'db dyn HashDBRef<L::Hash, DBValue, L::Meta, GlobalMeta<L>>,
		root: &'db TrieHash<L>,
	) -> Result<Self, TrieHash<L>, CError<L>> {
		Ok(SecTrieDB { raw: TrieDB::new(db, root)? })
	}

	/// Get a reference to the underlying raw `TrieDB` struct.
	pub fn raw(&self) -> &TrieDB<L> {
		&self.raw
	}

	/// Get a mutable reference to the underlying raw `TrieDB` struct.
	pub fn raw_mut(&mut self) -> &mut TrieDB<'db, L> {
		&mut self.raw
	}
}

impl<'db, L> Trie<L> for SecTrieDB<'db, L>
where
	L: TrieLayout,
{
	fn root(&self) -> &TrieHash<L> { self.raw.root() }

	fn layout(&self) -> L { self.raw.layout() }

	fn contains(&self, key: &[u8]) -> Result<bool, TrieHash<L>, CError<L>> {
		self.raw.contains(L::Hash::hash(key).as_ref())
	}

	fn get_with<'a, 'key, Q: Query<L::Hash, L::Meta>>(
		&'a self,
		key: &'key [u8],
		query: Q,
	) -> Result<Option<Q::Item>, TrieHash<L>, CError<L>>
		where 'a: 'key
	{
		self.raw.get_with(L::Hash::hash(key).as_ref(), query)
	}

	fn iter<'a>(&'a self) -> Result<
		Box<dyn TrieIterator<L, Item = TrieItem<TrieHash<L>, CError<L>>> + 'a>,
		TrieHash<L>,
		CError<L>
	> {
		TrieDB::iter(&self.raw)
	}

	fn key_iter<'a>(&'a self) -> Result<
		Box<dyn TrieIterator<L, Item = TrieKeyItem<TrieHash<L>, CError<L>>> + 'a>,
		TrieHash<L>,
		CError<L>,
	> {
		TrieDB::key_iter(&self.raw)
	}
}<|MERGE_RESOLUTION|>--- conflicted
+++ resolved
@@ -17,11 +17,7 @@
 use crate::DBValue;
 use super::triedb::TrieDB;
 use super::{Result, Trie, TrieItem, TrieKeyItem, TrieIterator, Query, TrieLayout,
-<<<<<<< HEAD
-	CError, TrieHash, GlobalMeta};
-=======
 	CError, TrieHash};
->>>>>>> 618beec2
 
 /// A `Trie` implementation which hashes keys and uses a generic `HashDB` backing database.
 ///
@@ -43,7 +39,7 @@
 	/// This guarantees the trie is built correctly.
 	/// Returns an error if root does not exist.
 	pub fn new(
-		db: &'db dyn HashDBRef<L::Hash, DBValue, L::Meta, GlobalMeta<L>>,
+		db: &'db dyn HashDBRef<L::Hash, DBValue>,
 		root: &'db TrieHash<L>,
 	) -> Result<Self, TrieHash<L>, CError<L>> {
 		Ok(SecTrieDB { raw: TrieDB::new(db, root)? })
@@ -72,7 +68,7 @@
 		self.raw.contains(L::Hash::hash(key).as_ref())
 	}
 
-	fn get_with<'a, 'key, Q: Query<L::Hash, L::Meta>>(
+	fn get_with<'a, 'key, Q: Query<L::Hash>>(
 		&'a self,
 		key: &'key [u8],
 		query: Q,
