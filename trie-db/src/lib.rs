// Copyright 2017, 2021 Parity Technologies
//
// Licensed under the Apache License, Version 2.0 (the "License");
// you may not use this file except in compliance with the License.
// You may obtain a copy of the License at
//
//     http://www.apache.org/licenses/LICENSE-2.0
//
// Unless required by applicable law or agreed to in writing, software
// distributed under the License is distributed on an "AS IS" BASIS,
// WITHOUT WARRANTIES OR CONDITIONS OF ANY KIND, either express or implied.
// See the License for the specific language governing permissions and
// limitations under the License.
#![cfg_attr(not(feature = "std"), no_std)]

//! Trie interface and implementation.


#[cfg(not(feature = "std"))]
extern crate alloc;

#[cfg(feature = "std")]
mod rstd {
<<<<<<< HEAD
	pub use std::{borrow, boxed, cmp, convert, fmt, hash, iter, marker, mem, ops, rc, result, vec, slice};
	pub use std::collections::VecDeque;
	pub use std::error::Error;
=======
	pub use std::{
		borrow, boxed, cmp,
		collections::{BTreeMap, VecDeque},
		convert,
		error::Error,
		fmt, hash, iter, marker, mem, ops, rc, result, sync, vec,
	};
>>>>>>> 6eb4b88e
}

#[cfg(not(feature = "std"))]
mod rstd {
<<<<<<< HEAD
	pub use core::{borrow, convert, cmp, iter, fmt, hash, marker, mem, ops, result, slice};
	pub use alloc::{boxed, rc, vec};
	pub use alloc::collections::VecDeque;
=======
	pub use alloc::{
		borrow, boxed,
		collections::{btree_map::BTreeMap, VecDeque},
		rc, sync, vec,
	};
	pub use core::{cmp, convert, fmt, hash, iter, marker, mem, ops, result};
>>>>>>> 6eb4b88e
	pub trait Error {}
	impl<T> Error for T {}
}

#[cfg(feature = "std")]
use self::rstd::{fmt, Error};

use self::rstd::{boxed::Box, vec::Vec};
use hash_db::MaybeDebug;
use node::NodeOwned;

pub mod node;
pub mod proof;
pub mod recorder;
pub mod sectriedb;
pub mod sectriedbmut;
pub mod triedb;
pub mod triedbmut;

mod fatdb;
mod fatdbmut;
mod iter_build;
mod iterator;
mod lookup;
mod nibble;
mod node_codec;
mod trie_codec;

pub use self::{
	fatdb::{FatDB, FatDBIterator},
	fatdbmut::FatDBMut,
	lookup::Lookup,
	nibble::{nibble_ops, NibbleSlice, NibbleVec},
	recorder::Recorder,
	sectriedb::SecTrieDB,
	sectriedbmut::SecTrieDBMut,
	triedb::{TrieDB, TrieDBBuilder, TrieDBIterator, TrieDBKeyIterator},
	triedbmut::{ChildReference, TrieDBMut, TrieDBMutBuilder, Value},
};
pub use crate::{
	iter_build::{trie_visit, ProcessEncodedNode, TrieBuilder, TrieRoot, TrieRootUnhashed},
	iterator::{TrieDBNodeIterator, TrieDBRawIterator},
	node_codec::{NodeCodec, Partial},
	trie_codec::{decode_compact, decode_compact_from_iter, encode_compact},
};
pub use hash_db::{HashDB, HashDBRef, Hasher};
<<<<<<< HEAD
pub use self::triedb::{TrieDB, TrieDBIterator};
pub use self::triedbmut::{TrieDBMut, ChildReference};
pub use self::sectriedbmut::SecTrieDBMut;
pub use self::sectriedb::SecTrieDB;
pub use self::fatdb::{FatDB, FatDBIterator};
pub use self::fatdbmut::FatDBMut;
pub use self::recorder::{Recorder, Record};
pub use self::lookup::Lookup;
pub use self::nibble::{NibbleSlice, NibbleVec, NibbleOps, ChildIndex,
	ChildIndex2, ChildIndex4, ChildIndex16, ChildIndex256,
	Radix16, Radix4, Radix2, Radix256, ChildSliceIndex};
pub use crate::node_codec::{NodeCodec, Partial, BitMap};
pub use crate::iter_build::{trie_visit, ProcessEncodedNode,
	 TrieBuilder, TrieRoot, TrieRootUnhashed};
pub use crate::iterator::TrieDBNodeIterator;
pub use crate::trie_codec::{decode_compact, encode_compact};
=======
>>>>>>> 6eb4b88e

#[cfg(feature = "std")]
pub use crate::iter_build::TrieRootPrint;

/// Database value
pub type DBValue = Vec<u8>;

/// Trie Errors.
///
/// These borrow the data within them to avoid excessive copying on every
/// trie operation.
#[derive(PartialEq, Eq, Clone, Debug)]
pub enum TrieError<T, E> {
	/// Attempted to create a trie with a state root not in the DB.
	InvalidStateRoot(T),
	/// Trie item not found in the database,
	IncompleteDatabase(T),
	/// A value was found in the trie with a nibble key that was not byte-aligned.
	/// The first parameter is the byte-aligned part of the prefix and the second parameter is the
<<<<<<< HEAD
	/// remaining nibble (number of nibbles and masked byte value).
	ValueAtIncompleteKey(Vec<u8>, (u8, u8)),
	/// Corrupt Trie item
=======
	/// remaining nibble.
	ValueAtIncompleteKey(Vec<u8>, u8),
	/// Corrupt Trie item.
>>>>>>> 6eb4b88e
	DecoderError(T, E),
	/// Hash is not value.
	InvalidHash(T, Vec<u8>),
}

#[cfg(feature = "std")]
impl<T, E> fmt::Display for TrieError<T, E>
where
	T: MaybeDebug,
	E: MaybeDebug,
{
	fn fmt(&self, f: &mut fmt::Formatter) -> fmt::Result {
		match *self {
			TrieError::InvalidStateRoot(ref root) => write!(f, "Invalid state root: {:?}", root),
			TrieError::IncompleteDatabase(ref missing) =>
				write!(f, "Database missing expected key: {:?}", missing),
			TrieError::ValueAtIncompleteKey(ref bytes, ref extra) =>
				write!(f, "Value found in trie at incomplete key {:?} + {:?}", bytes, extra),
			TrieError::DecoderError(ref hash, ref decoder_err) => {
				write!(f, "Decoding failed for hash {:?}; err: {:?}", hash, decoder_err)
			},
			TrieError::InvalidHash(ref hash, ref data) => write!(
				f,
				"Encoded node {:?} contains invalid hash reference with length: {}",
				hash,
				data.len()
			),
		}
	}
}

#[cfg(feature = "std")]
<<<<<<< HEAD
impl<T, E> Error for TrieError<T, E> where T: fmt::Debug, E: Error { }
=======
impl<T, E> Error for TrieError<T, E>
where
	T: fmt::Debug,
	E: Error,
{
}
>>>>>>> 6eb4b88e

/// Trie result type.
/// Boxed to avoid copying around extra space for the `Hasher`s `Out` on successful queries.
pub type Result<T, H, E> = crate::rstd::result::Result<T, Box<TrieError<H, E>>>;

/// Trie-Item type used for iterators over trie data.
pub type TrieItem<U, E> = Result<(Vec<u8>, DBValue), U, E>;

/// Trie-Item type used for iterators over trie key only.
pub type TrieKeyItem<U, E> = Result<Vec<u8>, U, E>;

/// Description of what kind of query will be made to the trie.
pub trait Query<H: Hasher> {
	/// Output item.
	type Item;

	/// Decode a byte-slice into the desired item.
	fn decode(self, data: &[u8]) -> Self::Item;
}

/// Used to report the trie access to the [`TrieRecorder`].
///
/// As the trie can use a [`TrieCache`], there are multiple kinds of accesses.
/// If a cache is used, [`Self::Key`] and [`Self::NodeOwned`] are possible
/// values. Otherwise only [`Self::EncodedNode`] is a possible value.
#[cfg_attr(feature = "std", derive(Debug))]
pub enum TrieAccess<'a, H> {
	/// The given [`NodeOwned`] was accessed using its `hash`.
	NodeOwned { hash: H, node_owned: &'a NodeOwned<H> },
	/// The given `encoded_node` was accessed using its `hash`.
	EncodedNode { hash: H, encoded_node: rstd::borrow::Cow<'a, [u8]> },
	/// The given `value` was accessed using its `hash`.
	///
	/// The given `full_key` is the key to access this value in the trie.
	///
	/// Should map to [`RecordedForKey::Value`] when checking the recorder.
	Value { hash: H, value: rstd::borrow::Cow<'a, [u8]>, full_key: &'a [u8] },
	/// A value was accessed that is stored inline a node.
	///
	/// As the value is stored inline there is no need to separately record the value as it is part
	/// of a node. The given `full_key` is the key to access this value in the trie.
	///
	/// Should map to [`RecordedForKey::Value`] when checking the recorder.
	InlineValue { full_key: &'a [u8] },
	/// The hash of the value for the given `full_key` was accessed.
	///
	/// Should map to [`RecordedForKey::Hash`] when checking the recorder.
	Hash { full_key: &'a [u8] },
	/// The value/hash for `full_key` was accessed, but it couldn't be found in the trie.
	///
	/// Should map to [`RecordedForKey::Value`] when checking the recorder.
	NonExisting { full_key: &'a [u8] },
}

/// Result of [`TrieRecorder::trie_nodes_recorded_for_key`].
#[derive(Debug, Clone, Copy, PartialEq, Eq)]
pub enum RecordedForKey {
	/// We recorded all trie nodes up to the value for a storage key.
	///
	/// This should be returned when the recorder has seen the following [`TrieAccess`]:
	///
	/// - [`TrieAccess::Value`]: If we see this [`TrieAccess`], it means we have recorded all the
	///   trie nodes up to the value.
	/// - [`TrieAccess::NonExisting`]: If we see this [`TrieAccess`], it means we have recorded all
	///   the necessary  trie nodes to prove that the value doesn't exist in the trie.
	Value,
	/// We recorded all trie nodes up to the value hash for a storage key.
	///
	/// If we have a [`RecordedForKey::Value`], it means that we also have the hash of this value.
	/// This also means that if we first have recorded the hash of a value and then also record the
	/// value, the access should be upgraded to [`RecordedForKey::Value`].
	///
	/// This should be returned when the recorder has seen the following [`TrieAccess`]:
	///
	/// - [`TrieAccess::Hash`]: If we see this [`TrieAccess`], it means we have recorded all trie
	///   nodes to have the hash of the value.
	Hash,
	/// We haven't recorded any trie nodes yet for a storage key.
	///
	/// This means we have not seen any [`TrieAccess`] referencing the searched key.
	None,
}

impl RecordedForKey {
	/// Is `self` equal to [`Self::None`]?
	pub fn is_none(&self) -> bool {
		matches!(self, Self::None)
	}
}

/// A trie recorder that can be used to record all kind of [`TrieAccess`]'s.
///
/// To build a trie proof a recorder is required that records all trie accesses. These recorded trie
/// accesses can then be used to create the proof.
pub trait TrieRecorder<H> {
	/// Record the given [`TrieAccess`].
	///
	/// Depending on the [`TrieAccess`] a call of [`Self::trie_nodes_recorded_for_key`] afterwards
	/// must return the correct recorded state.
	fn record<'a>(&mut self, access: TrieAccess<'a, H>);

	/// Check if we have recorded any trie nodes for the given `key`.
	///
	/// Returns [`RecordedForKey`] to express the state of the recorded trie nodes.
	fn trie_nodes_recorded_for_key(&self, key: &[u8]) -> RecordedForKey;
}

impl<F, T, H: Hasher> Query<H> for F
where
	F: for<'a> FnOnce(&'a [u8]) -> T,
{
	type Item = T;
	fn decode(self, value: &[u8]) -> T {
		(self)(value)
	}
}

/// A key-value datastore implemented as a database-backed modified Merkle tree.
pub trait Trie<L: TrieLayout> {
	/// Return the root of the trie.
	fn root(&self) -> &TrieHash<L>;

	/// Is the trie empty?
	fn is_empty(&self) -> bool {
		*self.root() == L::Codec::hashed_null_node()
	}

	/// Does the trie contain a given key?
	fn contains(&self, key: &[u8]) -> Result<bool, TrieHash<L>, CError<L>> {
		self.get(key).map(|x| x.is_some())
	}

	/// Returns the hash of the value for `key`.
	fn get_hash(&self, key: &[u8]) -> Result<Option<TrieHash<L>>, TrieHash<L>, CError<L>>;

	/// What is the value of the given key in this trie?
	fn get(&self, key: &[u8]) -> Result<Option<DBValue>, TrieHash<L>, CError<L>> {
		self.get_with(key, |v: &[u8]| v.to_vec())
	}

	/// Search for the key with the given query parameter. See the docs of the `Query`
	/// trait for more details.
	fn get_with<Q: Query<L::Hash>>(
		&self,
		key: &[u8],
		query: Q,
	) -> Result<Option<Q::Item>, TrieHash<L>, CError<L>>;

	/// Look up the [`MerkleValue`] of the node that is the closest descendant for the provided
	/// key.
	///
	/// When the provided key leads to a node, then the merkle value of that node
	/// is returned. However, if the key does not lead to a node, then the merkle value
	/// of the closest descendant is returned. `None` if no such descendant exists.
	fn lookup_first_descendant(
		&self,
		key: &[u8],
	) -> Result<Option<MerkleValue<TrieHash<L>>>, TrieHash<L>, CError<L>>;

	/// Returns a depth-first iterator over the elements of trie.
	fn iter<'a>(
		&'a self,
	) -> Result<
		Box<dyn TrieIterator<L, Item = TrieItem<TrieHash<L>, CError<L>>> + 'a>,
		TrieHash<L>,
		CError<L>,
	>;

	/// Returns a depth-first iterator over the keys of elemets of trie.
	fn key_iter<'a>(
		&'a self,
	) -> Result<
		Box<dyn TrieIterator<L, Item = TrieKeyItem<TrieHash<L>, CError<L>>> + 'a>,
		TrieHash<L>,
		CError<L>,
	>;
}

/// A key-value datastore implemented as a database-backed modified Merkle tree.
pub trait TrieMut<L: TrieLayout> {
	/// Return the root of the trie.
	fn root(&mut self) -> &TrieHash<L>;

	/// Is the trie empty?
	fn is_empty(&self) -> bool;

	/// Does the trie contain a given key?
	fn contains(&self, key: &[u8]) -> Result<bool, TrieHash<L>, CError<L>> {
		self.get(key).map(|x| x.is_some())
	}

	/// What is the value of the given key in this trie?
	fn get<'a, 'key>(&'a self, key: &'key [u8]) -> Result<Option<DBValue>, TrieHash<L>, CError<L>>
	where
		'a: 'key;

	/// Insert a `key`/`value` pair into the trie. An empty value is equivalent to removing
	/// `key` from the trie. Returns the old value associated with this key, if it existed.
	fn insert(
		&mut self,
		key: &[u8],
		value: &[u8],
	) -> Result<Option<Value<L>>, TrieHash<L>, CError<L>>;

	/// Remove a `key` from the trie. Equivalent to making it equal to the empty
	/// value. Returns the old value associated with this key, if it existed.
	fn remove(&mut self, key: &[u8]) -> Result<Option<Value<L>>, TrieHash<L>, CError<L>>;
}

/// A trie iterator that also supports random access (`seek()`).
pub trait TrieIterator<L: TrieLayout>: Iterator {
	/// Position the iterator on the first element with key >= `key`
	fn seek(&mut self, key: &[u8]) -> Result<(), TrieHash<L>, CError<L>>;
}

/// Trie types
#[derive(PartialEq, Clone)]
#[cfg_attr(feature = "std", derive(Debug))]
pub enum TrieSpec {
	/// Generic trie.
	Generic,
	/// Secure trie.
	Secure,
	///	Secure trie with fat database.
	Fat,
}

impl Default for TrieSpec {
	fn default() -> TrieSpec {
		TrieSpec::Secure
	}
}

/// Trie factory.
#[derive(Default, Clone)]
pub struct TrieFactory {
	spec: TrieSpec,
}

/// All different kinds of tries.
/// This is used to prevent a heap allocation for every created trie.
pub enum TrieKinds<'db, 'cache, L: TrieLayout> {
	/// A generic trie db.
	Generic(TrieDB<'db, 'cache, L>),
	/// A secure trie db.
	Secure(SecTrieDB<'db, 'cache, L>),
	/// A fat trie db.
	Fat(FatDB<'db, 'cache, L>),
}

// wrapper macro for making the match easier to deal with.
macro_rules! wrapper {
	($me: ident, $f_name: ident, $($param: ident),*) => {
		match *$me {
			TrieKinds::Generic(ref t) => t.$f_name($($param),*),
			TrieKinds::Secure(ref t) => t.$f_name($($param),*),
			TrieKinds::Fat(ref t) => t.$f_name($($param),*),
		}
	}
}

impl<'db, 'cache, L: TrieLayout> Trie<L> for TrieKinds<'db, 'cache, L> {
	fn root(&self) -> &TrieHash<L> {
		wrapper!(self, root,)
	}

	fn is_empty(&self) -> bool {
		wrapper!(self, is_empty,)
	}

	fn contains(&self, key: &[u8]) -> Result<bool, TrieHash<L>, CError<L>> {
		wrapper!(self, contains, key)
	}

	fn get_hash(&self, key: &[u8]) -> Result<Option<TrieHash<L>>, TrieHash<L>, CError<L>> {
		wrapper!(self, get_hash, key)
	}

	fn get_with<Q: Query<L::Hash>>(
		&self,
		key: &[u8],
		query: Q,
	) -> Result<Option<Q::Item>, TrieHash<L>, CError<L>> {
		wrapper!(self, get_with, key, query)
	}

	fn lookup_first_descendant(
		&self,
		key: &[u8],
	) -> Result<Option<MerkleValue<TrieHash<L>>>, TrieHash<L>, CError<L>> {
		wrapper!(self, lookup_first_descendant, key)
	}

	fn iter<'a>(
		&'a self,
	) -> Result<
		Box<dyn TrieIterator<L, Item = TrieItem<TrieHash<L>, CError<L>>> + 'a>,
		TrieHash<L>,
		CError<L>,
	> {
		wrapper!(self, iter,)
	}

	fn key_iter<'a>(
		&'a self,
	) -> Result<
		Box<dyn TrieIterator<L, Item = TrieKeyItem<TrieHash<L>, CError<L>>> + 'a>,
		TrieHash<L>,
		CError<L>,
	> {
		wrapper!(self, key_iter,)
	}
}

impl TrieFactory {
	/// Creates new factory.
	pub fn new(spec: TrieSpec) -> Self {
		TrieFactory { spec }
	}

	/// Create new immutable instance of Trie.
	pub fn readonly<'db, 'cache, L: TrieLayout>(
		&self,
		db: &'db dyn HashDBRef<L::Hash, DBValue>,
		root: &'db TrieHash<L>,
	) -> TrieKinds<'db, 'cache, L> {
		match self.spec {
			TrieSpec::Generic => TrieKinds::Generic(TrieDBBuilder::new(db, root).build()),
			TrieSpec::Secure => TrieKinds::Secure(SecTrieDB::new(db, root)),
			TrieSpec::Fat => TrieKinds::Fat(FatDB::new(db, root)),
		}
	}

	/// Create new mutable instance of Trie.
	pub fn create<'db, L: TrieLayout + 'db>(
		&self,
		db: &'db mut dyn HashDB<L::Hash, DBValue>,
		root: &'db mut TrieHash<L>,
	) -> Box<dyn TrieMut<L> + 'db> {
		match self.spec {
			TrieSpec::Generic => Box::new(TrieDBMutBuilder::<L>::new(db, root).build()),
			TrieSpec::Secure => Box::new(SecTrieDBMut::<L>::new(db, root)),
			TrieSpec::Fat => Box::new(FatDBMut::<L>::new(db, root)),
		}
	}

	/// Create new mutable instance of trie and check for errors.
	pub fn from_existing<'db, L: TrieLayout + 'db>(
		&self,
		db: &'db mut dyn HashDB<L::Hash, DBValue>,
		root: &'db mut TrieHash<L>,
	) -> Box<dyn TrieMut<L> + 'db> {
		match self.spec {
			TrieSpec::Generic => Box::new(TrieDBMutBuilder::<L>::from_existing(db, root).build()),
			TrieSpec::Secure => Box::new(SecTrieDBMut::<L>::from_existing(db, root)),
			TrieSpec::Fat => Box::new(FatDBMut::<L>::from_existing(db, root)),
		}
	}

	/// Returns true iff the trie DB is a fat DB (allows enumeration of keys).
	pub fn is_fat(&self) -> bool {
		self.spec == TrieSpec::Fat
	}
}

/// Trait with definition of trie layout.
/// Contains all associated trait needed for
/// a trie definition or implementation.
pub trait TrieLayout {
	/// If true, the trie will use extension nodes and
	/// no partial in branch, if false the trie will only
	/// use branch and node with partials in both.
	const USE_EXTENSION: bool;
<<<<<<< HEAD
	/// Trie nibble constants. It defines trie radix.
	type Nibble: NibbleOps;
	/// Hasher to use for this trie.
	type Hash: Hasher;
	/// Codec to use (needs to match hasher and nibble ops).
	type Codec: NodeCodec<HashOut=TrieHash<Self>, Nibble=Self::Nibble>;

	/// Array to use with `iter_build`.
	type ChildRefIndex: ChildIndex<ChildReference<TrieHash<Self>>>;
	/// Array to use with `triedbmut`.
	type NodeIndex: ChildIndex<triedbmut::NodeHandle<TrieHash<Self>>>;
=======
	/// If true, the trie will allow empty values into `TrieDBMut`
	const ALLOW_EMPTY: bool = false;
	/// Threshold above which an external node should be
	/// use to store a node value.
	const MAX_INLINE_VALUE: Option<u32>;

	/// Hasher to use for this trie.
	type Hash: Hasher;
	/// Codec to use (needs to match hasher and nibble ops).
	type Codec: NodeCodec<HashOut = <Self::Hash as Hasher>::Out>;
>>>>>>> 6eb4b88e
}


/// This trait associates a trie definition with preferred methods.
/// It also contains own default implementations and can be
/// used to allow switching implementation.
pub trait TrieConfiguration: Sized + TrieLayout {
	/// Operation to build a trie db from its ordered iterator over its key/values.
	fn trie_build<DB, I, A, B>(db: &mut DB, input: I) -> <Self::Hash as Hasher>::Out
	where
		DB: HashDB<Self::Hash, DBValue>,
		I: IntoIterator<Item = (A, B)>,
		A: AsRef<[u8]> + Ord,
		B: AsRef<[u8]>,
	{
		let mut cb = TrieBuilder::<Self, DB>::new(db);
		trie_visit::<Self, _, _, _, _>(input.into_iter(), &mut cb);
		cb.root.unwrap_or_default()
	}
	/// Determines a trie root given its ordered contents, closed form.
	fn trie_root<I, A, B>(input: I) -> <Self::Hash as Hasher>::Out
	where
		I: IntoIterator<Item = (A, B)>,
		A: AsRef<[u8]> + Ord,
		B: AsRef<[u8]>,
	{
		let mut cb = TrieRoot::<Self>::default();
		trie_visit::<Self, _, _, _, _>(input.into_iter(), &mut cb);
		cb.root.unwrap_or_default()
	}
	/// Determines a trie root node's data given its ordered contents, closed form.
	fn trie_root_unhashed<I, A, B>(input: I) -> Vec<u8>
	where
		I: IntoIterator<Item = (A, B)>,
		A: AsRef<[u8]> + Ord,
		B: AsRef<[u8]>,
	{
		let mut cb = TrieRootUnhashed::<Self>::default();
		trie_visit::<Self, _, _, _, _>(input.into_iter(), &mut cb);
		cb.root.unwrap_or_default()
	}
	/// Encoding of index as a key (when reusing general trie for
	/// indexed trie).
	fn encode_index(input: u32) -> Vec<u8> {
		// be for byte ordering
		input.to_be_bytes().to_vec()
	}
	/// A trie root formed from the items, with keys attached according to their
	/// compact-encoded index (using `parity-codec` crate).
	fn ordered_trie_root<I, A>(input: I) -> <Self::Hash as Hasher>::Out
	where
		I: IntoIterator<Item = A>,
		A: AsRef<[u8]>,
	{
		Self::trie_root(
			input.into_iter().enumerate().map(|(i, v)| (Self::encode_index(i as u32), v)),
		)
	}
}

/// Alias accessor to hasher hash output type from a `TrieLayout`.
pub type TrieHash<L> = <<L as TrieLayout>::Hash as Hasher>::Out;
/// Alias accessor to `NodeCodec` associated `Error` type from a `TrieLayout`.
pub type CError<L> = <<L as TrieLayout>::Codec as NodeCodec>::Error;
<<<<<<< HEAD
/// Alias accessor to child slice index from a `TrieLayout`.
pub type TrieChildRangeIndex<L> = <<L as TrieLayout>::Nibble as NibbleOps>::ChildRangeIndex;
=======

/// A value as cached by the [`TrieCache`].
#[derive(Clone, Debug)]
pub enum CachedValue<H> {
	/// The value doesn't exist in the trie.
	NonExisting,
	/// We cached the hash, because we did not yet accessed the data.
	ExistingHash(H),
	/// The value exists in the trie.
	Existing {
		/// The hash of the value.
		hash: H,
		/// The actual data of the value stored as [`BytesWeak`].
		///
		/// The original data [`Bytes`] is stored in the trie node
		/// that is also cached by the [`TrieCache`]. If this node is dropped,
		/// this data will also not be "upgradeable" anymore.
		data: BytesWeak,
	},
}

impl<H: Copy> CachedValue<H> {
	/// Returns the data of the value.
	///
	/// If a value doesn't exist in the trie or only the value hash is cached, this function returns
	/// `None`. If the reference to the data couldn't be upgraded (see [`Bytes::upgrade`]), this
	/// function returns `Some(None)`, aka the data needs to be fetched again from the trie.
	pub fn data(&self) -> Option<Option<Bytes>> {
		match self {
			Self::Existing { data, .. } => Some(data.upgrade()),
			_ => None,
		}
	}

	/// Returns the hash of the value.
	///
	/// Returns only `None` when the value doesn't exist.
	pub fn hash(&self) -> Option<H> {
		match self {
			Self::ExistingHash(hash) | Self::Existing { hash, .. } => Some(*hash),
			Self::NonExisting => None,
		}
	}
}

impl<H> From<(Bytes, H)> for CachedValue<H> {
	fn from(value: (Bytes, H)) -> Self {
		Self::Existing { hash: value.1, data: value.0.into() }
	}
}

impl<H> From<H> for CachedValue<H> {
	fn from(value: H) -> Self {
		Self::ExistingHash(value)
	}
}

impl<H> From<Option<(Bytes, H)>> for CachedValue<H> {
	fn from(value: Option<(Bytes, H)>) -> Self {
		value.map_or(Self::NonExisting, |v| Self::Existing { hash: v.1, data: v.0.into() })
	}
}

impl<H> From<Option<H>> for CachedValue<H> {
	fn from(value: Option<H>) -> Self {
		value.map_or(Self::NonExisting, |v| Self::ExistingHash(v))
	}
}

/// A cache that can be used to speed-up certain operations when accessing the trie.
///
/// The [`TrieDB`]/[`TrieDBMut`] by default are working with the internal hash-db in a non-owning
/// mode. This means that for every lookup in the trie, every node is always fetched and decoded on
/// the fly. Fetching and decoding a node always takes some time and can kill the performance of any
/// application that is doing quite a lot of trie lookups. To circumvent this performance
/// degradation, a cache can be used when looking up something in the trie. Any cache that should be
/// used with the [`TrieDB`]/[`TrieDBMut`] needs to implement this trait.
///
/// The trait is laying out a two level cache, first the trie nodes cache and then the value cache.
/// The trie nodes cache, as the name indicates, is for caching trie nodes as [`NodeOwned`]. These
/// trie nodes are referenced by their hash. The value cache is caching [`CachedValue`]'s and these
/// are referenced by the key to look them up in the trie. As multiple different tries can have
/// different values under the same key, it up to the cache implementation to ensure that the
/// correct value is returned. As each trie has a different root, this root can be used to
/// differentiate values under the same key.
pub trait TrieCache<NC: NodeCodec> {
	/// Lookup value for the given `key`.
	///
	/// Returns the `None` if the `key` is unknown or otherwise `Some(_)` with the associated
	/// value.
	///
	/// [`Self::cache_data_for_key`] is used to make the cache aware of data that is associated
	/// to a `key`.
	///
	/// # Attention
	///
	/// The cache can be used for different tries, aka with different roots. This means
	/// that the cache implementation needs to take care of always returning the correct value
	/// for the current trie root.
	fn lookup_value_for_key(&mut self, key: &[u8]) -> Option<&CachedValue<NC::HashOut>>;

	/// Cache the given `value` for the given `key`.
	///
	/// # Attention
	///
	/// The cache can be used for different tries, aka with different roots. This means
	/// that the cache implementation needs to take care of caching `value` for the current
	/// trie root.
	fn cache_value_for_key(&mut self, key: &[u8], value: CachedValue<NC::HashOut>);

	/// Get or insert a [`NodeOwned`].
	///
	/// The cache implementation should look up based on the given `hash` if the node is already
	/// known. If the node is not yet known, the given `fetch_node` function can be used to fetch
	/// the particular node.
	///
	/// Returns the [`NodeOwned`] or an error that happened on fetching the node.
	fn get_or_insert_node(
		&mut self,
		hash: NC::HashOut,
		fetch_node: &mut dyn FnMut() -> Result<NodeOwned<NC::HashOut>, NC::HashOut, NC::Error>,
	) -> Result<&NodeOwned<NC::HashOut>, NC::HashOut, NC::Error>;

	/// Get the [`NodeOwned`] that corresponds to the given `hash`.
	fn get_node(&mut self, hash: &NC::HashOut) -> Option<&NodeOwned<NC::HashOut>>;
}

/// A container for storing bytes.
///
/// This uses a reference counted pointer internally, so it is cheap to clone this object.
#[derive(Clone, Debug, PartialEq, Eq, PartialOrd, Ord, Hash)]
pub struct Bytes(rstd::sync::Arc<[u8]>);

impl rstd::ops::Deref for Bytes {
	type Target = [u8];

	fn deref(&self) -> &Self::Target {
		self.0.deref()
	}
}

impl From<Vec<u8>> for Bytes {
	fn from(bytes: Vec<u8>) -> Self {
		Self(bytes.into())
	}
}

impl From<&[u8]> for Bytes {
	fn from(bytes: &[u8]) -> Self {
		Self(bytes.into())
	}
}

impl<T: AsRef<[u8]>> PartialEq<T> for Bytes {
	fn eq(&self, other: &T) -> bool {
		self.as_ref() == other.as_ref()
	}
}

/// A weak reference of [`Bytes`].
///
/// A weak reference means that it doesn't prevent [`Bytes`] from being dropped because
/// it holds a non-owning reference to the associated [`Bytes`] object. With [`Self::upgrade`] it
/// is possible to upgrade it again to [`Bytes`] if the reference is still valid.
#[derive(Clone, Debug)]
pub struct BytesWeak(rstd::sync::Weak<[u8]>);

impl BytesWeak {
	/// Upgrade to [`Bytes`].
	///
	/// Returns `None` when the inner value was already dropped.
	pub fn upgrade(&self) -> Option<Bytes> {
		self.0.upgrade().map(Bytes)
	}
}

impl From<Bytes> for BytesWeak {
	fn from(bytes: Bytes) -> Self {
		Self(rstd::sync::Arc::downgrade(&bytes.0))
	}
}

/// Either the `hash` or `value` of a node depending on its size.
///
/// If the size of the node `value` is bigger or equal than `MAX_INLINE_VALUE` the `hash` is
/// returned.
#[derive(Clone, Debug, PartialEq, Eq)]
pub enum MerkleValue<H> {
	/// The merkle value is the node data itself when the
	/// node data is smaller than `MAX_INLINE_VALUE`.
	///
	/// Note: The case of inline nodes.
	Node(Vec<u8>),
	/// The merkle value is the hash of the node.
	Hash(H),
}
>>>>>>> 6eb4b88e
<|MERGE_RESOLUTION|>--- conflicted
+++ resolved
@@ -15,17 +15,11 @@
 
 //! Trie interface and implementation.
 
-
 #[cfg(not(feature = "std"))]
 extern crate alloc;
 
 #[cfg(feature = "std")]
 mod rstd {
-<<<<<<< HEAD
-	pub use std::{borrow, boxed, cmp, convert, fmt, hash, iter, marker, mem, ops, rc, result, vec, slice};
-	pub use std::collections::VecDeque;
-	pub use std::error::Error;
-=======
 	pub use std::{
 		borrow, boxed, cmp,
 		collections::{BTreeMap, VecDeque},
@@ -33,23 +27,16 @@
 		error::Error,
 		fmt, hash, iter, marker, mem, ops, rc, result, sync, vec,
 	};
->>>>>>> 6eb4b88e
 }
 
 #[cfg(not(feature = "std"))]
 mod rstd {
-<<<<<<< HEAD
-	pub use core::{borrow, convert, cmp, iter, fmt, hash, marker, mem, ops, result, slice};
-	pub use alloc::{boxed, rc, vec};
-	pub use alloc::collections::VecDeque;
-=======
 	pub use alloc::{
 		borrow, boxed,
 		collections::{btree_map::BTreeMap, VecDeque},
 		rc, sync, vec,
 	};
 	pub use core::{cmp, convert, fmt, hash, iter, marker, mem, ops, result};
->>>>>>> 6eb4b88e
 	pub trait Error {}
 	impl<T> Error for T {}
 }
@@ -82,7 +69,10 @@
 	fatdb::{FatDB, FatDBIterator},
 	fatdbmut::FatDBMut,
 	lookup::Lookup,
-	nibble::{nibble_ops, NibbleSlice, NibbleVec},
+	nibble::{
+		nibble_ops, ChildIndex, ChildIndex16, ChildIndex2, ChildIndex256, ChildIndex4,
+		ChildSliceIndex, NibbleOps, NibbleSlice, NibbleVec, Radix16, Radix2, Radix256, Radix4,
+	},
 	recorder::Recorder,
 	sectriedb::SecTrieDB,
 	sectriedbmut::SecTrieDBMut,
@@ -96,25 +86,6 @@
 	trie_codec::{decode_compact, decode_compact_from_iter, encode_compact},
 };
 pub use hash_db::{HashDB, HashDBRef, Hasher};
-<<<<<<< HEAD
-pub use self::triedb::{TrieDB, TrieDBIterator};
-pub use self::triedbmut::{TrieDBMut, ChildReference};
-pub use self::sectriedbmut::SecTrieDBMut;
-pub use self::sectriedb::SecTrieDB;
-pub use self::fatdb::{FatDB, FatDBIterator};
-pub use self::fatdbmut::FatDBMut;
-pub use self::recorder::{Recorder, Record};
-pub use self::lookup::Lookup;
-pub use self::nibble::{NibbleSlice, NibbleVec, NibbleOps, ChildIndex,
-	ChildIndex2, ChildIndex4, ChildIndex16, ChildIndex256,
-	Radix16, Radix4, Radix2, Radix256, ChildSliceIndex};
-pub use crate::node_codec::{NodeCodec, Partial, BitMap};
-pub use crate::iter_build::{trie_visit, ProcessEncodedNode,
-	 TrieBuilder, TrieRoot, TrieRootUnhashed};
-pub use crate::iterator::TrieDBNodeIterator;
-pub use crate::trie_codec::{decode_compact, encode_compact};
-=======
->>>>>>> 6eb4b88e
 
 #[cfg(feature = "std")]
 pub use crate::iter_build::TrieRootPrint;
@@ -134,15 +105,9 @@
 	IncompleteDatabase(T),
 	/// A value was found in the trie with a nibble key that was not byte-aligned.
 	/// The first parameter is the byte-aligned part of the prefix and the second parameter is the
-<<<<<<< HEAD
 	/// remaining nibble (number of nibbles and masked byte value).
 	ValueAtIncompleteKey(Vec<u8>, (u8, u8)),
 	/// Corrupt Trie item
-=======
-	/// remaining nibble.
-	ValueAtIncompleteKey(Vec<u8>, u8),
-	/// Corrupt Trie item.
->>>>>>> 6eb4b88e
 	DecoderError(T, E),
 	/// Hash is not value.
 	InvalidHash(T, Vec<u8>),
@@ -175,16 +140,12 @@
 }
 
 #[cfg(feature = "std")]
-<<<<<<< HEAD
-impl<T, E> Error for TrieError<T, E> where T: fmt::Debug, E: Error { }
-=======
 impl<T, E> Error for TrieError<T, E>
 where
 	T: fmt::Debug,
 	E: Error,
 {
 }
->>>>>>> 6eb4b88e
 
 /// Trie result type.
 /// Boxed to avoid copying around extra space for the `Hasher`s `Out` on successful queries.
@@ -558,32 +519,23 @@
 	/// no partial in branch, if false the trie will only
 	/// use branch and node with partials in both.
 	const USE_EXTENSION: bool;
-<<<<<<< HEAD
+	/// If true, the trie will allow empty values into `TrieDBMut`
+	const ALLOW_EMPTY: bool = false;
+	/// Threshold above which an external node should be
+	/// use to store a node value.
+	const MAX_INLINE_VALUE: Option<u32>;
+
 	/// Trie nibble constants. It defines trie radix.
 	type Nibble: NibbleOps;
 	/// Hasher to use for this trie.
 	type Hash: Hasher;
 	/// Codec to use (needs to match hasher and nibble ops).
-	type Codec: NodeCodec<HashOut=TrieHash<Self>, Nibble=Self::Nibble>;
-
+	type Codec: NodeCodec<HashOut = TrieHash<Self>, Nibble = Self::Nibble>;
 	/// Array to use with `iter_build`.
 	type ChildRefIndex: ChildIndex<ChildReference<TrieHash<Self>>>;
 	/// Array to use with `triedbmut`.
 	type NodeIndex: ChildIndex<triedbmut::NodeHandle<TrieHash<Self>>>;
-=======
-	/// If true, the trie will allow empty values into `TrieDBMut`
-	const ALLOW_EMPTY: bool = false;
-	/// Threshold above which an external node should be
-	/// use to store a node value.
-	const MAX_INLINE_VALUE: Option<u32>;
-
-	/// Hasher to use for this trie.
-	type Hash: Hasher;
-	/// Codec to use (needs to match hasher and nibble ops).
-	type Codec: NodeCodec<HashOut = <Self::Hash as Hasher>::Out>;
->>>>>>> 6eb4b88e
-}
-
+}
 
 /// This trait associates a trie definition with preferred methods.
 /// It also contains own default implementations and can be
@@ -646,10 +598,8 @@
 pub type TrieHash<L> = <<L as TrieLayout>::Hash as Hasher>::Out;
 /// Alias accessor to `NodeCodec` associated `Error` type from a `TrieLayout`.
 pub type CError<L> = <<L as TrieLayout>::Codec as NodeCodec>::Error;
-<<<<<<< HEAD
 /// Alias accessor to child slice index from a `TrieLayout`.
 pub type TrieChildRangeIndex<L> = <<L as TrieLayout>::Nibble as NibbleOps>::ChildRangeIndex;
-=======
 
 /// A value as cached by the [`TrieCache`].
 #[derive(Clone, Debug)]
@@ -845,5 +795,4 @@
 	Node(Vec<u8>),
 	/// The merkle value is the hash of the node.
 	Hash(H),
-}
->>>>>>> 6eb4b88e
+}