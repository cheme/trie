// Copyright 2017, 2021 Parity Technologies
//
// Licensed under the Apache License, Version 2.0 (the "License");
// you may not use this file except in compliance with the License.
// You may obtain a copy of the License at
//
//     http://www.apache.org/licenses/LICENSE-2.0
//
// Unless required by applicable law or agreed to in writing, software
// distributed under the License is distributed on an "AS IS" BASIS,
// WITHOUT WARRANTIES OR CONDITIONS OF ANY KIND, either express or implied.
// See the License for the specific language governing permissions and
// limitations under the License.
#![cfg_attr(not(feature = "std"), no_std)]

//! Trie interface and implementation.

#[cfg(not(feature = "std"))]
extern crate alloc;

#[cfg(feature = "std")]
mod rstd {
	pub use std::{
		borrow, boxed, cmp, collections::VecDeque, convert, error::Error, fmt, hash, iter, marker,
<<<<<<< HEAD
		mem, ops, rc, result, sync, vec,
=======
		mem, ops, rc, result, vec,
>>>>>>> 2e02b093
	};
}

#[cfg(not(feature = "std"))]
mod rstd {
<<<<<<< HEAD
	pub use alloc::{boxed, collections::VecDeque, rc, sync, vec};
=======
	pub use alloc::{boxed, collections::VecDeque, rc, vec};
>>>>>>> 2e02b093
	pub use core::{borrow, cmp, convert, fmt, hash, iter, marker, mem, ops, result};
	pub trait Error {}
	impl<T> Error for T {}
}

#[cfg(feature = "std")]
use self::rstd::{fmt, Error};

use self::rstd::{boxed::Box, vec::Vec};
use hash_db::MaybeDebug;
<<<<<<< HEAD
use node::NodeOwned;
=======
>>>>>>> 2e02b093

pub mod node;
pub mod proof;
pub mod recorder;
pub mod sectriedb;
pub mod sectriedbmut;
pub mod triedb;
pub mod triedbmut;

mod fatdb;
mod fatdbmut;
mod iter_build;
mod iterator;
mod lookup;
mod nibble;
mod node_codec;
mod trie_codec;

pub use self::{
	fatdb::{FatDB, FatDBIterator},
	fatdbmut::FatDBMut,
	lookup::Lookup,
	nibble::{nibble_ops, NibbleSlice, NibbleVec},
<<<<<<< HEAD
	recorder::Recorder,
	sectriedb::SecTrieDB,
	sectriedbmut::SecTrieDBMut,
	triedb::{TrieDB, TrieDBBuilder, TrieDBIterator},
	triedbmut::{ChildReference, TrieDBMut, TrieDBMutBuilder},
=======
	recorder::{Record, Recorder},
	sectriedb::SecTrieDB,
	sectriedbmut::SecTrieDBMut,
	triedb::{TrieDB, TrieDBIterator, TrieDBKeyIterator},
	triedbmut::{ChildReference, TrieDBMut, Value},
>>>>>>> 2e02b093
};
pub use crate::{
	iter_build::{trie_visit, ProcessEncodedNode, TrieBuilder, TrieRoot, TrieRootUnhashed},
	iterator::TrieDBNodeIterator,
	node_codec::{NodeCodec, Partial},
	trie_codec::{decode_compact, decode_compact_from_iter, encode_compact},
};
pub use hash_db::{HashDB, HashDBRef, Hasher};

#[cfg(feature = "std")]
pub use crate::iter_build::TrieRootPrint;

/// Database value
pub type DBValue = Vec<u8>;

/// Trie Errors.
///
/// These borrow the data within them to avoid excessive copying on every
/// trie operation.
#[derive(PartialEq, Eq, Clone, Debug)]
pub enum TrieError<T, E> {
	/// Attempted to create a trie with a state root not in the DB.
	InvalidStateRoot(T),
	/// Trie item not found in the database,
	IncompleteDatabase(T),
	/// A value was found in the trie with a nibble key that was not byte-aligned.
	/// The first parameter is the byte-aligned part of the prefix and the second parameter is the
	/// remaining nibble.
	ValueAtIncompleteKey(Vec<u8>, u8),
	/// Corrupt Trie item.
	DecoderError(T, E),
	/// Hash is not value.
	InvalidHash(T, Vec<u8>),
}

#[cfg(feature = "std")]
impl<T, E> fmt::Display for TrieError<T, E>
where
	T: MaybeDebug,
	E: MaybeDebug,
{
	fn fmt(&self, f: &mut fmt::Formatter) -> fmt::Result {
		match *self {
			TrieError::InvalidStateRoot(ref root) => write!(f, "Invalid state root: {:?}", root),
<<<<<<< HEAD
			TrieError::IncompleteDatabase(ref missing) => {
				write!(f, "Database missing expected key: {:?}", missing)
			},
=======
			TrieError::IncompleteDatabase(ref missing) =>
				write!(f, "Database missing expected key: {:?}", missing),
>>>>>>> 2e02b093
			TrieError::ValueAtIncompleteKey(ref bytes, ref extra) =>
				write!(f, "Value found in trie at incomplete key {:?} + {:?}", bytes, extra),
			TrieError::DecoderError(ref hash, ref decoder_err) => {
				write!(f, "Decoding failed for hash {:?}; err: {:?}", hash, decoder_err)
			},
			TrieError::InvalidHash(ref hash, ref data) => write!(
				f,
				"Encoded node {:?} contains invalid hash reference with length: {}",
				hash,
				data.len()
			),
		}
	}
}

#[cfg(feature = "std")]
impl<T, E> Error for TrieError<T, E>
where
	T: fmt::Debug,
	E: Error,
{
}

/// Trie result type.
/// Boxed to avoid copying around extra space for the `Hasher`s `Out` on successful queries.
pub type Result<T, H, E> = crate::rstd::result::Result<T, Box<TrieError<H, E>>>;

/// Trie-Item type used for iterators over trie data.
pub type TrieItem<U, E> = Result<(Vec<u8>, DBValue), U, E>;

/// Trie-Item type used for iterators over trie key only.
pub type TrieKeyItem<'a, U, E> = Result<Vec<u8>, U, E>;

/// Description of what kind of query will be made to the trie.
///
/// This is implemented for any &mut recorder (where the query will return
/// a DBValue), any function taking raw bytes (where no recording will be made),
/// or any tuple of (&mut Recorder, FnOnce(&[u8]))
pub trait Query<H: Hasher> {
	/// Output item.
	type Item;

	/// Decode a byte-slice into the desired item.
	fn decode(self, data: &[u8]) -> Self::Item;
}

/// Used to report the trie access to the [`TrieRecorder`].
///
/// As the trie can use a [`TrieCache`], there are multiple kinds of accesses.
/// If a cache is used, [`Self::Key`] and [`Self::NodeOwned`] are possible
/// values. Otherwise only [`Self::EncodedNode`] is a possible value.
pub enum TrieAccess<'a, H> {
	/// The given key was accessed and the cache answered the request.
	///
	/// This is no real "trie access", but it needs to be recorded. The
	/// recorder needs to ensure that it fetches the trie nodes to access
	/// the data under the given `key` before it returns all accessed
	/// nodes to the user.
	Key(&'a [u8]),
	/// The given [`NodeOwned`] was accessed using its `hash`.
	NodeOwned { hash: H, node_owned: &'a NodeOwned<H> },
	/// The given `encoded_node` was accessed using its `hash`.
	EncodedNode { hash: H, encoded_node: rstd::borrow::Cow<'a, [u8]> },
}

<<<<<<< HEAD
/// A trie recorder that can be used to record all kind of trie accesses.
pub trait TrieRecorder<H> {
	/// Record the given [`TrieAccess`].
	fn record<'a>(&mut self, access: TrieAccess<'a, H>);
}

impl<T: TrieRecorder<H> + ?Sized, H> TrieRecorder<H> for Option<&mut T> {
	fn record<'a>(&mut self, access: TrieAccess<'a, H>) {
		if let Some(ref mut recorder) = self {
			recorder.record(access);
		}
	}
}

impl<F, T, H: Hasher> Query<H> for F
where
	F: for<'a> FnOnce(&'a [u8]) -> T,
{
	type Item = T;
	fn decode(self, value: &[u8]) -> T {
		(self)(value)
=======
impl<'a, H: Hasher> Query<H> for &'a mut Recorder<H::Out> {
	type Item = DBValue;
	fn decode(self, value: &[u8]) -> DBValue {
		value.to_vec()
	}
	fn record(&mut self, hash: &H::Out, data: &[u8], depth: u32) {
		(&mut **self).record(hash, data, depth);
	}
}

impl<F, T, H: Hasher> Query<H> for F
where
	F: for<'a> FnOnce(&'a [u8]) -> T,
{
	type Item = T;
	fn decode(self, value: &[u8]) -> T {
		(self)(value)
	}
}

impl<'a, F, T, H: Hasher> Query<H> for (&'a mut Recorder<H::Out>, F)
where
	F: FnOnce(&[u8]) -> T,
{
	type Item = T;
	fn decode(self, value: &[u8]) -> T {
		(self.1)(value)
	}
	fn record(&mut self, hash: &H::Out, data: &[u8], depth: u32) {
		self.0.record(hash, data, depth)
>>>>>>> 2e02b093
	}
}

/// A key-value datastore implemented as a database-backed modified Merkle tree.
pub trait Trie<L: TrieLayout> {
	/// Return the root of the trie.
	fn root(&self) -> &TrieHash<L>;

	/// Is the trie empty?
	fn is_empty(&self) -> bool {
		*self.root() == L::Codec::hashed_null_node()
	}

	/// Does the trie contain a given key?
	fn contains(&self, key: &[u8]) -> Result<bool, TrieHash<L>, CError<L>> {
		self.get(key).map(|x| x.is_some())
	}

	/// What is the value of the given key in this trie?
	fn get<'a, 'key>(&'a self, key: &'key [u8]) -> Result<Option<DBValue>, TrieHash<L>, CError<L>>
	where
		'a: 'key,
	{
		self.get_with(key, |v: &[u8]| v.to_vec())
	}

	/// Search for the key with the given query parameter. See the docs of the `Query`
	/// trait for more details.
<<<<<<< HEAD
	fn get_with<Q: Query<L::Hash>>(
		&self,
		key: &[u8],
		query: Q,
	) -> Result<Option<Q::Item>, TrieHash<L>, CError<L>>;
=======
	fn get_with<'a, 'key, Q: Query<L::Hash>>(
		&'a self,
		key: &'key [u8],
		query: Q,
	) -> Result<Option<Q::Item>, TrieHash<L>, CError<L>>
	where
		'a: 'key;
>>>>>>> 2e02b093

	/// Returns a depth-first iterator over the elements of trie.
	fn iter<'a>(
		&'a self,
	) -> Result<
		Box<dyn TrieIterator<L, Item = TrieItem<TrieHash<L>, CError<L>>> + 'a>,
		TrieHash<L>,
		CError<L>,
<<<<<<< HEAD
=======
	>;

	/// Returns a depth-first iterator over the keys of elemets of trie.
	fn key_iter<'a>(
		&'a self,
	) -> Result<
		Box<dyn TrieIterator<L, Item = TrieKeyItem<TrieHash<L>, CError<L>>> + 'a>,
		TrieHash<L>,
		CError<L>,
>>>>>>> 2e02b093
	>;
}

/// A key-value datastore implemented as a database-backed modified Merkle tree.
pub trait TrieMut<L: TrieLayout> {
	/// Return the root of the trie.
	fn root(&mut self) -> &TrieHash<L>;

	/// Is the trie empty?
	fn is_empty(&self) -> bool;

	/// Does the trie contain a given key?
	fn contains(&self, key: &[u8]) -> Result<bool, TrieHash<L>, CError<L>> {
		self.get(key).map(|x| x.is_some())
	}

	/// What is the value of the given key in this trie?
	fn get<'a, 'key>(&'a self, key: &'key [u8]) -> Result<Option<DBValue>, TrieHash<L>, CError<L>>
	where
		'a: 'key;

	/// Insert a `key`/`value` pair into the trie. An empty value is equivalent to removing
	/// `key` from the trie. Returns the old value associated with this key, if it existed.
	fn insert(
		&mut self,
		key: &[u8],
		value: &[u8],
	) -> Result<Option<Value<L>>, TrieHash<L>, CError<L>>;

	/// Remove a `key` from the trie. Equivalent to making it equal to the empty
	/// value. Returns the old value associated with this key, if it existed.
	fn remove(&mut self, key: &[u8]) -> Result<Option<Value<L>>, TrieHash<L>, CError<L>>;
}

/// A trie iterator that also supports random access (`seek()`).
pub trait TrieIterator<L: TrieLayout>: Iterator {
	/// Position the iterator on the first element with key >= `key`
	fn seek(&mut self, key: &[u8]) -> Result<(), TrieHash<L>, CError<L>>;
}

/// Trie types
#[derive(PartialEq, Clone)]
#[cfg_attr(feature = "std", derive(Debug))]
pub enum TrieSpec {
	/// Generic trie.
	Generic,
	/// Secure trie.
	Secure,
	///	Secure trie with fat database.
	Fat,
}

impl Default for TrieSpec {
	fn default() -> TrieSpec {
		TrieSpec::Secure
	}
}

/// Trie factory.
#[derive(Default, Clone)]
pub struct TrieFactory<L: TrieLayout> {
	spec: TrieSpec,
	layout: L,
}

/// All different kinds of tries.
/// This is used to prevent a heap allocation for every created trie.
pub enum TrieKinds<'db, 'cache, L: TrieLayout> {
	/// A generic trie db.
	Generic(TrieDB<'db, 'cache, L>),
	/// A secure trie db.
	Secure(SecTrieDB<'db, 'cache, L>),
	/// A fat trie db.
	Fat(FatDB<'db, 'cache, L>),
}

// wrapper macro for making the match easier to deal with.
macro_rules! wrapper {
	($me: ident, $f_name: ident, $($param: ident),*) => {
		match *$me {
			TrieKinds::Generic(ref t) => t.$f_name($($param),*),
			TrieKinds::Secure(ref t) => t.$f_name($($param),*),
			TrieKinds::Fat(ref t) => t.$f_name($($param),*),
		}
	}
}

impl<'db, 'cache, L: TrieLayout> Trie<L> for TrieKinds<'db, 'cache, L> {
	fn root(&self) -> &TrieHash<L> {
		wrapper!(self, root,)
	}

	fn is_empty(&self) -> bool {
		wrapper!(self, is_empty,)
	}

	fn contains(&self, key: &[u8]) -> Result<bool, TrieHash<L>, CError<L>> {
		wrapper!(self, contains, key)
	}

<<<<<<< HEAD
	fn get_with<Q: Query<L::Hash>>(
		&self,
		key: &[u8],
		query: Q,
	) -> Result<Option<Q::Item>, TrieHash<L>, CError<L>> {
=======
	fn get_with<'a, 'key, Q: Query<L::Hash>>(
		&'a self,
		key: &'key [u8],
		query: Q,
	) -> Result<Option<Q::Item>, TrieHash<L>, CError<L>>
	where
		'a: 'key,
	{
>>>>>>> 2e02b093
		wrapper!(self, get_with, key, query)
	}

	fn iter<'a>(
		&'a self,
	) -> Result<
		Box<dyn TrieIterator<L, Item = TrieItem<TrieHash<L>, CError<L>>> + 'a>,
		TrieHash<L>,
		CError<L>,
	> {
		wrapper!(self, iter,)
	}

	fn key_iter<'a>(
		&'a self,
	) -> Result<
		Box<dyn TrieIterator<L, Item = TrieKeyItem<TrieHash<L>, CError<L>>> + 'a>,
		TrieHash<L>,
		CError<L>,
	> {
		wrapper!(self, key_iter,)
	}
}

impl<'db, L> TrieFactory<L>
where
	L: TrieLayout + 'db,
{
	/// Creates new factory.
	pub fn new(spec: TrieSpec, layout: L) -> Self {
		TrieFactory { spec, layout }
	}

	/// Create new immutable instance of Trie.
	pub fn readonly<'cache>(
		&self,
		db: &'db dyn HashDBRef<L::Hash, DBValue>,
		root: &'db TrieHash<L>,
<<<<<<< HEAD
	) -> Result<TrieKinds<'db, 'cache, L>, TrieHash<L>, CError<L>> {
=======
	) -> Result<TrieKinds<'db, L>, TrieHash<L>, CError<L>> {
>>>>>>> 2e02b093
		match self.spec {
			TrieSpec::Generic => Ok(TrieKinds::Generic(TrieDBBuilder::new(db, root)?.build())),
			TrieSpec::Secure => Ok(TrieKinds::Secure(SecTrieDB::new(db, root)?)),
			TrieSpec::Fat => Ok(TrieKinds::Fat(FatDB::new(db, root)?)),
		}
	}

	/// Create new mutable instance of Trie.
	pub fn create(
		&self,
		db: &'db mut dyn HashDB<L::Hash, DBValue>,
		root: &'db mut TrieHash<L>,
	) -> Box<dyn TrieMut<L> + 'db> {
		match self.spec {
			TrieSpec::Generic => Box::new(TrieDBMutBuilder::<L>::new(db, root).build()),
			TrieSpec::Secure => Box::new(SecTrieDBMut::<L>::new(db, root)),
			TrieSpec::Fat => Box::new(FatDBMut::<L>::new(db, root)),
		}
	}

	/// Create new mutable instance of trie and check for errors.
	pub fn from_existing(
		&self,
		db: &'db mut dyn HashDB<L::Hash, DBValue>,
		root: &'db mut TrieHash<L>,
	) -> Result<Box<dyn TrieMut<L> + 'db>, TrieHash<L>, CError<L>> {
		match self.spec {
			TrieSpec::Generic =>
				Ok(Box::new(TrieDBMutBuilder::<L>::from_existing(db, root)?.build())),
			TrieSpec::Secure => Ok(Box::new(SecTrieDBMut::<L>::from_existing(db, root)?)),
			TrieSpec::Fat => Ok(Box::new(FatDBMut::<L>::from_existing(db, root)?)),
		}
	}

	/// Returns true iff the trie DB is a fat DB (allows enumeration of keys).
	pub fn is_fat(&self) -> bool {
		self.spec == TrieSpec::Fat
	}
}

/// Trait with definition of trie layout.
/// Contains all associated trait needed for
/// a trie definition or implementation.
pub trait TrieLayout {
	/// If true, the trie will use extension nodes and
	/// no partial in branch, if false the trie will only
	/// use branch and node with partials in both.
	const USE_EXTENSION: bool;
	/// If true, the trie will allow empty values into `TrieDBMut`
	const ALLOW_EMPTY: bool = false;
	/// Threshold above which an external node should be
	/// use to store a node value.
	const MAX_INLINE_VALUE: Option<u32>;

	/// Hasher to use for this trie.
	type Hash: Hasher;
	/// Codec to use (needs to match hasher and nibble ops).
	type Codec: NodeCodec<HashOut = <Self::Hash as Hasher>::Out>;
}

/// This trait associates a trie definition with preferred methods.
/// It also contains own default implementations and can be
/// used to allow switching implementation.
pub trait TrieConfiguration: Sized + TrieLayout {
	/// Operation to build a trie db from its ordered iterator over its key/values.
	fn trie_build<DB, I, A, B>(db: &mut DB, input: I) -> <Self::Hash as Hasher>::Out
	where
<<<<<<< HEAD
		DB: HashDB<Self::Hash, usize>,
=======
		DB: HashDB<Self::Hash, DBValue>,
>>>>>>> 2e02b093
		I: IntoIterator<Item = (A, B)>,
		A: AsRef<[u8]> + Ord,
		B: AsRef<[u8]>,
	{
		let mut cb = TrieBuilder::<Self, DB>::new(db);
		trie_visit::<Self, _, _, _, _>(input.into_iter(), &mut cb);
		cb.root.unwrap_or_default()
	}
	/// Determines a trie root given its ordered contents, closed form.
	fn trie_root<I, A, B>(input: I) -> <Self::Hash as Hasher>::Out
	where
		I: IntoIterator<Item = (A, B)>,
		A: AsRef<[u8]> + Ord,
		B: AsRef<[u8]>,
	{
		let mut cb = TrieRoot::<Self>::default();
		trie_visit::<Self, _, _, _, _>(input.into_iter(), &mut cb);
		cb.root.unwrap_or_default()
	}
	/// Determines a trie root node's data given its ordered contents, closed form.
	fn trie_root_unhashed<I, A, B>(input: I) -> Vec<u8>
	where
		I: IntoIterator<Item = (A, B)>,
		A: AsRef<[u8]> + Ord,
		B: AsRef<[u8]>,
	{
		let mut cb = TrieRootUnhashed::<Self>::default();
		trie_visit::<Self, _, _, _, _>(input.into_iter(), &mut cb);
		cb.root.unwrap_or_default()
	}
	/// Encoding of index as a key (when reusing general trie for
	/// indexed trie).
	fn encode_index(input: u32) -> Vec<u8> {
		// be for byte ordering
		input.to_be_bytes().to_vec()
	}
	/// A trie root formed from the items, with keys attached according to their
	/// compact-encoded index (using `parity-codec` crate).
	fn ordered_trie_root<I, A>(input: I) -> <Self::Hash as Hasher>::Out
	where
		I: IntoIterator<Item = A>,
		A: AsRef<[u8]>,
	{
		Self::trie_root(
			input.into_iter().enumerate().map(|(i, v)| (Self::encode_index(i as u32), v)),
		)
	}
}

/// Alias accessor to hasher hash output type from a `TrieLayout`.
pub type TrieHash<L> = <<L as TrieLayout>::Hash as Hasher>::Out;
/// Alias accessor to `NodeCodec` associated `Error` type from a `TrieLayout`.
pub type CError<L> = <<L as TrieLayout>::Codec as NodeCodec>::Error;

/// A cache that can be used to speed-up certain operations when accessing the trie.
pub trait TrieCache<L: TrieLayout> {
	/// Lookup data for the given key.
	///
	/// Returns the `None` if the `key` is unknown or otherwise `Some(_)` with the associated
	/// data.
	///
	/// [`Self::cache_data_for_key`] is used to make the cache aware of data that is associated
	/// to a `key`.
	///
	/// # Attention
	///
	/// The cache can be used for different tries, aka with different roots. This means
	/// that the cache implementation needs to take care of always returning the correct data
	/// for the current trie root.
	fn lookup_data_for_key(&self, key: &[u8]) -> Option<&Option<Bytes>>;

	/// Cache the given data for the given key.
	///
	/// The given `data` is the same as found in the [`NodeOwned`] that was found
	/// for the given `key`.
	///
	/// # Attention
	///
	/// The cache can be used for different tries, aka with different roots. This means
	/// that the cache implementation needs to take care of caching `data` for the current
	/// trie root.
	fn cache_data_for_key(&mut self, key: &[u8], data: Option<Bytes>);

	/// Get or insert a [`NodeOwned`].
	///
	/// The cache implementation should look up based on the given `hash` if the node is already
	/// known. If the node is not yet known, the given `fetch_node` function can be used to fetch
	/// the particular node.
	///
	/// Returns the [`NodeOwned`] or an error that happened on fetching the node.
	fn get_or_insert_node(
		&mut self,
		hash: TrieHash<L>,
		fetch_node: &mut dyn FnMut() -> Result<NodeOwned<TrieHash<L>>, TrieHash<L>, CError<L>>,
	) -> Result<&NodeOwned<TrieHash<L>>, TrieHash<L>, CError<L>>;

	/// Insert the given [`OwnedNode`] under the given `hash`.
	fn insert_node(&mut self, hash: TrieHash<L>, node: NodeOwned<TrieHash<L>>);

	/// Get the [`OwnedNode`] that corresponds to the given `hash`.
	fn get_node(&mut self, hash: &TrieHash<L>) -> Option<&NodeOwned<TrieHash<L>>>;
}

/// A container for storing bytes.
///
/// This is internally uses a reference counted pointer, so it is cheap to clone this object.
#[derive(Clone, Debug, PartialEq, Eq, PartialOrd, Ord, Hash)]
pub struct Bytes(rstd::sync::Arc<[u8]>);

impl rstd::ops::Deref for Bytes {
	type Target = [u8];

	fn deref(&self) -> &Self::Target {
		self.0.deref()
	}
}

impl From<Vec<u8>> for Bytes {
	fn from(bytes: Vec<u8>) -> Self {
		Self(bytes.into())
	}
}

impl From<&[u8]> for Bytes {
	fn from(bytes: &[u8]) -> Self {
		Self(bytes.into())
	}
}

/// A weak reference of [`Bytes`].
///
/// A weak reference means that it doesn't prevent [`Bytes`] of being dropped because
/// it holds a non-owning reference to the associated [`Bytes`] object. With [`Self::upgrade`] it
/// is possible to upgrade it again to [`Bytes`] if the reference is still valid.
#[derive(Clone, Debug)]
pub struct BytesWeak(rstd::sync::Weak<[u8]>);

impl BytesWeak {
	/// Upgrade to [`Bytes`].
	///
	/// Returns `None` when the inner value was already dropped.
	pub fn upgrade(&self) -> Option<Bytes> {
		self.0.upgrade().map(Bytes)
	}
}

impl From<Bytes> for BytesWeak {
	fn from(bytes: Bytes) -> Self {
		Self(rstd::sync::Arc::downgrade(&bytes.0))
	}
}<|MERGE_RESOLUTION|>--- conflicted
+++ resolved
@@ -22,21 +22,13 @@
 mod rstd {
 	pub use std::{
 		borrow, boxed, cmp, collections::VecDeque, convert, error::Error, fmt, hash, iter, marker,
-<<<<<<< HEAD
 		mem, ops, rc, result, sync, vec,
-=======
-		mem, ops, rc, result, vec,
->>>>>>> 2e02b093
 	};
 }
 
 #[cfg(not(feature = "std"))]
 mod rstd {
-<<<<<<< HEAD
 	pub use alloc::{boxed, collections::VecDeque, rc, sync, vec};
-=======
-	pub use alloc::{boxed, collections::VecDeque, rc, vec};
->>>>>>> 2e02b093
 	pub use core::{borrow, cmp, convert, fmt, hash, iter, marker, mem, ops, result};
 	pub trait Error {}
 	impl<T> Error for T {}
@@ -47,10 +39,7 @@
 
 use self::rstd::{boxed::Box, vec::Vec};
 use hash_db::MaybeDebug;
-<<<<<<< HEAD
 use node::NodeOwned;
-=======
->>>>>>> 2e02b093
 
 pub mod node;
 pub mod proof;
@@ -74,19 +63,11 @@
 	fatdbmut::FatDBMut,
 	lookup::Lookup,
 	nibble::{nibble_ops, NibbleSlice, NibbleVec},
-<<<<<<< HEAD
 	recorder::Recorder,
 	sectriedb::SecTrieDB,
 	sectriedbmut::SecTrieDBMut,
 	triedb::{TrieDB, TrieDBBuilder, TrieDBIterator},
 	triedbmut::{ChildReference, TrieDBMut, TrieDBMutBuilder},
-=======
-	recorder::{Record, Recorder},
-	sectriedb::SecTrieDB,
-	sectriedbmut::SecTrieDBMut,
-	triedb::{TrieDB, TrieDBIterator, TrieDBKeyIterator},
-	triedbmut::{ChildReference, TrieDBMut, Value},
->>>>>>> 2e02b093
 };
 pub use crate::{
 	iter_build::{trie_visit, ProcessEncodedNode, TrieBuilder, TrieRoot, TrieRootUnhashed},
@@ -131,14 +112,8 @@
 	fn fmt(&self, f: &mut fmt::Formatter) -> fmt::Result {
 		match *self {
 			TrieError::InvalidStateRoot(ref root) => write!(f, "Invalid state root: {:?}", root),
-<<<<<<< HEAD
-			TrieError::IncompleteDatabase(ref missing) => {
-				write!(f, "Database missing expected key: {:?}", missing)
-			},
-=======
 			TrieError::IncompleteDatabase(ref missing) =>
 				write!(f, "Database missing expected key: {:?}", missing),
->>>>>>> 2e02b093
 			TrieError::ValueAtIncompleteKey(ref bytes, ref extra) =>
 				write!(f, "Value found in trie at incomplete key {:?} + {:?}", bytes, extra),
 			TrieError::DecoderError(ref hash, ref decoder_err) => {
@@ -204,7 +179,6 @@
 	EncodedNode { hash: H, encoded_node: rstd::borrow::Cow<'a, [u8]> },
 }
 
-<<<<<<< HEAD
 /// A trie recorder that can be used to record all kind of trie accesses.
 pub trait TrieRecorder<H> {
 	/// Record the given [`TrieAccess`].
@@ -226,38 +200,6 @@
 	type Item = T;
 	fn decode(self, value: &[u8]) -> T {
 		(self)(value)
-=======
-impl<'a, H: Hasher> Query<H> for &'a mut Recorder<H::Out> {
-	type Item = DBValue;
-	fn decode(self, value: &[u8]) -> DBValue {
-		value.to_vec()
-	}
-	fn record(&mut self, hash: &H::Out, data: &[u8], depth: u32) {
-		(&mut **self).record(hash, data, depth);
-	}
-}
-
-impl<F, T, H: Hasher> Query<H> for F
-where
-	F: for<'a> FnOnce(&'a [u8]) -> T,
-{
-	type Item = T;
-	fn decode(self, value: &[u8]) -> T {
-		(self)(value)
-	}
-}
-
-impl<'a, F, T, H: Hasher> Query<H> for (&'a mut Recorder<H::Out>, F)
-where
-	F: FnOnce(&[u8]) -> T,
-{
-	type Item = T;
-	fn decode(self, value: &[u8]) -> T {
-		(self.1)(value)
-	}
-	fn record(&mut self, hash: &H::Out, data: &[u8], depth: u32) {
-		self.0.record(hash, data, depth)
->>>>>>> 2e02b093
 	}
 }
 
@@ -286,21 +228,11 @@
 
 	/// Search for the key with the given query parameter. See the docs of the `Query`
 	/// trait for more details.
-<<<<<<< HEAD
 	fn get_with<Q: Query<L::Hash>>(
 		&self,
 		key: &[u8],
 		query: Q,
 	) -> Result<Option<Q::Item>, TrieHash<L>, CError<L>>;
-=======
-	fn get_with<'a, 'key, Q: Query<L::Hash>>(
-		&'a self,
-		key: &'key [u8],
-		query: Q,
-	) -> Result<Option<Q::Item>, TrieHash<L>, CError<L>>
-	where
-		'a: 'key;
->>>>>>> 2e02b093
 
 	/// Returns a depth-first iterator over the elements of trie.
 	fn iter<'a>(
@@ -309,8 +241,6 @@
 		Box<dyn TrieIterator<L, Item = TrieItem<TrieHash<L>, CError<L>>> + 'a>,
 		TrieHash<L>,
 		CError<L>,
-<<<<<<< HEAD
-=======
 	>;
 
 	/// Returns a depth-first iterator over the keys of elemets of trie.
@@ -320,7 +250,6 @@
 		Box<dyn TrieIterator<L, Item = TrieKeyItem<TrieHash<L>, CError<L>>> + 'a>,
 		TrieHash<L>,
 		CError<L>,
->>>>>>> 2e02b093
 	>;
 }
 
@@ -421,22 +350,11 @@
 		wrapper!(self, contains, key)
 	}
 
-<<<<<<< HEAD
 	fn get_with<Q: Query<L::Hash>>(
 		&self,
 		key: &[u8],
 		query: Q,
 	) -> Result<Option<Q::Item>, TrieHash<L>, CError<L>> {
-=======
-	fn get_with<'a, 'key, Q: Query<L::Hash>>(
-		&'a self,
-		key: &'key [u8],
-		query: Q,
-	) -> Result<Option<Q::Item>, TrieHash<L>, CError<L>>
-	where
-		'a: 'key,
-	{
->>>>>>> 2e02b093
 		wrapper!(self, get_with, key, query)
 	}
 
@@ -475,11 +393,7 @@
 		&self,
 		db: &'db dyn HashDBRef<L::Hash, DBValue>,
 		root: &'db TrieHash<L>,
-<<<<<<< HEAD
 	) -> Result<TrieKinds<'db, 'cache, L>, TrieHash<L>, CError<L>> {
-=======
-	) -> Result<TrieKinds<'db, L>, TrieHash<L>, CError<L>> {
->>>>>>> 2e02b093
 		match self.spec {
 			TrieSpec::Generic => Ok(TrieKinds::Generic(TrieDBBuilder::new(db, root)?.build())),
 			TrieSpec::Secure => Ok(TrieKinds::Secure(SecTrieDB::new(db, root)?)),
@@ -547,11 +461,7 @@
 	/// Operation to build a trie db from its ordered iterator over its key/values.
 	fn trie_build<DB, I, A, B>(db: &mut DB, input: I) -> <Self::Hash as Hasher>::Out
 	where
-<<<<<<< HEAD
-		DB: HashDB<Self::Hash, usize>,
-=======
 		DB: HashDB<Self::Hash, DBValue>,
->>>>>>> 2e02b093
 		I: IntoIterator<Item = (A, B)>,
 		A: AsRef<[u8]> + Ord,
 		B: AsRef<[u8]>,
