--- conflicted
+++ resolved
@@ -47,11 +47,8 @@
 use self::rstd::{boxed::Box, vec::Vec};
 pub use iterator::TrieDBNodeDoubleEndedIterator;
 use node::NodeOwned;
-<<<<<<< HEAD
+use node_db::MaybeDebug;
 use range_proof::RangeProofError;
-=======
-use node_db::MaybeDebug;
->>>>>>> 26e462da
 
 #[cfg(feature = "bench")]
 pub mod bench;
@@ -392,11 +389,7 @@
 	type Hash: Hasher;
 	/// Codec to use (needs to match hasher and nibble ops).
 	type Codec: NodeCodec<HashOut = <Self::Hash as Hasher>::Out>;
-<<<<<<< HEAD
-	type Location: Copy + Default + Eq + PartialEq + MaybeDebug;
-=======
 	type Location: Location;
->>>>>>> 26e462da
 }
 
 /// Trait alias for requirement of location with `TrieLayout`.
