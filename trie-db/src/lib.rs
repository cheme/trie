--- conflicted
+++ resolved
@@ -310,10 +310,6 @@
 #[derive(Default, Clone)]
 pub struct TrieFactory {
 	spec: TrieSpec,
-<<<<<<< HEAD
-	_ph: core::marker::PhantomData<L>,
-=======
->>>>>>> aa3168d6
 }
 
 /// All different kinds of tries.
@@ -389,13 +385,8 @@
 
 impl TrieFactory {
 	/// Creates new factory.
-<<<<<<< HEAD
-	pub fn new(spec: TrieSpec, _layout: L) -> Self {
-		TrieFactory { spec, _ph: core::marker::PhantomData }
-=======
 	pub fn new(spec: TrieSpec) -> Self {
 		TrieFactory { spec }
->>>>>>> aa3168d6
 	}
 
 	/// Create new immutable instance of Trie.
