--- conflicted
+++ resolved
@@ -75,11 +75,8 @@
 pub use crate::iter_build::{trie_visit, ProcessEncodedNode, TrieRootUnhashedHybrid,
 	 TrieBuilder, TrieRoot, TrieRootUnhashed, TrieRootHybrid, TrieBuilderHybrid};
 pub use crate::iterator::TrieDBNodeIterator;
-<<<<<<< HEAD
-pub use crate::trie_codec::{decode_compact, encode_compact, binary_additional_hashes};
-=======
-pub use crate::trie_codec::{decode_compact, decode_compact_from_iter, encode_compact};
->>>>>>> e41dc3be
+pub use crate::trie_codec::{decode_compact, decode_compact_from_iter,
+	encode_compact, binary_additional_hashes};
 
 #[cfg(feature = "std")]
 pub use crate::iter_build::TrieRootPrint;
@@ -129,12 +126,9 @@
 	}
 }
 
-<<<<<<< HEAD
-=======
 #[cfg(feature = "std")]
 impl<T, E> Error for TrieError<T, E> where T: fmt::Debug, E: Error {}
 
->>>>>>> e41dc3be
 /// Trie result type.
 /// Boxed to avoid copying around extra space for the `Hasher`s `Out` on successful queries.
 pub type Result<T, H, E> = crate::rstd::result::Result<T, Box<TrieError<H, E>>>;
@@ -393,16 +387,13 @@
 	/// no partial in branch, if false the trie will only
 	/// use branch and node with partials in both.
 	const USE_EXTENSION: bool;
-<<<<<<< HEAD
+	/// If true, the trie will allow empty values into `TrieDBMut`
+	const ALLOW_EMPTY: bool = false;
 	/// Does the layout implement a hybrid hash.
 	/// Note that if does not, the `NodeCodecHybrid` hash
 	/// associated codec only really need to implement `NodeCodec`
 	/// and dummy implementation can be used.
 	const HYBRID_HASH: bool;
-=======
-	/// If true, the trie will allow empty values into `TrieDBMut`
-	const ALLOW_EMPTY: bool = false;
->>>>>>> e41dc3be
 	/// Hasher to use for this trie.
 	type Hash: HasherHybrid;
 	/// Codec to use (needs to match hasher and nibble ops).
@@ -420,21 +411,15 @@
 	A: AsRef<[u8]> + Ord,
 	B: AsRef<[u8]>,
 	{
-<<<<<<< HEAD
 		if Self::HYBRID_HASH {
 			let mut cb = TrieBuilderHybrid::new(db);
 			trie_visit::<Self, _, _, _, _>(input.into_iter(), &mut cb);
-			cb.root.unwrap_or(Default::default())
+			cb.root.unwrap_or_default()
 		} else {
 			let mut cb = TrieBuilder::new(db);
 			trie_visit::<Self, _, _, _, _>(input.into_iter(), &mut cb);
-			cb.root.unwrap_or(Default::default())
-		}
-=======
-		let mut cb = TrieBuilder::new(db);
-		trie_visit::<Self, _, _, _, _>(input.into_iter(), &mut cb);
-		cb.root.unwrap_or_default()
->>>>>>> e41dc3be
+			cb.root.unwrap_or_default()
+		}
 	}
 	/// Determines a trie root given its ordered contents, closed form.
 	fn trie_root<I, A, B>(input: I) -> <Self::Hash as Hasher>::Out where
@@ -442,21 +427,15 @@
 	A: AsRef<[u8]> + Ord,
 	B: AsRef<[u8]>,
 	{
-<<<<<<< HEAD
 		if Self::HYBRID_HASH {
 			let mut cb = TrieRootHybrid::<Self::Hash, _>::default();
 			trie_visit::<Self, _, _, _, _>(input.into_iter(), &mut cb);
-			cb.root.unwrap_or(Default::default())
+			cb.root.unwrap_or_default()
 		} else {
 			let mut cb = TrieRoot::<Self::Hash, _>::default();
 			trie_visit::<Self, _, _, _, _>(input.into_iter(), &mut cb);
-			cb.root.unwrap_or(Default::default())
-		}
-=======
-		let mut cb = TrieRoot::<Self::Hash, _>::default();
-		trie_visit::<Self, _, _, _, _>(input.into_iter(), &mut cb);
-		cb.root.unwrap_or_default()
->>>>>>> e41dc3be
+			cb.root.unwrap_or_default()
+		}
 	}
 	/// Determines a trie root node's data given its ordered contents, closed form.
 	fn trie_root_unhashed<I, A, B>(input: I) -> Vec<u8> where
@@ -464,21 +443,15 @@
 	A: AsRef<[u8]> + Ord,
 	B: AsRef<[u8]>,
 	{
-<<<<<<< HEAD
 		if Self::HYBRID_HASH {
 			let mut cb = TrieRootUnhashedHybrid::<Self::Hash>::default();
 			trie_visit::<Self, _, _, _, _>(input.into_iter(), &mut cb);
-			cb.root.unwrap_or(Default::default())
+			cb.root.unwrap_or_default()
 		} else {
 			let mut cb = TrieRootUnhashed::<Self::Hash>::default();
 			trie_visit::<Self, _, _, _, _>(input.into_iter(), &mut cb);
-			cb.root.unwrap_or(Default::default())
-		}
-=======
-		let mut cb = TrieRootUnhashed::<Self::Hash>::default();
-		trie_visit::<Self, _, _, _, _>(input.into_iter(), &mut cb);
-		cb.root.unwrap_or_default()
->>>>>>> e41dc3be
+			cb.root.unwrap_or_default()
+		}
 	}
 	/// Encoding of index as a key (when reusing general trie for
 	/// indexed trie).
