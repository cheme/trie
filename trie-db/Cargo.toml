[package]
name = "trie-db"
version = "0.28.0"
authors = ["Parity Technologies <admin@parity.io>"]
description = "Merkle-Patricia Trie generic over key hasher and node encoding"
repository = "https://github.com/paritytech/trie"
license = "Apache-2.0"
edition = "2018"

[dependencies]
log = "0.4"
smallvec = { version = "1.0.0", features = ["union", "const_new"] }
hash-db = { path = "../hash-db", default-features = false, version = "0.16.0"}
<<<<<<< HEAD
memory-db = { path = "../memory-db", default-features = false, version = "0.32.0"}
hashbrown = { version = "0.13.2", default-features = false, features = ["ahash"] }
=======
>>>>>>> 6eb4b88e
rustc-hex = { version = "2.1.0", default-features = false, optional = true }

[features]
default = ["std"]
std = [
  "hash-db/std",
  "rustc-hex",
]<|MERGE_RESOLUTION|>--- conflicted
+++ resolved
@@ -11,11 +11,7 @@
 log = "0.4"
 smallvec = { version = "1.0.0", features = ["union", "const_new"] }
 hash-db = { path = "../hash-db", default-features = false, version = "0.16.0"}
-<<<<<<< HEAD
 memory-db = { path = "../memory-db", default-features = false, version = "0.32.0"}
-hashbrown = { version = "0.13.2", default-features = false, features = ["ahash"] }
-=======
->>>>>>> 6eb4b88e
 rustc-hex = { version = "2.1.0", default-features = false, optional = true }
 
 [features]
