[package]
name = "trie-db"
version = "0.22.3"
authors = ["Parity Technologies <admin@parity.io>"]
description = "Merkle-Patricia Trie generic over key hasher and node encoding"
repository = "https://github.com/paritytech/trie"
license = "Apache-2.0"
edition = "2018"

[dependencies]
log = "0.4"
smallvec = "1.0.0"
hash-db = { path = "../hash-db", default-features = false, version = "0.15.2"}
<<<<<<< HEAD
hashbrown = { version = "0.6.3", default-features = false }
ordered-trie = { path = "../ordered-trie", default-features = false, version = "0.19.2"}
=======
hashbrown = { version = "0.9.1", default-features = false, features = ["ahash"] }
>>>>>>> e41dc3be
rustc-hex = { version = "2.1.0", default-features = false, optional = true }

[features]
default = ["std"]
std = [
  "hash-db/std",
  "rustc-hex",
<<<<<<< HEAD
]

[[bench]]
name = "bench"
harness = false
=======
]
>>>>>>> e41dc3be
<|MERGE_RESOLUTION|>--- conflicted
+++ resolved
@@ -11,12 +11,7 @@
 log = "0.4"
 smallvec = "1.0.0"
 hash-db = { path = "../hash-db", default-features = false, version = "0.15.2"}
-<<<<<<< HEAD
-hashbrown = { version = "0.6.3", default-features = false }
-ordered-trie = { path = "../ordered-trie", default-features = false, version = "0.19.2"}
-=======
 hashbrown = { version = "0.9.1", default-features = false, features = ["ahash"] }
->>>>>>> e41dc3be
 rustc-hex = { version = "2.1.0", default-features = false, optional = true }
 
 [features]
@@ -24,12 +19,4 @@
 std = [
   "hash-db/std",
   "rustc-hex",
-<<<<<<< HEAD
-]
-
-[[bench]]
-name = "bench"
-harness = false
-=======
-]
->>>>>>> e41dc3be
+]