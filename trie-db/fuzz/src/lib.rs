// Copyright 2019 Parity Technologies
//
// Licensed under the Apache License, Version 2.0 (the "License");
// you may not use this file except in compliance with the License.
// You may obtain a copy of the License at
//
//     http://www.apache.org/licenses/LICENSE-2.0
//
// Unless required by applicable law or agreed to in writing, software
// distributed under the License is distributed on an "AS IS" BASIS,
// WITHOUT WARRANTIES OR CONDITIONS OF ANY KIND, either express or implied.
// See the License for the specific language governing permissions and
// limitations under the License.


use hash_db::Hasher;
use keccak_hasher::KeccakHasher;
use memory_db::{HashKey, MemoryDB, PrefixedKey};
use reference_trie::{
	calc_root_no_extension,
	compare_no_extension_insert_remove,
	ExtensionLayout,
	//NoExtensionLayout,
	proof::{generate_proof, verify_proof},
	reference_trie_root,
	RefTrieDBMut,
	RefTrieDBMutNoExt,
	RefTrieDBNoExt,
	TrieDBIterator,
};
use std::convert::TryInto;
use trie_db::{DBValue, Trie, TrieDB, TrieDBMut, TrieLayout, TrieMut};

fn fuzz_to_data(input: &[u8]) -> Vec<(Vec<u8>,Vec<u8>)> {
	let mut result = Vec::new();
	// enc = (minkeylen, maxkeylen (min max up to 32), datas)
	// fix data len 2 bytes
	let mut minkeylen = if let Some(v) = input.get(0) {
		let mut v = *v & 31u8;
		v = v + 1;
		v
	} else { return result; };
	let mut maxkeylen = if let Some(v) = input.get(1) {
		let mut v = *v & 31u8;
		v = v + 1;
		v
	} else { return result; };

	if maxkeylen < minkeylen {
		let v = minkeylen;
		minkeylen = maxkeylen;
		maxkeylen = v;
	}
	let mut ix = 2;
	loop {
		let keylen = if let Some(v) = input.get(ix) {
			let mut v = *v & 31u8;
			v = v + 1;
			v = std::cmp::max(minkeylen, v);
			v = std::cmp::min(maxkeylen, v);
			v as usize
		} else { break };
		let key = if input.len() > ix + keylen {
			input[ix..ix+keylen].to_vec()
		} else { break };
		ix += keylen;
		let val = if input.len() > ix + 2 {
			input[ix..ix+2].to_vec()
		} else { break };
		result.push((key,val));
	}
	result
}

fn fuzz_removal(data: Vec<(Vec<u8>,Vec<u8>)>) -> Vec<(bool, Vec<u8>,Vec<u8>)> {
	let mut res = Vec::new();
	let mut torem = None;
	for (a, d) in data.into_iter().enumerate() {
		if a % 7 == 6	{
			// a random removal some time
			res.push((true, d.0, d.1));
		} else {
			if a % 5 == 0	{
				torem = Some((true, d.0.clone(), d.1.clone()));
			}
			res.push((false, d.0, d.1));
			if a % 5 == 4 {
				if let Some(v) = torem.take() {
					res.push(v);
				}
			}
		}
	}
	res
}

pub fn fuzz_that_reference_trie_root(input: &[u8]) {
	let data = data_sorted_unique(fuzz_to_data(input));
	let mut memdb = MemoryDB::<_, HashKey<_>, _>::default();
	let mut root = Default::default();
	let mut t = RefTrieDBMut::new(&mut memdb, &mut root);
	for a in 0..data.len() {
		t.insert(&data[a].0[..], &data[a].1[..]).unwrap();
	}
	assert_eq!(*t.root(), reference_trie_root(data));
}

pub fn fuzz_that_reference_trie_root_fix_length(input: &[u8]) {
	let data = data_sorted_unique(fuzz_to_data_fix_length(input));
	let mut memdb = MemoryDB::<_, HashKey<_>, _>::default();
	let mut root = Default::default();
	let mut t = RefTrieDBMut::new(&mut memdb, &mut root);
	for a in 0..data.len() {
		t.insert(&data[a].0[..], &data[a].1[..]).unwrap();
	}
	assert_eq!(*t.root(), reference_trie_root(data));
}

fn fuzz_to_data_fix_length(input: &[u8]) -> Vec<(Vec<u8>,Vec<u8>)> {
	let mut result = Vec::new();
	let mut ix = 0;
	loop {
		let keylen = 32;
		let key = if input.len() > ix + keylen {
			input[ix..ix+keylen].to_vec()
		} else { break };
		ix += keylen;
		let val = if input.len() > ix + 2 {
			input[ix..ix+2].to_vec()
		} else { break };
		result.push((key,val));
	}
	result
}

fn data_sorted_unique(input: Vec<(Vec<u8>,Vec<u8>)>) -> Vec<(Vec<u8>,Vec<u8>)> {
	let mut m = std::collections::BTreeMap::new();
	for (k,v) in input.into_iter() {
		let _ = m.insert(k,v); // latest value for uniqueness
	}
	m.into_iter().collect()
}

pub fn fuzz_that_compare_implementations(input: &[u8]) {
	let data = data_sorted_unique(fuzz_to_data(input));
	//println!("data:{:?}", &data);
	let memdb = MemoryDB::<_, PrefixedKey<_>, _>::default();
	let hashdb = MemoryDB::<KeccakHasher, PrefixedKey<_>, DBValue>::default();
	reference_trie::compare_implementations(data, memdb, hashdb);
}

pub fn fuzz_that_unhashed_no_extension(input: &[u8]) {
	let data = data_sorted_unique(fuzz_to_data(input));
	reference_trie::compare_unhashed_no_extension(data);
}

pub fn fuzz_that_no_extension_insert(input: &[u8]) {
	let data = fuzz_to_data(input);
	//println!("data{:?}", data);
	let mut memdb = MemoryDB::<_, HashKey<_>, _>::default();
	let mut root = Default::default();
	let mut t = RefTrieDBMutNoExt::new(&mut memdb, &mut root);
	for a in 0..data.len() {
		t.insert(&data[a].0[..], &data[a].1[..]).unwrap();
	}
	// we are testing the RefTrie code here so we do not sort or check uniqueness
	// before.
	let data = data_sorted_unique(fuzz_to_data(input));
	//println!("data{:?}", data);
	assert_eq!(*t.root(), calc_root_no_extension(data));
}

pub fn fuzz_that_no_extension_insert_remove(input: &[u8]) {
	let data = fuzz_to_data(input);
	let data = fuzz_removal(data);

	let memdb = MemoryDB::<_, PrefixedKey<_>, _>::default();
	compare_no_extension_insert_remove(data, memdb);
}

pub fn fuzz_seek_iter(input: &[u8]) {
	let data = data_sorted_unique(fuzz_to_data_fix_length(input));

	let mut memdb = MemoryDB::<_, HashKey<_>, _>::default();
	let mut root = Default::default();
	{
		let mut t = RefTrieDBMutNoExt::new(&mut memdb, &mut root);
		for a in 0..data.len() {
			t.insert(&data[a].0[..], &data[a].1[..]).unwrap();
		}
	}

	// fuzzing around a fix prefix of 6 nibble.
	let prefix = &b"012"[..];

	let mut iter_res2 = Vec::new();
	for a in data {
		if a.0.starts_with(prefix) {
			iter_res2.push(a.0);
		}
	}

	let mut iter_res = Vec::new();
	let mut error = 0;
	{
			let trie = RefTrieDBNoExt::new(&memdb, &root).unwrap();
			let mut iter =  trie.iter().unwrap();
			if let Ok(_) = iter.seek(prefix) {
			} else {
				error += 1;
			}

			for x in iter {
				if let Ok((key, _)) = x {
				if key.starts_with(prefix) {
					iter_res.push(key);
				} else {
					break;
				}
				} else {
					error +=1;
				}
			}
	}

	assert_eq!(iter_res, iter_res2);
	assert_eq!(error, 0);
}

pub fn fuzz_prefix_iter(input: &[u8]) {
	let data = data_sorted_unique(fuzz_to_data_fix_length(input));

	let mut memdb = MemoryDB::<_, HashKey<_>, _>::default();
	let mut root = Default::default();
	{
		let mut t = RefTrieDBMutNoExt::new(&mut memdb, &mut root);
		for a in 0..data.len() {
			t.insert(&data[a].0[..], &data[a].1[..]).unwrap();
		}
	}

	// fuzzing around a fix prefix of 6 nibble.
	let prefix = &b"012"[..];

	let mut iter_res2 = Vec::new();
	for a in data {
		if a.0.starts_with(prefix) {
			iter_res2.push(a.0);
		}
	}

	let mut iter_res = Vec::new();
	let mut error = 0;
	{
			let trie = RefTrieDBNoExt::new(&memdb, &root).unwrap();
			let iter = TrieDBIterator::new_prefixed(&trie, prefix).unwrap();

			for x in iter {
				if let Ok((key, _)) = x {
				if key.starts_with(prefix) {
					iter_res.push(key);
				} else {
					println!("error out of range");
					error +=1;
				}
				} else {
					error +=1;
				}
			}
	}

	assert_eq!(iter_res, iter_res2);
	assert_eq!(error, 0);
}

pub fn fuzz_that_verify_accepts_valid_proofs(input: &[u8]) {
	let mut data = fuzz_to_data(input);
	// Split data into 3 parts:
	// - the first 1/3 is added to the trie and not included in the proof
	// - the second 1/3 is added to the trie and included in the proof
	// - the last 1/3 is not added to the trie and the proof proves non-inclusion of them
	let mut keys = data[(data.len() / 3)..]
		.iter()
		.map(|(key, _)| key.clone())
		.collect::<Vec<_>>();
	data.truncate(data.len() * 2 / 3);

	let data = data_sorted_unique(data);
	keys.sort();
	keys.dedup();

	let (root, proof, items) = test_generate_proof::<ExtensionLayout>(data, keys);
	assert!(verify_proof::<ExtensionLayout, _, _, _>(&root, &proof, items.iter()).is_ok());
}

pub fn fuzz_that_verify_rejects_invalid_proofs(input: &[u8]) {
	if input.len() < 4 {
		return;
	}

	let random_int = u32::from_le_bytes(
		input[0..4].try_into().expect("slice is 4 bytes")
	) as usize;

	let mut data = fuzz_to_data(&input[4..]);
	// Split data into 3 parts:
	// - the first 1/3 is added to the trie and not included in the proof
	// - the second 1/3 is added to the trie and included in the proof
	// - the last 1/3 is not added to the trie and the proof proves non-inclusion of them
	let mut keys = data[(data.len() / 3)..]
		.iter()
		.map(|(key, _)| key.clone())
		.collect::<Vec<_>>();
	data.truncate(data.len() * 2 / 3);

	let data = data_sorted_unique(data);
	keys.sort();
	keys.dedup();

	if keys.is_empty() {
		return;
	}

	let (root, proof, mut items) = test_generate_proof::<ExtensionLayout>(data, keys);

	// Make one item at random incorrect.
	let items_idx = random_int % items.len();
	match &mut items[items_idx] {
		(_, Some(value)) if random_int % 2 == 0 => value.push(0),
		(_, value) if value.is_some() => *value = None,
		(_, value) => *value = Some(DBValue::new()),
	}
	assert!(verify_proof::<ExtensionLayout, _, _, _>(&root, &proof, items.iter()).is_err());
}

fn test_generate_proof<L: TrieLayout>(
	entries: Vec<(Vec<u8>, Vec<u8>)>,
	keys: Vec<Vec<u8>>,
) -> (<L::Hash as Hasher>::Out, Vec<Vec<u8>>, Vec<(Vec<u8>, Option<DBValue>)>)
{
	// Populate DB with full trie from entries.
	let (db, root) = {
		let mut db = <MemoryDB<L::Hash, HashKey<_>, _>>::default();
		let mut root = Default::default();
		{
			let mut trie = <TrieDBMut<L>>::new(&mut db, &mut root);
			for (key, value) in entries {
				trie.insert(&key, &value).unwrap();
			}
		}
		(db, root)
	};

	// Generate proof for the given keys..
	let trie = <TrieDB<L>>::new(&db, &root).unwrap();
	let proof = generate_proof::<_, L, _, _>(&trie, keys.iter()).unwrap();
	let items = keys.into_iter()
		.map(|key| {
			let value = trie.get(&key).unwrap();
			(key,value)
		})
		.collect();

	(root, proof, items)
<<<<<<< HEAD
}

pub fn fuzz_batch_update(input: &[u8], build_val: fn(&mut Vec<u8>)) {
	let data = fuzz_to_data(input);
	let mut data = fuzz_removal(data);
	for i in data.iter_mut() {
		build_val(&mut i.2);
	}
	let data = data;
//println!("{}: {:?}", data.len(), data);
	let mut db = memory_db::MemoryDB::<_, PrefixedKey<_>, _>::default();
	let mut root = Default::default();
	{
		let mut t = reference_trie::RefTrieDBMutNoExt::new(&mut db, &mut root);
		for i in 0..data.len() / 2 {
			let key: &[u8]= &data[i].1;
			let val: &[u8] = &data[i].2;
			t.insert(key, val).unwrap();
		}
	}

	let initial_root = root.clone();
	let mut initial_db = db.clone();

	let mut sorted_data = std::collections::BTreeMap::new();
	{
		let mut t = reference_trie::RefTrieDBMutNoExt::from_existing(&mut db, &mut root)
			.unwrap();
		for i in data.len() / 2..data.len() {
			let key: &[u8]= &data[i].1;
			let val: &[u8] = &data[i].2;
			if !data[i].0 {
				sorted_data.insert(key, Some(val));
				t.insert(key, val).unwrap();
			} else {
				sorted_data.insert(key, None);
				// remove overwrite insert from fuzz_removal ordering,
				// that is important
				t.remove(key).unwrap();
			}
		}
	}
//println!("{:?}", sorted_data);
	let (calc_root, _payload) = reference_trie::trie_traverse_key_no_extension_build(
		&mut initial_db,
		&initial_root,
		sorted_data.into_iter(),
	);
//	println!("{:?}", batch_update.1);
//	println!("{:?}", root);
	assert!(calc_root == root);
}

#[test]
fn test() {
	let tests = [
		vec![0x0,0x9,0x9,0x9,0x9,0x9,0x9,0x9,0x9,0x9,0x9,0x9,0x9,0x9,0x9,0x9,0x9,0x9,0x9,0x9,0x9,0x9,0x9,0x9,0x9,0x9,0x9,0x9,0x9,0x9,0x9,0x9,0x9,0x9,0x9,0x9,0x9,0x9,0x9,0x9,0x9,0x9,0x9,0x1,0x8d,0x2c,0xd4,0x0,0x0,0x33,0x8a,0x20,0x80,0x9a,0x2c,0xd4,0x0,0x0,0x33,0x8a,0xff,0x8],
		vec![0xff,0xd1,0x0,0x90,0x40,0xd4,0x8d,0x1,0x0,0x0,0xff,0x90,0x40,0xd4,0x8d,0x1,0x0,0x8d,0xce,0x0,0x0,0x0,0x0,0x0,0x0,0x0,0x0,0x0,0x0,0x0,0x0,0x0,0x0,0x0,0x0,0x0,0x0,0x0,0x0,0x0,0x0,0x0,0x0,0x0,0x0,0x0,0x0,0x0,0x0,0xd0,0xd0,0xd0,0xd0,0xd0,0xd0,0xd0,0xd0,0x0,0x0,0x0,0x0,0x0,0x0,0x0,0x0,0x0,0x0,0x80,0x6,0x8,0x15,0x1,0x4,0x0,0x8d,0x87,0xcf,0x0,0x3f,0xcb,0xd8,0xb9,0xa2,0x4d,0x9a,0xd6,0xd2,0x0,0x0,0x0,0x0,0x80,0x0,0x6,0x8,0x15,0x1,0x4,0x0,0x0,0x0,0x0,0x0,0x0,0x0,0x0,0x0,0x23,0xc7,0xd7,0xd7,0xfb,0x7f,0x83,0x3,0x37,0x37,0x37,0xb2,0xa8,0xb,0xf5,0x5a,0x50,0xb6,0x0,0xff,0x17,0x21,0x0],
		vec![0x43,0x19,0x0,0x0,0x0,0x0,0x0,0x0,0x0,0x3,0x0,0x0,0x6,0x0,0x0,0x0,0x0,0xaa,0x0,0x0,0x49,0x0,0x0,0xc7,0x8d,0x0,0x5b,0x2d,0xbd,0x20,0x0,0x0,0x0,0x0,0xc7,0x8d,0x0,0x5b,0x2d,0xbd,0x20,0x0,0x0,0x0,0x0,0x0,0x0,0x0,0xaa,0x0,0x0,0x49,0x1,0x0,0x0,0x0,0x0,0x0,0x0,0x0,0x0,0x0,0x0,0x0,0x0,0x0,0x0,0x0,0xc,0x0,0x80,0x0,0x0,0x0,0x0,0x0,0x0,0x4,0x40,0x2,0x4,0x0,0x0,0xc7,0x8d,0x0,0x0,0xe0],
		vec![0x7f,0x2b,0x4,0x3a,0x89,0xfb,0x0,0x2e,0x70,0x0,0x0,0x2e,0x2,0x0,0x0,0x0,0x41,0xd1,0x2e,0x0,0x0,0x0,0x0,0x0,0x0,0x0,0x0,0x0,0x0,0x0,0x0,0x0,0x0,0x0,0x0,0x0,0x0,0x0,0x80,0xff,0xcd,0x72,0xfb,0x7f,0xc3,0x0,0x9a,0xff,0xff,0xff,0x72,0xfb,0x7f,0xff,0x0,0x0,0x0,0x0,0x0,0x82,0x82,0x81,0x81,0x29,0x8f,0x7d,0x42,0x12,0xf7,0xb4,0x77,0xd6,0x65,0x91,0xff,0x96,0xa9,0xe0,0x64,0xbc,0xc9,0x8a,0x70,0xc,0x4,0x0,0x0,0xc3,0x0,0x0,0x0,0x0,0x0,0x0],
		vec![0x0,0x84,0xff,0xfb,0x7f,0xff,0xff,0xff,0xff,0x7f,0x70,0xff,0xff,0x7f,0x72,0xfd,0xc3,0x0,0x4,0xfb,0xff,0x10,0x10,0x10,0x10,0x10,0x9a,0x4],
		vec![0x0,0x80,0xd4,0x0,0x1,0xc,0x0,0xc,0xd,0x2,0x9,0xd4,0xd4,0x0,0x8,0x8,0x8,0x1,0x0,0x0,0x0,0x0],
		vec![0x0,0x80,0x0,0xd1,0x0,0x0,0x9a,0x4,0x4,0x0,0x0,0xc],
		vec![0x0,0x0,0xff,0xff,0x0,0x0,0x4,0x8d,0x87,0xd1],
		vec![0x0,0x0,0x0,0x0,0x4,0x0,0xff,0xd1,0x0,0x0,0xfe,0x0],
		vec![0x0,0x0,0xfe,0x0,0xff,0xff,0xd1,0xd1,0x27,0x0],
		vec![0x0,0xfe,0x41,0x0,0x0,0x80,0x0,0x0,0xff],
		vec![0x0,0x0,0x0,0x4,0x20,0x1a,0x0,0x0],
		vec![0x0,0x0,0x0,0x0,0xfe,0xff,0xff,0xd1,0x27],
		vec![0x0,0x0,0x0,0xb7,0x4,0xf8,0x0,0x0,0x0],
		vec![0xa,0x0,0x0,0x0,0x0,0x4,0x0,0x0],
		vec![0x0,0x0,0x0,0x0,0x8d,0x4],
		vec![0x0,0x0,0x4,0x8d,0x8d,0x4],
	];
	for v in tests.iter() {
		fuzz_batch_update(&v[..], |_v| ());
		fuzz_batch_update(&v[..], |v| v.extend(&[4u8; 32]));
	}
}
=======
}
>>>>>>> a43b9a19
<|MERGE_RESOLUTION|>--- conflicted
+++ resolved
@@ -362,7 +362,6 @@
 		.collect();
 
 	(root, proof, items)
-<<<<<<< HEAD
 }
 
 pub fn fuzz_batch_update(input: &[u8], build_val: fn(&mut Vec<u8>)) {
@@ -441,7 +440,4 @@
 		fuzz_batch_update(&v[..], |_v| ());
 		fuzz_batch_update(&v[..], |v| v.extend(&[4u8; 32]));
 	}
-}
-=======
-}
->>>>>>> a43b9a19
+}