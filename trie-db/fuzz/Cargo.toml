[package]
name = "trie-db-fuzz"
version = "0.0.1"
authors = []
publish = false
edition = "2018"

[package.metadata]
cargo-fuzz = true

[dependencies]
<<<<<<< HEAD
memory-db = { path = "../../memory-db", version = "0.18.0" }
hash-db = { path = "../../hash-db", version = "0.15.2" }
=======
hash-db = { path = "../../hash-db", version = "0.15.2" }
memory-db = { path = "../../memory-db", version = "0.18.1" }
>>>>>>> a43b9a19
reference-trie = { path = "../../test-support/reference-trie", version = "0.19.0" }
keccak-hasher = { path = "../../test-support/keccak-hasher", version = "0.15.2" }

[dependencies.trie-db]
path = ".."

[dependencies.libfuzzer-sys]
git = "https://github.com/rust-fuzz/libfuzzer-sys.git"

# Prevent this from interfering with workspaces
[workspace]
members = ["."]

[[bin]]
name = "trie_root_new"
path = "fuzz_targets/trie_root_new.rs"

[[bin]]
name = "trie_unhashed_no_ext"
path = "fuzz_targets/trie_unhashed_no_ext.rs"


[[bin]]
name = "trie_root"
path = "fuzz_targets/trie_root.rs"

[[bin]]
name = "trie_root_fix_len"
path = "fuzz_targets/trie_root_fix_len.rs"

[[bin]]
name = "no_ext_insert"
path = "fuzz_targets/no_ext_insert.rs"

[[bin]]
name = "no_ext_insert_rem"
path = "fuzz_targets/no_ext_insert_rem.rs"

[[bin]]
name = "prefix_iter"
path = "fuzz_targets/prefix_iter.rs"

[[bin]]
name = "seek_iter"
path = "fuzz_targets/seek_iter.rs"

[[bin]]
name = "trie_proof_valid"
path = "fuzz_targets/trie_proof_valid.rs"

[[bin]]
name = "trie_proof_invalid"
path = "fuzz_targets/trie_proof_invalid.rs"

[[bin]]
name = "batch_update"
path = "fuzz_targets/batch_update.rs"<|MERGE_RESOLUTION|>--- conflicted
+++ resolved
@@ -9,13 +9,8 @@
 cargo-fuzz = true
 
 [dependencies]
-<<<<<<< HEAD
-memory-db = { path = "../../memory-db", version = "0.18.0" }
-hash-db = { path = "../../hash-db", version = "0.15.2" }
-=======
 hash-db = { path = "../../hash-db", version = "0.15.2" }
 memory-db = { path = "../../memory-db", version = "0.18.1" }
->>>>>>> a43b9a19
 reference-trie = { path = "../../test-support/reference-trie", version = "0.19.0" }
 keccak-hasher = { path = "../../test-support/keccak-hasher", version = "0.15.2" }
 
