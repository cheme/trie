--- conflicted
+++ resolved
@@ -10,13 +10,8 @@
 
 [dependencies]
 hash-db = { path = "../../hash-db", version = "0.15.2" }
-<<<<<<< HEAD
-memory-db = { path = "../../memory-db", version = "0.20.0" }
-reference-trie = { path = "../../test-support/reference-trie", version = "0.20.0" }
-=======
 memory-db = { path = "../../memory-db", version = "0.21.0" }
 reference-trie = { path = "../../test-support/reference-trie", version = "0.21.0" }
->>>>>>> e41dc3be
 keccak-hasher = { path = "../../test-support/keccak-hasher", version = "0.15.2" }
 
 [dependencies.trie-db]
