// Copyright 2017, 2018 Parity Technologies
//
// Licensed under the Apache License, Version 2.0 (the "License");
// you may not use this file except in compliance with the License.
// You may obtain a copy of the License at
//
//     http://www.apache.org/licenses/LICENSE-2.0
//
// Unless required by applicable law or agreed to in writing, software
// distributed under the License is distributed on an "AS IS" BASIS,
// WITHOUT WARRANTIES OR CONDITIONS OF ANY KIND, either express or implied.
// See the License for the specific language governing permissions and
// limitations under the License.

use criterion::{black_box, criterion_group, criterion_main, Bencher, Criterion};

<<<<<<< HEAD
=======
use reference_trie::ExtensionLayout as Layout;
>>>>>>> 2e02b093
use trie_db::{
	proof::{generate_proof, verify_proof},
	NibbleSlice, Trie,
};
use trie_standardmap::{Alphabet, StandardMap, ValueMode};

criterion_group!(
	benches,
	root_old,
	root_new,
	root_a_big_v,
	root_b_big_v,
	root_a_small_v,
	root_b_small_v,
	trie_mut_ref_root_a,
	trie_mut_ref_root_b,
	trie_mut_root_a,
	trie_mut_root_b,
	trie_mut_a,
	trie_mut_b,
	trie_mut_build_a,
	trie_mut_build_b,
	trie_iteration,
	nibble_common_prefix,
	trie_proof_verification,
);
criterion_main!(benches);

fn nibble_common_prefix(b: &mut Criterion) {
	let st = StandardMap {
		alphabet: Alphabet::Custom(b"abcd".to_vec()),
		min_key: 32,
		journal_key: 0,
		value_mode: ValueMode::Mirror,
		count: 255,
	};
	let (keys, values): (Vec<_>, Vec<_>) = st.make().into_iter().unzip();
	b.bench_function("nibble_common_prefix", move |b| {
		let mixed: Vec<_> = keys
			.iter()
			.zip(values.iter().rev())
			.map(|pair| (NibbleSlice::new(pair.0), NibbleSlice::new(pair.1)))
			.collect();

		b.iter(&mut || {
			for (left, right) in mixed.iter() {
				let _ = black_box(left.common_prefix(&right));
			}
		})
	});
}

fn root_a_big_v(c: &mut Criterion) {
	let data: Vec<Vec<(Vec<u8>, Vec<u8>)>> = vec![input2(29, 204800 / 2, 512 * 2)];

	c.bench_function_over_inputs(
		"root_a_big_v",
		|b: &mut Bencher, data: &Vec<(Vec<u8>, Vec<u8>)>| {
			b.iter(|| {
				let datac: Vec<(Vec<u8>, Vec<u8>)> = data.clone();
				// this is in `reference_trie_root` added here to make things comparable
				let inputc = datac
					.iter()
					.map(|v| (&v.0, &v.1))
					.collect::<std::collections::BTreeMap<_, _>>();

<<<<<<< HEAD
				reference_trie::calc_root(inputc);
=======
				reference_trie::calc_root::<Layout, _, _, _>(inputc);
>>>>>>> 2e02b093
			})
		},
		data,
	);
}

fn root_b_big_v(c: &mut Criterion) {
	let data: Vec<Vec<(Vec<u8>, Vec<u8>)>> = vec![input2(29, 204800, 512)];

	c.bench_function_over_inputs(
		"root_b_big_v",
		|b: &mut Bencher, data: &Vec<(Vec<u8>, Vec<u8>)>| {
			b.iter(|| {
				let datac: Vec<(Vec<u8>, Vec<u8>)> = data.clone();
				// this is in `reference_trie_root` added here to make things comparable
				let inputc = datac
					.iter()
					.map(|v| (&v.0, &v.1))
					.collect::<std::collections::BTreeMap<_, _>>();

<<<<<<< HEAD
				reference_trie::calc_root(inputc);
=======
				reference_trie::calc_root::<Layout, _, _, _>(inputc);
>>>>>>> 2e02b093
			})
		},
		data,
	);
}

fn root_a_small_v(c: &mut Criterion) {
	let data: Vec<Vec<(Vec<u8>, Vec<u8>)>> = vec![input2(29, 204800, 32)];

	c.bench_function_over_inputs(
		"root_a_small_v",
		|b: &mut Bencher, data: &Vec<(Vec<u8>, Vec<u8>)>| {
			b.iter(|| {
				let datac: Vec<(Vec<u8>, Vec<u8>)> = data.clone();
				// this is in `reference_trie_root` added here to make things comparable
				let inputc = datac
					.iter()
					.map(|v| (&v.0, &v.1))
					.collect::<std::collections::BTreeMap<_, _>>();

<<<<<<< HEAD
				reference_trie::calc_root(inputc);
=======
				reference_trie::calc_root::<Layout, _, _, _>(inputc);
>>>>>>> 2e02b093
			})
		},
		data,
	);
}

fn root_b_small_v(c: &mut Criterion) {
	let data: Vec<Vec<(Vec<u8>, Vec<u8>)>> = vec![input2(29, 204800 / 2, 32 * 2)];

	c.bench_function_over_inputs(
		"root_b_small_v",
		|b: &mut Bencher, data: &Vec<(Vec<u8>, Vec<u8>)>| {
			b.iter(|| {
				let datac: Vec<(Vec<u8>, Vec<u8>)> = data.clone();
				// this is in `reference_trie_root` added here to make things comparable
				let inputc = datac
					.iter()
					.map(|v| (&v.0, &v.1))
					.collect::<std::collections::BTreeMap<_, _>>();

<<<<<<< HEAD
				reference_trie::calc_root(inputc);
=======
				reference_trie::calc_root::<Layout, _, _, _>(inputc);
>>>>>>> 2e02b093
			})
		},
		data,
	);
}

fn root_old(c: &mut Criterion) {
	let data: Vec<Vec<(Vec<u8>, Vec<u8>)>> =
		vec![input(1, 5120), input(41, 10240), input(18, 102400), input(29, 204800)];

	c.bench_function_over_inputs(
		"root_old",
		|b: &mut Bencher, data: &Vec<(Vec<u8>, Vec<u8>)>| {
			b.iter(|| {
				let datac: Vec<(Vec<u8>, Vec<u8>)> = data.clone();
				let inputc = datac.iter().map(|v| (&v.0, &v.1));

<<<<<<< HEAD
				reference_trie::reference_trie_root(inputc);
=======
				reference_trie::reference_trie_root::<Layout, _, _, _>(inputc);
>>>>>>> 2e02b093
			})
		},
		data,
	);
}

fn root_new(c: &mut Criterion) {
	let data: Vec<Vec<(Vec<u8>, Vec<u8>)>> =
		vec![input(1, 5120), input(41, 10240), input(18, 102400), input(29, 204800)];

	c.bench_function_over_inputs(
		"root_new",
		|b: &mut Bencher, data: &Vec<(Vec<u8>, Vec<u8>)>| {
			b.iter(|| {
				let datac: Vec<(Vec<u8>, Vec<u8>)> = data.clone();
				// this is in `reference_trie_root` added here to make things comparable
				let inputc = datac
					.iter()
					.map(|v| (&v.0, &v.1))
					.collect::<std::collections::BTreeMap<_, _>>();

<<<<<<< HEAD
				reference_trie::calc_root(inputc);
=======
				reference_trie::calc_root::<Layout, _, _, _>(inputc);
>>>>>>> 2e02b093
			})
		},
		data,
	);
}

fn fuzz_to_data(input: Vec<u8>) -> Vec<(Vec<u8>, Vec<u8>)> {
	let mut result = Vec::new();
	// enc = (minkeylen, maxkeylen (min max up to 32), datas)
	// fix data len 2 bytes
	let minkeylen = 1;
	let maxkeylen = 32;
	let mut ix = 0;
	loop {
		let keylen = if let Some(v) = input.get(ix) {
			let mut v = *v & 31u8;
			v = v + 1;
			v = std::cmp::max(minkeylen, v);
			v = std::cmp::min(maxkeylen, v);
			v as usize
		} else {
			break
		};
<<<<<<< HEAD
		let key = if input.len() > ix + keylen {
			input[ix..ix + keylen].to_vec()
		} else {
			break
		};
		ix += keylen;
		let val = if input.len() > ix + 2 {
			input[ix..ix + 2].to_vec()
		} else {
			break
		};
=======
		let key = if input.len() > ix + keylen { input[ix..ix + keylen].to_vec() } else { break };
		ix += keylen;
		let val = if input.len() > ix + 2 { input[ix..ix + 2].to_vec() } else { break };
>>>>>>> 2e02b093
		ix += 2;
		result.push((key, val));
	}
	result
}

fn fuzz_to_data2(input: Vec<u8>, vl: usize) -> Vec<(Vec<u8>, Vec<u8>)> {
	let mut result = Vec::new();
	let mut ix = 0;
	loop {
		let keylen = 32;
<<<<<<< HEAD
		let key = if input.len() > ix + keylen {
			input[ix..ix + keylen].to_vec()
		} else {
			break
		};
=======
		let key = if input.len() > ix + keylen { input[ix..ix + keylen].to_vec() } else { break };
>>>>>>> 2e02b093
		ix += keylen;
		let val = vec![input[ix]; vl];
		result.push((key, val));
	}
	result
}

fn data_sorted_unique(input: Vec<(Vec<u8>, Vec<u8>)>) -> Vec<(Vec<u8>, Vec<u8>)> {
	let mut m = std::collections::BTreeMap::new();
	for (k, v) in input.into_iter() {
		let _ = m.insert(k, v); // latest value for uniqueness
	}
	m.into_iter().collect()
}

fn input(seed: u64, len: usize) -> Vec<(Vec<u8>, Vec<u8>)> {
	use rand::{RngCore, SeedableRng};
	let mut rng = rand::rngs::SmallRng::seed_from_u64(seed);
	let mut data = vec![0u8; len];
	rng.fill_bytes(&mut data[..]);
	let data = data_sorted_unique(fuzz_to_data(data));
	data
}

fn input2(seed: u64, len: usize, value_length: usize) -> Vec<(Vec<u8>, Vec<u8>)> {
	use rand::{RngCore, SeedableRng};
	let mut rng = rand::rngs::SmallRng::seed_from_u64(seed);
	let mut data = vec![0u8; len];
	rng.fill_bytes(&mut data[..]);
	let data = data_sorted_unique(fuzz_to_data2(data, value_length));
	data
}

fn input_unsorted(seed: u64, len: usize, value_length: usize) -> Vec<(Vec<u8>, Vec<u8>)> {
	use rand::{RngCore, SeedableRng};
	let mut rng = rand::rngs::SmallRng::seed_from_u64(seed);
	let mut data = vec![0u8; len];
	rng.fill_bytes(&mut data[..]);
	fuzz_to_data2(data, value_length)
}

fn trie_mut_root_a(c: &mut Criterion) {
	let data: Vec<Vec<(Vec<u8>, Vec<u8>)>> = vec![input_unsorted(29, 204800 / 2, 512 * 2)];

	c.bench_function_over_inputs(
		"trie_mut_root_a",
		|b: &mut Bencher, data: &Vec<(Vec<u8>, Vec<u8>)>| {
			b.iter(|| {
				let datac: Vec<(Vec<u8>, Vec<u8>)> = data_sorted_unique(data.clone());
				// this is in `reference_trie_root` added here to make things comparable
				let inputc = datac
					.iter()
					.map(|v| (&v.0, &v.1))
					.collect::<std::collections::BTreeMap<_, _>>();

<<<<<<< HEAD
				reference_trie::calc_root(inputc);
=======
				reference_trie::calc_root::<Layout, _, _, _>(inputc);
>>>>>>> 2e02b093
			})
		},
		data,
	);
}

fn trie_mut_root_b(c: &mut Criterion) {
	let data: Vec<Vec<(Vec<u8>, Vec<u8>)>> = vec![input_unsorted(29, 204800, 32)];

	c.bench_function_over_inputs(
		"trie_mut_root_b",
		|b: &mut Bencher, data: &Vec<(Vec<u8>, Vec<u8>)>| {
			b.iter(|| {
				let datac: Vec<(Vec<u8>, Vec<u8>)> = data_sorted_unique(data.clone());
				// this is in `reference_trie_root` added here to make things comparable
				let inputc = datac
					.iter()
					.map(|v| (&v.0, &v.1))
					.collect::<std::collections::BTreeMap<_, _>>();

<<<<<<< HEAD
				reference_trie::calc_root(inputc);
=======
				reference_trie::calc_root::<Layout, _, _, _>(inputc);
>>>>>>> 2e02b093
			})
		},
		data,
	);
}

fn trie_mut_ref_root_a(c: &mut Criterion) {
	let data: Vec<Vec<(Vec<u8>, Vec<u8>)>> = vec![input_unsorted(29, 204800 / 2, 512 * 2)];

	c.bench_function_over_inputs(
		"trie_mut_ref_root_a",
		|b: &mut Bencher, data: &Vec<(Vec<u8>, Vec<u8>)>| {
			b.iter(|| {
				let datac: Vec<(Vec<u8>, Vec<u8>)> = data.clone(); // no need to sort for trie_root, see implementation

				// this is in `reference_trie_root` added here to make things comparable
				let inputc = datac
					.iter()
					.map(|v| (&v.0, &v.1))
					.collect::<std::collections::BTreeMap<_, _>>();

<<<<<<< HEAD
				reference_trie::reference_trie_root(inputc);
=======
				reference_trie::reference_trie_root_iter_build::<Layout, _, _, _>(inputc);
>>>>>>> 2e02b093
			})
		},
		data,
	);
}

fn trie_mut_ref_root_b(c: &mut Criterion) {
	let data: Vec<Vec<(Vec<u8>, Vec<u8>)>> = vec![
		//input_unsorted(29, 204800, 512),
		input_unsorted(29, 204800, 32),
	];

	c.bench_function_over_inputs(
		"trie_mut_ref_root_b",
		|b: &mut Bencher, data: &Vec<(Vec<u8>, Vec<u8>)>| {
			b.iter(|| {
				let datac: Vec<(Vec<u8>, Vec<u8>)> = data.clone(); // no need to sort for trie_root, see implementation
												   // this is in `reference_trie_root` added here to make things comparable
				let inputc = datac
					.iter()
					.map(|v| (&v.0, &v.1))
					.collect::<std::collections::BTreeMap<_, _>>();

<<<<<<< HEAD
				reference_trie::reference_trie_root(inputc);
=======
				reference_trie::reference_trie_root_iter_build::<Layout, _, _, _>(inputc);
>>>>>>> 2e02b093
			})
		},
		data,
	);
}

fn trie_mut_a(c: &mut Criterion) {
	use memory_db::HashKey;
	use trie_db::TrieMut;
	let data: Vec<Vec<(Vec<u8>, Vec<u8>)>> = vec![input_unsorted(29, 204800 / 2, 512 * 2)];

	c.bench_function_over_inputs(
		"trie_mut_a",
		|b: &mut Bencher, data: &Vec<(Vec<u8>, Vec<u8>)>| {
			b.iter(|| {
				let datac: Vec<(Vec<u8>, Vec<u8>)> = data.clone();

				let mut root = Default::default();
				let mut mdb = memory_db::MemoryDB::<_, HashKey<_>, _>::default();
<<<<<<< HEAD
				let mut trie = reference_trie::RefTrieDBMut::new(&mut mdb, &mut root);
=======
				let mut trie = trie_db::TrieDBMut::<Layout>::new(&mut mdb, &mut root);
>>>>>>> 2e02b093
				for (key, value) in datac {
					trie.insert(&key, &value).expect(
						"changes trie: insertion to trie is not allowed to fail within runtime",
					);
				}
			})
		},
		data,
	);
}

fn trie_mut_b(c: &mut Criterion) {
	use memory_db::HashKey;
	use trie_db::TrieMut;
	let data: Vec<Vec<(Vec<u8>, Vec<u8>)>> = vec![
		//input_unsorted(29, 204800, 512),
		input_unsorted(29, 204800, 32),
	];

	c.bench_function_over_inputs(
		"trie_mut_b",
		|b: &mut Bencher, data: &Vec<(Vec<u8>, Vec<u8>)>| {
			b.iter(|| {
				let datac: Vec<(Vec<u8>, Vec<u8>)> = data.clone();

				let mut root = Default::default();
				let mut mdb = memory_db::MemoryDB::<_, HashKey<_>, _>::default();
<<<<<<< HEAD
				let mut trie = reference_trie::RefTrieDBMut::new(&mut mdb, &mut root);
=======
				let mut trie = trie_db::TrieDBMut::<Layout>::new(&mut mdb, &mut root);
>>>>>>> 2e02b093
				for (key, value) in datac {
					trie.insert(&key, &value).expect(
						"changes trie: insertion to trie is not allowed to fail within runtime",
					);
				}
			})
		},
		data,
	);
}

fn trie_mut_build_a(c: &mut Criterion) {
	use memory_db::HashKey;
	let data: Vec<Vec<(Vec<u8>, Vec<u8>)>> = vec![input_unsorted(29, 204800 / 2, 512 * 2)];

	c.bench_function_over_inputs(
		"trie_mut_build_a",
		|b: &mut Bencher, data: &Vec<(Vec<u8>, Vec<u8>)>| {
			b.iter(|| {
				let datac: Vec<(Vec<u8>, Vec<u8>)> = data_sorted_unique(data.clone());
				// this is in `reference_trie_root` added here to make things comparable
				let inputc = datac
					.iter()
					.map(|v| (&v.0, &v.1))
					.collect::<std::collections::BTreeMap<_, _>>();

				let mut mdb = memory_db::MemoryDB::<_, HashKey<_>, _>::default();
<<<<<<< HEAD
				reference_trie::calc_root_build(inputc, &mut mdb);
=======
				reference_trie::calc_root_build::<Layout, _, _, _, _>(inputc, &mut mdb);
>>>>>>> 2e02b093
			})
		},
		data,
	);
}

fn trie_mut_build_b(c: &mut Criterion) {
	use memory_db::HashKey;
	let data: Vec<Vec<(Vec<u8>, Vec<u8>)>> = vec![
		//input_unsorted(29, 204800, 512),
		input_unsorted(29, 204800, 32),
	];

	c.bench_function_over_inputs(
		"trie_mut_build_b",
		|b: &mut Bencher, data: &Vec<(Vec<u8>, Vec<u8>)>| {
			b.iter(|| {
				let datac: Vec<(Vec<u8>, Vec<u8>)> = data_sorted_unique(data.clone());
				// this is in `reference_trie_root` added here to make things comparable
				let inputc = datac
					.iter()
					.map(|v| (&v.0, &v.1))
					.collect::<std::collections::BTreeMap<_, _>>();

				let mut mdb = memory_db::MemoryDB::<_, HashKey<_>, _>::default();
<<<<<<< HEAD
				reference_trie::calc_root_build(inputc, &mut mdb);
=======
				reference_trie::calc_root_build::<Layout, _, _, _, _>(inputc, &mut mdb);
>>>>>>> 2e02b093
			})
		},
		data,
	);
}

fn trie_iteration(c: &mut Criterion) {
	use memory_db::HashKey;

	let input = input2(29, 204800, 32);

	let mut mdb = memory_db::MemoryDB::<_, HashKey<_>, _>::default();
	let root = reference_trie::calc_root_build::<Layout, _, _, _, _>(input, &mut mdb);

	c.bench_function("trie_iteration", move |b: &mut Bencher| {
		b.iter(|| {
			let trie = trie_db::TrieDB::<Layout>::new(&mdb, &root).unwrap();
			let mut iter = trie_db::TrieDBNodeIterator::new(&trie).unwrap();
			assert!(iter.all(|result| result.is_ok()));
		})
	});
}

fn trie_proof_verification(c: &mut Criterion) {
	use memory_db::HashKey;

	let mut data = input_unsorted(29, 204800, 32);
	let mut keys = data[(data.len() / 3)..].iter().map(|(key, _)| key.clone()).collect::<Vec<_>>();
	data.truncate(data.len() * 2 / 3);

	let data = data_sorted_unique(data);
	keys.sort();
	keys.dedup();

	let mut mdb = memory_db::MemoryDB::<_, HashKey<_>, _>::default();
	let root = reference_trie::calc_root_build::<Layout, _, _, _, _>(data, &mut mdb);

	let trie = trie_db::TrieDB::<Layout>::new(&mdb, &root).unwrap();
	let proof = generate_proof(&trie, keys.iter()).unwrap();
	let items = keys
		.into_iter()
		.map(|key| {
			let value = trie.get(&key).unwrap();
			(key, value)
		})
		.collect::<Vec<_>>();

	c.bench_function("trie_proof_verification", move |b: &mut Bencher| {
		b.iter(|| {
<<<<<<< HEAD
			verify_proof::<reference_trie::ExtensionLayout, _, _, _>(&root, &proof, items.iter())
				.unwrap();
=======
			verify_proof::<Layout, _, _, _>(&root, &proof, items.iter()).unwrap();
>>>>>>> 2e02b093
		})
	});
}<|MERGE_RESOLUTION|>--- conflicted
+++ resolved
@@ -14,10 +14,7 @@
 
 use criterion::{black_box, criterion_group, criterion_main, Bencher, Criterion};
 
-<<<<<<< HEAD
-=======
 use reference_trie::ExtensionLayout as Layout;
->>>>>>> 2e02b093
 use trie_db::{
 	proof::{generate_proof, verify_proof},
 	NibbleSlice, Trie,
@@ -84,11 +81,7 @@
 					.map(|v| (&v.0, &v.1))
 					.collect::<std::collections::BTreeMap<_, _>>();
 
-<<<<<<< HEAD
-				reference_trie::calc_root(inputc);
-=======
-				reference_trie::calc_root::<Layout, _, _, _>(inputc);
->>>>>>> 2e02b093
+				reference_trie::calc_root::<Layout, _, _, _>(inputc);
 			})
 		},
 		data,
@@ -109,11 +102,7 @@
 					.map(|v| (&v.0, &v.1))
 					.collect::<std::collections::BTreeMap<_, _>>();
 
-<<<<<<< HEAD
-				reference_trie::calc_root(inputc);
-=======
-				reference_trie::calc_root::<Layout, _, _, _>(inputc);
->>>>>>> 2e02b093
+				reference_trie::calc_root::<Layout, _, _, _>(inputc);
 			})
 		},
 		data,
@@ -134,11 +123,7 @@
 					.map(|v| (&v.0, &v.1))
 					.collect::<std::collections::BTreeMap<_, _>>();
 
-<<<<<<< HEAD
-				reference_trie::calc_root(inputc);
-=======
-				reference_trie::calc_root::<Layout, _, _, _>(inputc);
->>>>>>> 2e02b093
+				reference_trie::calc_root::<Layout, _, _, _>(inputc);
 			})
 		},
 		data,
@@ -159,11 +144,7 @@
 					.map(|v| (&v.0, &v.1))
 					.collect::<std::collections::BTreeMap<_, _>>();
 
-<<<<<<< HEAD
-				reference_trie::calc_root(inputc);
-=======
-				reference_trie::calc_root::<Layout, _, _, _>(inputc);
->>>>>>> 2e02b093
+				reference_trie::calc_root::<Layout, _, _, _>(inputc);
 			})
 		},
 		data,
@@ -181,11 +162,7 @@
 				let datac: Vec<(Vec<u8>, Vec<u8>)> = data.clone();
 				let inputc = datac.iter().map(|v| (&v.0, &v.1));
 
-<<<<<<< HEAD
-				reference_trie::reference_trie_root(inputc);
-=======
 				reference_trie::reference_trie_root::<Layout, _, _, _>(inputc);
->>>>>>> 2e02b093
 			})
 		},
 		data,
@@ -207,11 +184,7 @@
 					.map(|v| (&v.0, &v.1))
 					.collect::<std::collections::BTreeMap<_, _>>();
 
-<<<<<<< HEAD
-				reference_trie::calc_root(inputc);
-=======
-				reference_trie::calc_root::<Layout, _, _, _>(inputc);
->>>>>>> 2e02b093
+				reference_trie::calc_root::<Layout, _, _, _>(inputc);
 			})
 		},
 		data,
@@ -235,23 +208,9 @@
 		} else {
 			break
 		};
-<<<<<<< HEAD
-		let key = if input.len() > ix + keylen {
-			input[ix..ix + keylen].to_vec()
-		} else {
-			break
-		};
-		ix += keylen;
-		let val = if input.len() > ix + 2 {
-			input[ix..ix + 2].to_vec()
-		} else {
-			break
-		};
-=======
 		let key = if input.len() > ix + keylen { input[ix..ix + keylen].to_vec() } else { break };
 		ix += keylen;
 		let val = if input.len() > ix + 2 { input[ix..ix + 2].to_vec() } else { break };
->>>>>>> 2e02b093
 		ix += 2;
 		result.push((key, val));
 	}
@@ -263,15 +222,7 @@
 	let mut ix = 0;
 	loop {
 		let keylen = 32;
-<<<<<<< HEAD
-		let key = if input.len() > ix + keylen {
-			input[ix..ix + keylen].to_vec()
-		} else {
-			break
-		};
-=======
 		let key = if input.len() > ix + keylen { input[ix..ix + keylen].to_vec() } else { break };
->>>>>>> 2e02b093
 		ix += keylen;
 		let val = vec![input[ix]; vl];
 		result.push((key, val));
@@ -327,11 +278,7 @@
 					.map(|v| (&v.0, &v.1))
 					.collect::<std::collections::BTreeMap<_, _>>();
 
-<<<<<<< HEAD
-				reference_trie::calc_root(inputc);
-=======
-				reference_trie::calc_root::<Layout, _, _, _>(inputc);
->>>>>>> 2e02b093
+				reference_trie::calc_root::<Layout, _, _, _>(inputc);
 			})
 		},
 		data,
@@ -352,11 +299,7 @@
 					.map(|v| (&v.0, &v.1))
 					.collect::<std::collections::BTreeMap<_, _>>();
 
-<<<<<<< HEAD
-				reference_trie::calc_root(inputc);
-=======
-				reference_trie::calc_root::<Layout, _, _, _>(inputc);
->>>>>>> 2e02b093
+				reference_trie::calc_root::<Layout, _, _, _>(inputc);
 			})
 		},
 		data,
@@ -378,11 +321,7 @@
 					.map(|v| (&v.0, &v.1))
 					.collect::<std::collections::BTreeMap<_, _>>();
 
-<<<<<<< HEAD
-				reference_trie::reference_trie_root(inputc);
-=======
 				reference_trie::reference_trie_root_iter_build::<Layout, _, _, _>(inputc);
->>>>>>> 2e02b093
 			})
 		},
 		data,
@@ -406,11 +345,7 @@
 					.map(|v| (&v.0, &v.1))
 					.collect::<std::collections::BTreeMap<_, _>>();
 
-<<<<<<< HEAD
-				reference_trie::reference_trie_root(inputc);
-=======
 				reference_trie::reference_trie_root_iter_build::<Layout, _, _, _>(inputc);
->>>>>>> 2e02b093
 			})
 		},
 		data,
@@ -430,11 +365,7 @@
 
 				let mut root = Default::default();
 				let mut mdb = memory_db::MemoryDB::<_, HashKey<_>, _>::default();
-<<<<<<< HEAD
-				let mut trie = reference_trie::RefTrieDBMut::new(&mut mdb, &mut root);
-=======
-				let mut trie = trie_db::TrieDBMut::<Layout>::new(&mut mdb, &mut root);
->>>>>>> 2e02b093
+				let mut trie = trie_db::TrieDBMutBuilder::<Layout>::new(&mut mdb, &mut root).build();
 				for (key, value) in datac {
 					trie.insert(&key, &value).expect(
 						"changes trie: insertion to trie is not allowed to fail within runtime",
@@ -462,11 +393,7 @@
 
 				let mut root = Default::default();
 				let mut mdb = memory_db::MemoryDB::<_, HashKey<_>, _>::default();
-<<<<<<< HEAD
-				let mut trie = reference_trie::RefTrieDBMut::new(&mut mdb, &mut root);
-=======
-				let mut trie = trie_db::TrieDBMut::<Layout>::new(&mut mdb, &mut root);
->>>>>>> 2e02b093
+				let mut trie = trie_db::TrieDBMutBuilder::<Layout>::new(&mut mdb, &mut root).build();
 				for (key, value) in datac {
 					trie.insert(&key, &value).expect(
 						"changes trie: insertion to trie is not allowed to fail within runtime",
@@ -494,11 +421,7 @@
 					.collect::<std::collections::BTreeMap<_, _>>();
 
 				let mut mdb = memory_db::MemoryDB::<_, HashKey<_>, _>::default();
-<<<<<<< HEAD
-				reference_trie::calc_root_build(inputc, &mut mdb);
-=======
 				reference_trie::calc_root_build::<Layout, _, _, _, _>(inputc, &mut mdb);
->>>>>>> 2e02b093
 			})
 		},
 		data,
@@ -524,11 +447,7 @@
 					.collect::<std::collections::BTreeMap<_, _>>();
 
 				let mut mdb = memory_db::MemoryDB::<_, HashKey<_>, _>::default();
-<<<<<<< HEAD
-				reference_trie::calc_root_build(inputc, &mut mdb);
-=======
 				reference_trie::calc_root_build::<Layout, _, _, _, _>(inputc, &mut mdb);
->>>>>>> 2e02b093
 			})
 		},
 		data,
@@ -578,12 +497,7 @@
 
 	c.bench_function("trie_proof_verification", move |b: &mut Bencher| {
 		b.iter(|| {
-<<<<<<< HEAD
-			verify_proof::<reference_trie::ExtensionLayout, _, _, _>(&root, &proof, items.iter())
-				.unwrap();
-=======
 			verify_proof::<Layout, _, _, _>(&root, &proof, items.iter()).unwrap();
->>>>>>> 2e02b093
 		})
 	});
 }