// Copyright 2017, 2020 Parity Technologies
//
// Licensed under the Apache License, Version 2.0 (the "License");
// you may not use this file except in compliance with the License.
// You may obtain a copy of the License at
//
//     http://www.apache.org/licenses/LICENSE-2.0
//
// Unless required by applicable law or agreed to in writing, software
// distributed under the License is distributed on an "AS IS" BASIS,
// WITHOUT WARRANTIES OR CONDITIONS OF ANY KIND, either express or implied.
// See the License for the specific language governing permissions and
// limitations under the License.

use env_logger;
use trie_standardmap::*;
use log::debug;
use memory_db::{MemoryDB, PrefixedKey};
use hash_db::{Hasher, HashDB};
use trie_db::{TrieDBMut, TrieMut, NodeCodec,
	TrieLayout, DBValue, Value};
use reference_trie::{ExtensionLayout, NoExtensionLayout,
	RefHasher, test_layouts, ReferenceNodeCodec,
	ReferenceNodeCodecNoExt, reference_trie_root_iter_build as reference_trie_root};

type PrefixedMemoryDB<T> = MemoryDB::<
	<T as TrieLayout>::Hash,
	PrefixedKey<<T as TrieLayout>::Hash>,
	DBValue,
	<T as TrieLayout>::MetaHasher,
>;

fn populate_trie<'db, T: TrieLayout>(
	db: &'db mut dyn HashDB<T::Hash, DBValue, T::Meta>,
	root: &'db mut <T::Hash as Hasher>::Out,
	v: &[(Vec<u8>, Vec<u8>)]
) -> TrieDBMut<'db, T> {
	let mut t = TrieDBMut::<T>::new(db, root);
	for i in 0..v.len() {
		let key: &[u8]= &v[i].0;
		let val: &[u8] = &v[i].1;
		t.insert(key, val).unwrap();
	}
	t
}

fn unpopulate_trie<'db, T: TrieLayout>(t: &mut TrieDBMut<'db, T>, v: &[(Vec<u8>, Vec<u8>)]) {
	for i in v {
		let key: &[u8]= &i.0;
		t.remove(key).unwrap();
	}
}

fn reference_hashed_null_node<T: TrieLayout>() -> <T::Hash as Hasher>::Out {
	if T::USE_EXTENSION {
		<ReferenceNodeCodec<T::Hash> as NodeCodec>::hashed_null_node()
	} else {
		<ReferenceNodeCodecNoExt<T::Hash> as NodeCodec>::hashed_null_node()
	}
}

#[test]
fn playpen() {
	env_logger::init();
	playpen_internal::<NoExtensionLayout>();
	playpen_internal::<ExtensionLayout>();
}
fn playpen_internal<T: TrieLayout>() {
	let mut seed = Default::default();
	for test_i in 0..10 {
		if test_i % 50 == 0 {
			debug!("{:?} of 10000 stress tests done", test_i);
		}
		let x = StandardMap {
			alphabet: Alphabet::Custom(b"@QWERTYUIOPASDFGHJKLZXCVBNM[/]^_".to_vec()),
			min_key: 5,
			journal_key: 0,
			value_mode: ValueMode::Index,
			count: 100,
		}.make_with(&mut seed);

		let real = reference_trie_root::<T, _, _, _>(x.clone());
		let mut memdb = PrefixedMemoryDB::<T>::default();
		let mut root = Default::default();
		let mut memtrie = populate_trie::<T>(&mut memdb, &mut root, &x);

		memtrie.commit();
		if *memtrie.root() != real {
			println!("TRIE MISMATCH");
			println!();
			println!("{:?} vs {:?}", memtrie.root(), real);
			for i in &x {
				println!("{:#x?} -> {:#x?}", i.0, i.1);
			}
		}
		assert_eq!(*memtrie.root(), real);
		unpopulate_trie(&mut memtrie, &x);
		memtrie.commit();
		let hashed_null_node = reference_hashed_null_node::<T>();
		if *memtrie.root() != hashed_null_node {
			println!("- TRIE MISMATCH");
			println!();
			println!("{:#x?} vs {:#x?}", memtrie.root(), hashed_null_node);
			for i in &x {
				println!("{:#x?} -> {:#x?}", i.0, i.1);
			}
		}
		assert_eq!(*memtrie.root(), hashed_null_node);
	}
}

test_layouts!(init, init_internal);
fn init_internal<T: TrieLayout>() {
	let mut memdb = PrefixedMemoryDB::<T>::default();
	let mut root = Default::default();
	let mut t = TrieDBMut::<T>::new(&mut memdb, &mut root);
	let hashed_null_node = reference_hashed_null_node::<T>();
	assert_eq!(*t.root(), hashed_null_node);
}

test_layouts!(insert_on_empty, insert_on_empty_internal);
fn insert_on_empty_internal<T: TrieLayout>() {
	let mut memdb = PrefixedMemoryDB::<T>::default();
	let mut root = Default::default();
	let mut t = TrieDBMut::<T>::new(&mut memdb, &mut root);
	t.insert(&[0x01u8, 0x23], &[0x01u8, 0x23]).unwrap();
	assert_eq!(
		*t.root(),
		reference_trie_root::<T, _, _, _>(vec![(vec![0x01u8, 0x23], vec![0x01u8, 0x23])]),
	);
}

test_layouts!(remove_to_empty, remove_to_empty_internal);
fn remove_to_empty_internal<T: TrieLayout>() {
	let big_value = b"00000000000000000000000000000000";

	let mut memdb = PrefixedMemoryDB::<T>::default();
	let mut root = Default::default();
	{
		let mut t = TrieDBMut::<T>::new(&mut memdb, &mut root);

		t.insert(&[0x01], big_value).unwrap();
		t.insert(&[0x01, 0x23], big_value).unwrap();
		t.insert(&[0x01, 0x34], big_value).unwrap();
		t.remove(&[0x01]).unwrap();
		t.remove(&[0x01, 0x23]).unwrap();
		t.remove(&[0x01, 0x34]).unwrap();
	}
	assert_eq!(memdb.keys().len(), 0);
}

test_layouts!(remove_to_empty_no_extension, remove_to_empty_no_extension_internal);
fn remove_to_empty_no_extension_internal<T: TrieLayout>() {
	let big_value = b"00000000000000000000000000000000";
	let big_value2 = b"00000000000000000000000000000002";
	let big_value3 = b"00000000000000000000000000000004";

	let mut memdb = PrefixedMemoryDB::<T>::default();
	let mut root = Default::default();
	{
		let mut t = TrieDBMut::<T>::new(&mut memdb, &mut root);

		t.insert(&[0x01, 0x23], big_value3).unwrap();
		t.insert(&[0x01], big_value2).unwrap();
		t.insert(&[0x01, 0x34], big_value).unwrap();
		t.remove(&[0x01]).unwrap();
		// commit on drop
	}
	assert_eq!(&root, &reference_trie::calc_root::<T, _, _, _>(vec![
	 (vec![0x01u8, 0x23], big_value3.to_vec()),
	 (vec![0x01u8, 0x34], big_value.to_vec()),
	]));
}

test_layouts!(insert_replace_root, insert_replace_root_internal);
fn insert_replace_root_internal<T: TrieLayout>() {
	let mut memdb = PrefixedMemoryDB::<T>::default();
	let mut root = Default::default();
	let mut t = TrieDBMut::<T>::new(&mut memdb, &mut root);
	t.insert(&[0x01u8, 0x23], &[0x01u8, 0x23]).unwrap();
	t.insert(&[0x01u8, 0x23], &[0x23u8, 0x45]).unwrap();
	assert_eq!(
		*t.root(),
		reference_trie_root::<T, _, _, _>(vec![(vec![0x01u8, 0x23], vec![0x23u8, 0x45])]),
	);
}

test_layouts!(insert_make_branch_root, insert_make_branch_root_internal);
fn insert_make_branch_root_internal<T: TrieLayout>() {
	let mut memdb = PrefixedMemoryDB::<T>::default();
	let mut root = Default::default();
	let mut t = TrieDBMut::<T>::new(&mut memdb, &mut root);
	t.insert(&[0x01u8, 0x23], &[0x01u8, 0x23]).unwrap();
	t.insert(&[0x11u8, 0x23], &[0x11u8, 0x23]).unwrap();
	assert_eq!(*t.root(), reference_trie_root::<T, _, _, _>(vec![
		(vec![0x01u8, 0x23], vec![0x01u8, 0x23]),
		(vec![0x11u8, 0x23], vec![0x11u8, 0x23])
	]));
}

test_layouts!(insert_into_branch_root, insert_into_branch_root_internal);
fn insert_into_branch_root_internal<T: TrieLayout>() {
	let mut memdb = PrefixedMemoryDB::<T>::default();
	let mut root = Default::default();
	let mut t = TrieDBMut::<T>::new(&mut memdb, &mut root);
	t.insert(&[0x01u8, 0x23], &[0x01u8, 0x23]).unwrap();
	t.insert(&[0xf1u8, 0x23], &[0xf1u8, 0x23]).unwrap();
	t.insert(&[0x81u8, 0x23], &[0x81u8, 0x23]).unwrap();
	assert_eq!(*t.root(), reference_trie_root::<T, _, _, _>(vec![
		(vec![0x01u8, 0x23], vec![0x01u8, 0x23]),
		(vec![0x81u8, 0x23], vec![0x81u8, 0x23]),
		(vec![0xf1u8, 0x23], vec![0xf1u8, 0x23]),
	]));
}

test_layouts!(insert_value_into_branch_root, insert_value_into_branch_root_internal);
fn insert_value_into_branch_root_internal<T: TrieLayout>() {
	let mut memdb = PrefixedMemoryDB::<T>::default();
	let mut root = Default::default();
	let mut t = TrieDBMut::<T>::new(&mut memdb, &mut root);
	t.insert(&[0x01u8, 0x23], &[0x01u8, 0x23]).unwrap();
	t.insert(&[], &[0x0]).unwrap();
	assert_eq!(*t.root(), reference_trie_root::<T, _, _, _>(vec![
		(vec![], vec![0x0]),
		(vec![0x01u8, 0x23], vec![0x01u8, 0x23]),
	]));
}

test_layouts!(insert_split_leaf, insert_split_leaf_internal);
fn insert_split_leaf_internal<T: TrieLayout>() {
	let mut memdb = PrefixedMemoryDB::<T>::default();
	let mut root = Default::default();
	let mut t = TrieDBMut::<T>::new(&mut memdb, &mut root);
	t.insert(&[0x01u8, 0x23], &[0x01u8, 0x23]).unwrap();
	t.insert(&[0x01u8, 0x34], &[0x01u8, 0x34]).unwrap();
	assert_eq!(*t.root(), reference_trie_root::<T, _, _, _>(vec![
		(vec![0x01u8, 0x23], vec![0x01u8, 0x23]),
		(vec![0x01u8, 0x34], vec![0x01u8, 0x34]),
	]));
}

test_layouts!(insert_split_extenstion, insert_split_extenstion_internal);
fn insert_split_extenstion_internal<T: TrieLayout>() {
	let mut memdb = PrefixedMemoryDB::<T>::default();
	let mut root = Default::default();
	let mut t = TrieDBMut::<T>::new(&mut memdb, &mut root);
	t.insert(&[0x01, 0x23, 0x45], &[0x01]).unwrap();
	t.insert(&[0x01, 0xf3, 0x45], &[0x02]).unwrap();
	t.insert(&[0x01, 0xf3, 0xf5], &[0x03]).unwrap();
	assert_eq!(*t.root(), reference_trie_root::<T, _, _, _>(vec![
		(vec![0x01, 0x23, 0x45], vec![0x01]),
		(vec![0x01, 0xf3, 0x45], vec![0x02]),
		(vec![0x01, 0xf3, 0xf5], vec![0x03]),
	]));
}

test_layouts!(insert_big_value, insert_big_value_internal);
fn insert_big_value_internal<T: TrieLayout>() {
	let big_value0 = b"00000000000000000000000000000000";
	let big_value1 = b"11111111111111111111111111111111";

	let mut memdb = PrefixedMemoryDB::<T>::default();
	let mut root = Default::default();
	let mut t = TrieDBMut::<T>::new(&mut memdb, &mut root);
	t.insert(&[0x01u8, 0x23], big_value0).unwrap();
	t.insert(&[0x11u8, 0x23], big_value1).unwrap();
	assert_eq!(*t.root(), reference_trie_root::<T, _, _, _>(vec![
		(vec![0x01u8, 0x23], big_value0.to_vec()),
		(vec![0x11u8, 0x23], big_value1.to_vec())
	]));
}

test_layouts!(insert_duplicate_value, insert_duplicate_value_internal);
fn insert_duplicate_value_internal<T: TrieLayout>() {
	let big_value = b"00000000000000000000000000000000";

	let mut memdb = PrefixedMemoryDB::<T>::default();
	let mut root = Default::default();
	let mut t = TrieDBMut::<T>::new(&mut memdb, &mut root);
	t.insert(&[0x01u8, 0x23], big_value).unwrap();
	t.insert(&[0x11u8, 0x23], big_value).unwrap();
	assert_eq!(*t.root(), reference_trie_root::<T, _, _, _>(vec![
		(vec![0x01u8, 0x23], big_value.to_vec()),
		(vec![0x11u8, 0x23], big_value.to_vec())
	]));
}

test_layouts!(test_at_empty, test_at_empty_internal);
fn test_at_empty_internal<T: TrieLayout>() {
	let mut memdb = PrefixedMemoryDB::<T>::default();
	let mut root = Default::default();
	let t = TrieDBMut::<T>::new(&mut memdb, &mut root);
	assert_eq!(t.get(&[0x5]).unwrap(), None);
}

test_layouts!(test_at_one, test_at_one_internal);
fn test_at_one_internal<T: TrieLayout>() {
	let mut memdb = PrefixedMemoryDB::<T>::default();
	let mut root = Default::default();
	let mut t = TrieDBMut::<T>::new(&mut memdb, &mut root);
	t.insert(&[0x01u8, 0x23], &[0x01u8, 0x23]).unwrap();
	assert_eq!(t.get(&[0x1, 0x23]).unwrap().unwrap(), vec![0x1u8, 0x23]);
	t.commit();
	assert_eq!(t.get(&[0x1, 0x23]).unwrap().unwrap(), vec![0x1u8, 0x23]);
}

test_layouts!(test_at_three, test_at_three_internal);
fn test_at_three_internal<T: TrieLayout>() {
	let mut memdb = PrefixedMemoryDB::<T>::default();
	let mut root = Default::default();
	let mut t = TrieDBMut::<T>::new(&mut memdb, &mut root);
	t.insert(&[0x01u8, 0x23], &[0x01u8, 0x23]).unwrap();
	t.insert(&[0xf1u8, 0x23], &[0xf1u8, 0x23]).unwrap();
	t.insert(&[0x81u8, 0x23], &[0x81u8, 0x23]).unwrap();
	assert_eq!(t.get(&[0x01, 0x23]).unwrap().unwrap(), vec![0x01u8, 0x23]);
	assert_eq!(t.get(&[0xf1, 0x23]).unwrap().unwrap(), vec![0xf1u8, 0x23]);
	assert_eq!(t.get(&[0x81, 0x23]).unwrap().unwrap(), vec![0x81u8, 0x23]);
	assert_eq!(t.get(&[0x82, 0x23]).unwrap(), None);
	t.commit();
	assert_eq!(t.get(&[0x01, 0x23]).unwrap().unwrap(), vec![0x01u8, 0x23]);
	assert_eq!(t.get(&[0xf1, 0x23]).unwrap().unwrap(), vec![0xf1u8, 0x23]);
	assert_eq!(t.get(&[0x81, 0x23]).unwrap().unwrap(), vec![0x81u8, 0x23]);
	assert_eq!(t.get(&[0x82, 0x23]).unwrap(), None);
}

test_layouts!(stress, stress_internal);
fn stress_internal<T: TrieLayout>() {
	let mut seed = Default::default();
	for _ in 0..50 {
		let x = StandardMap {
			alphabet: Alphabet::Custom(b"@QWERTYUIOPASDFGHJKLZXCVBNM[/]^_".to_vec()),
			min_key: 5,
			journal_key: 0,
			value_mode: ValueMode::Index,
			count: 4,
		}.make_with(&mut seed);

		let real = reference_trie_root::<T, _, _, _>(x.clone());
		let mut memdb = PrefixedMemoryDB::<T>::default();
		let mut root = Default::default();
		let mut memtrie = populate_trie::<T>(&mut memdb, &mut root, &x);
		let mut y = x.clone();
		y.sort_by(|ref a, ref b| a.0.cmp(&b.0));
		let mut memdb2 = PrefixedMemoryDB::<T>::default();
		let mut root2 = Default::default();
		let mut memtrie_sorted = populate_trie::<T>(&mut memdb2, &mut root2, &y);
		if *memtrie.root() != real || *memtrie_sorted.root() != real {
			println!("TRIE MISMATCH");
			println!();
			println!("ORIGINAL... {:#x?}", memtrie.root());
			for i in &x {
				println!("{:#x?} -> {:#x?}", i.0, i.1);
			}
			println!("SORTED... {:#x?}", memtrie_sorted.root());
			for i in &y {
				println!("{:#x?} -> {:#x?}", i.0, i.1);
			}
		}
		assert_eq!(*memtrie.root(), real);
		assert_eq!(*memtrie_sorted.root(), real);
	}
}

test_layouts!(test_trie_existing, test_trie_existing_internal);
fn test_trie_existing_internal<T: TrieLayout>() {
	let mut db = PrefixedMemoryDB::<T>::default();
	let mut root = Default::default();
	{
		let mut t = TrieDBMut::<T>::new(&mut db, &mut root);
		t.insert(&[0x01u8, 0x23], &[0x01u8, 0x23]).unwrap();
	}

	{
		 let _ = TrieDBMut::<T>::from_existing(&mut db, &mut root);
	}
}

test_layouts!(insert_empty, insert_empty_internal);
fn insert_empty_internal<T: TrieLayout>() {
	let mut seed = Default::default();
	let x = StandardMap {
			alphabet: Alphabet::Custom(b"@QWERTYUIOPASDFGHJKLZXCVBNM[/]^_".to_vec()),
			min_key: 5,
			journal_key: 0,
			value_mode: ValueMode::Index,
			count: 4,
	}.make_with(&mut seed);

	let mut db = PrefixedMemoryDB::<T>::default();
	let mut root = Default::default();
	let mut t = TrieDBMut::<T>::new(&mut db, &mut root);
	for &(ref key, ref value) in &x {
		t.insert(key, value).unwrap();
	}

	assert_eq!(*t.root(), reference_trie_root::<T, _, _, _>(x.clone()));

	for &(ref key, _) in &x {
		t.insert(key, &[]).unwrap();
	}

	assert!(t.is_empty());
	let hashed_null_node = reference_hashed_null_node::<T>();
	assert_eq!(*t.root(), hashed_null_node);
}

test_layouts!(return_old_values, return_old_values_internal);
fn return_old_values_internal<T: TrieLayout>() {
	let mut seed = Default::default();
	let x = StandardMap {
			alphabet: Alphabet::Custom(b"@QWERTYUIOPASDFGHJKLZXCVBNM[/]^_".to_vec()),
			min_key: 5,
			journal_key: 0,
			value_mode: ValueMode::Index,
			count: 2,
	}.make_with(&mut seed);

	let mut db = PrefixedMemoryDB::<T>::default();
	let mut root = Default::default();
	let mut t = TrieDBMut::<T>::new(&mut db, &mut root);
	for &(ref key, ref value) in &x {
		assert!(t.insert(key, value).unwrap() == Value::NoValue);
		assert_eq!(t.insert(key, value).unwrap(), Value::Value(value.clone()));
	}
	for (key, value) in x {
		assert_eq!(t.remove(&key).unwrap(), Value::Value(value));
		assert_eq!(t.remove(&key).unwrap(), Value::NoValue);
	}
}

#[test]
fn insert_empty_allowed() {
	let mut db = MemoryDB::<RefHasher, PrefixedKey<_>, DBValue>::default();
	let mut root = Default::default();
	let mut t = reference_trie::RefTrieDBMutAllowEmpty::new(&mut db, &mut root);
	t.insert(b"test", &[]).unwrap();

	assert_eq!(*t.root(), reference_trie_root::<reference_trie::AllowEmptyLayout, _, _, _>(
		vec![(b"test".to_vec(), Vec::new())],
	));
	assert_eq!(t.get(b"test").unwrap(), Some(Vec::new()));
}


#[test]
fn state_hybrid_scenario() {
	use trie_db::TrieDB;
	use hash_db::NoMeta;
	use reference_trie::{Old, Updatable, TestUpdatableMetaHasher};
	fn count_old(memdb: &MemoryDB::<RefHasher, PrefixedKey<RefHasher>, DBValue, TestUpdatableMetaHasher<RefHasher>>) -> (usize, usize) {
		let mut count = 0;
		let mut total = 0;
		for node in memdb.clone().drain() {
			if (node.1).1 < 1 {
				continue;
			}
			if (node.1).0.get(0) == Some(&0u8) {
				count += 1;
			}
			total += 1;
		}
		(count, total)
	}
	// initial dataset
	let x = [
		(b"test1".to_vec(), vec![1;20]), // inline
		(b"test2".to_vec(), vec![2;36]),
		(b"test3".to_vec(), vec![3;32]),
	];
	// Initial state with former encoding
	let mut memdb = MemoryDB::<RefHasher, PrefixedKey<_>, DBValue, NoMeta>::default();
	let mut root = Default::default();
	let _ = populate_trie::<Old>(&mut memdb, &mut root, &x);
	{
		let trie = TrieDB::<Old>::new(&memdb, &root).unwrap();
		println!("{:?}", trie);
	}

	// convert memdb to hybrid by prefixing all value with EMPTY
	let mut inner = memdb.drain();
	inner.iter_mut().for_each(|(_key, value)| {
		// uninitialized old children list
		value.0.insert(0, 0u8);
		// old trie type
		value.0.insert(0, 0u8);
	});

	// unsafe cast to use correct MetaHasher.
	let mut memdb = MemoryDB::<RefHasher, PrefixedKey<_>, DBValue, TestUpdatableMetaHasher<RefHasher>>::test_from_inner(inner);
	{
		let trie = TrieDB::<Updatable>::new(&memdb, &root).unwrap();
		println!("{:?}", trie);
	}
	assert_eq!(count_old(&memdb), (3, 3));
	// insert with default layout is old
	{
		let mut trie = TrieDBMut::from_existing_with_layout(&mut memdb, &mut root, Updatable::old())
			.unwrap();
		trie.insert(b"test4", &[4u8;32][..]).unwrap();
	}
	assert_eq!(count_old(&memdb), (4, 4));
	// insert should insert a new node
	{
		let mut trie = TrieDBMut::from_existing_with_layout(&mut memdb, &mut root, Updatable::new())
			.unwrap();
		trie.insert(b"test5", &[5u8;32][..]).unwrap();
	}
	assert_eq!(count_old(&memdb), (4, 5));

	// update should create a new node
	{
		let mut trie = TrieDBMut::from_existing_with_layout(&mut memdb, &mut root, Updatable::new())
			.unwrap();
		trie.insert(b"test4", &[6u8;32][..]).unwrap();
	}
	assert_eq!(count_old(&memdb), (3, 5));


	// update or remove all non inline child should switch all nodes
	{
		let mut trie = TrieDBMut::from_existing_with_layout(&mut memdb, &mut root, Updatable::new())
			.unwrap();
		// using existing value should update
		trie.insert(b"test2", &[2u8;36][..]).unwrap();
		trie.remove(b"test3").unwrap();
	}
	assert_eq!(count_old(&memdb), (0, 4));
}


#[test]
fn register_proof_without_value() {
	use trie_db::TrieDB;
	use std::collections::HashMap;
	use std::cell::RefCell;
	use reference_trie::{CheckMetaHasherNoExt, TestMetaHasher};
	use hash_db::{Prefix, AsHashDB};

	type Updatable = CheckMetaHasherNoExt;
	type VF = TestMetaHasher<RefHasher>;
	type Meta = reference_trie::ValueRange;
	type MemoryDB = memory_db::MemoryDB<
		RefHasher,
		PrefixedKey<RefHasher>,
		DBValue,
		VF,
	>;
	let x = [
		(b"test1".to_vec(), vec![1;32]), // inline
		(b"test1234".to_vec(), vec![2;36]),
		(b"te".to_vec(), vec![3;32]),
	];

	let mut memdb = MemoryDB::default();
	let mut root = Default::default();
	let _ = populate_trie::<Updatable>(&mut memdb, &mut root, &x);
	{
		let trie = TrieDB::<Updatable>::new(&memdb, &root).unwrap();
		println!("{:?}", trie);
	}

	struct ProofRecorder {
		db: MemoryDB,
		record: RefCell<HashMap<Vec<u8>, (Vec<u8>, Meta)>>,
	}
	// Only to test without threads.
	unsafe impl Send for ProofRecorder { }
	unsafe impl Sync for ProofRecorder { }

	impl HashDB<RefHasher, DBValue, Meta> for ProofRecorder {
		fn get(&self, key: &<RefHasher as Hasher>::Out, prefix: Prefix) -> Option<DBValue> {
			self.get_with_meta(key, prefix).map(|v| v.0)
		}

		fn get_with_meta(&self, key: &<RefHasher as Hasher>::Out, prefix: Prefix) -> Option<(DBValue, Meta)> {
			let v = self.db.get_with_meta(key, prefix);
			if let Some(v) = v.as_ref() {
				self.record.borrow_mut().entry(key[..].to_vec())
					.or_insert_with(|| {
						use trie_db::Meta;
						let mut v = v.clone();
						v.1.set_unaccessed_value();
						v
					});
			}
			v
		}

		fn access_from(&self, key: &<RefHasher as Hasher>::Out, _at: Option<&<RefHasher as Hasher>::Out>) -> Option<DBValue> {

			self.record.borrow_mut().entry(key[..].to_vec())
				.and_modify(|entry| entry.1.set_accessed_value(true));
			None
		}

		fn contains(&self, key: &<RefHasher as Hasher>::Out, prefix: Prefix) -> bool {
			self.get(key, prefix).is_some()
		}

		fn emplace(&mut self, key: <RefHasher as Hasher>::Out, prefix: Prefix, value: DBValue) {
			self.db.emplace(key, prefix, value)
		}

		fn insert(&mut self, prefix: Prefix, value: &[u8]) -> <RefHasher as Hasher>::Out {
			self.db.insert(prefix, value)
		}

		fn insert_with_meta(
			&mut self,
			prefix: Prefix,
			value: &[u8],
			meta: Meta,
		) -> <RefHasher as Hasher>::Out {
			self.db.insert_with_meta(prefix, value, meta)
		}

		fn remove(&mut self, key: &<RefHasher as Hasher>::Out, prefix: Prefix) {
			self.db.remove(key, prefix)
		}
	}

	impl AsHashDB<RefHasher, DBValue, Meta> for ProofRecorder {
		fn as_hash_db(&self) -> &dyn HashDB<RefHasher, DBValue, Meta> {
			self
		}
		fn as_hash_db_mut<'a>(&'a mut self) -> &'a mut (dyn HashDB<RefHasher, DBValue, Meta> + 'a) {
			self
		}
	}

	let mut memdb = ProofRecorder {
		db: memdb,
		record: Default::default(),
	};

	let root_proof = root.clone();
	{
		let mut trie = TrieDBMut::from_existing_with_layout(&mut memdb, &mut root, CheckMetaHasherNoExt)
			.unwrap();
		// touch te value (test1 remains untouch).
		trie.get(b"te").unwrap();
		// cut test_1234 prefix
		trie.insert(b"test12", &[2u8;36][..]).unwrap();
		// remove 1234
		trie.remove(b"test1234").unwrap();

		// proof should contain value for 'te' only.
	}

	type MemoryDBProof = memory_db::MemoryDB<
		RefHasher,
		memory_db::HashKey<RefHasher>,
		DBValue,
		VF,
	>;
	let mut memdb_from_proof = MemoryDBProof::default();
	for (_key, value) in memdb.record.into_inner().into_iter() {
		memdb_from_proof.insert_with_meta(
			hash_db::EMPTY_PREFIX,
			value.0.as_slice(),
			value.1,
		);
	}

<<<<<<< HEAD

	let db_unpacked = memdb_from_proof.clone();
	let root_unpacked = root_proof.clone();
=======
	let trie = TrieDB::<CheckMetaHasherNoExt>::new(&memdb_from_proof, &root_proof).unwrap();
	// "te" access has been registered somehow, and use as parameter here.
	let compacted = trie_db::encode_compact_keyed_callback(
		&trie,
		vec![&b"te"[..]],
		|_meta| {
			// do nothing (we keep included value with current meta on match).
		},
		|meta| {
			// no need for value
			meta.0.as_mut().map(|v| {
				v.unused_value = true
			});
		},
	).unwrap();
	let mut db_unpacked = MemoryDBProof::default();
	let (root_unpacked, _used) = trie_db::decode_compact::<CheckMetaHasherNoExt, _>(
		&mut db_unpacked,
		compacted.as_slice(),
	).unwrap();

	assert_eq!(root_proof, root_unpacked);
>>>>>>> cb5d6f3e

	let mut memdb_from_proof = db_unpacked.clone();
	let mut root_proof = root_unpacked.clone();
	{
		let mut trie = TrieDBMut::from_existing_with_layout(&mut memdb_from_proof, &mut root_proof, CheckMetaHasherNoExt)
			.unwrap();
		trie.get(b"te").unwrap();
		trie.insert(b"test12", &[2u8;36][..]).unwrap();
		trie.remove(b"test1234").unwrap();
	}

	let mut memdb_from_proof = db_unpacked.clone();
	let mut root_proof = root_unpacked.clone();
	{
		use trie_db::Trie;
		let trie = TrieDB::<CheckMetaHasherNoExt>::new(&memdb_from_proof, &root_proof).unwrap();
		assert!(trie.get(b"te").unwrap().is_some());
		assert!(trie.get(b"test1").is_err()); // TODO check incomplete db error
	}

	{
		let trie = TrieDBMut::from_existing_with_layout(&mut memdb_from_proof, &mut root_proof, CheckMetaHasherNoExt)
			.unwrap();
		assert!(trie.get(b"te").unwrap().is_some());
		assert!(trie.get(b"test1").is_err()); // TODO check incomplete db error
	}
}<|MERGE_RESOLUTION|>--- conflicted
+++ resolved
@@ -662,34 +662,8 @@
 		);
 	}
 
-<<<<<<< HEAD
-
 	let db_unpacked = memdb_from_proof.clone();
 	let root_unpacked = root_proof.clone();
-=======
-	let trie = TrieDB::<CheckMetaHasherNoExt>::new(&memdb_from_proof, &root_proof).unwrap();
-	// "te" access has been registered somehow, and use as parameter here.
-	let compacted = trie_db::encode_compact_keyed_callback(
-		&trie,
-		vec![&b"te"[..]],
-		|_meta| {
-			// do nothing (we keep included value with current meta on match).
-		},
-		|meta| {
-			// no need for value
-			meta.0.as_mut().map(|v| {
-				v.unused_value = true
-			});
-		},
-	).unwrap();
-	let mut db_unpacked = MemoryDBProof::default();
-	let (root_unpacked, _used) = trie_db::decode_compact::<CheckMetaHasherNoExt, _>(
-		&mut db_unpacked,
-		compacted.as_slice(),
-	).unwrap();
-
-	assert_eq!(root_proof, root_unpacked);
->>>>>>> cb5d6f3e
 
 	let mut memdb_from_proof = db_unpacked.clone();
 	let mut root_proof = root_unpacked.clone();
