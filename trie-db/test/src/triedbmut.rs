--- conflicted
+++ resolved
@@ -17,35 +17,20 @@
 use log::debug;
 use memory_db::{MemoryDB, PrefixedKey};
 use hash_db::{Hasher, HashDB};
-<<<<<<< HEAD
-use trie_db::{TrieDBMut, TrieMut, NodeCodec, GlobalMeta,
-	TrieLayout, DBValue, Value};
-use reference_trie::{ExtensionLayout, NoExtensionLayout,
-	RefHasher, test_layouts, ReferenceNodeCodec,
-=======
 use trie_db::{TrieDBMut, TrieMut, NodeCodec,
 	TrieLayout, DBValue, Value};
 use reference_trie::{ExtensionLayout, NoExtensionLayout,
 	RefHasher, test_layouts, ReferenceNodeCodec, AltHashNoExt,
->>>>>>> 618beec2
 	ReferenceNodeCodecNoExt, reference_trie_root_iter_build as reference_trie_root};
 
 type PrefixedMemoryDB<T> = MemoryDB::<
 	<T as TrieLayout>::Hash,
 	PrefixedKey<<T as TrieLayout>::Hash>,
 	DBValue,
-<<<<<<< HEAD
-	<T as TrieLayout>::MetaHasher,
->;
-
-fn populate_trie<'db, T: TrieLayout>(
-	db: &'db mut dyn HashDB<T::Hash, DBValue, T::Meta, GlobalMeta<T>>,
-=======
 >;
 
 fn populate_trie<'db, T: TrieLayout>(
 	db: &'db mut dyn HashDB<T::Hash, DBValue>,
->>>>>>> 618beec2
 	root: &'db mut <T::Hash as Hasher>::Out,
 	v: &[(Vec<u8>, Vec<u8>)]
 ) -> TrieDBMut<'db, T> {
@@ -53,27 +38,13 @@
 }
 
 fn populate_trie_and_flag<'db, T: TrieLayout>(
-<<<<<<< HEAD
-	db: &'db mut dyn HashDB<T::Hash, DBValue, T::Meta, GlobalMeta<T>>,
-=======
 	db: &'db mut dyn HashDB<T::Hash, DBValue>,
->>>>>>> 618beec2
 	root: &'db mut <T::Hash as Hasher>::Out,
 	v: &[(Vec<u8>, Vec<u8>)],
 	flagged_layout: Option<T>,
 ) -> TrieDBMut<'db, T> {
 	let mut t = if let Some(layout) = flagged_layout {
-<<<<<<< HEAD
-		let prev_root = root.clone();
-		{
-			let mut t = TrieDBMut::<T>::new_with_layout(db, root, layout);
-			t.force_layout_meta().unwrap();
-		}
-		assert!(&prev_root != root);
-		TrieDBMut::<T>::from_existing(db, root).unwrap()
-=======
 		TrieDBMut::<T>::new_with_layout(db, root, layout)
->>>>>>> 618beec2
 	} else {
 		TrieDBMut::<T>::new(db, root)
 	};
@@ -86,13 +57,8 @@
 	t
 }
 
-<<<<<<< HEAD
-fn unpopulate_trie<'db, T: TrieLayout>(t: &mut TrieDBMut<'db, T>, v: &[(Vec<u8>, Vec<u8>)]) {
-	for i in v {
-=======
 fn unpopulate_trie<'db, T: TrieLayout>(t: &mut TrieDBMut<'db, T>, v: &[(Vec<u8>, Vec<u8>)]) -> bool {
 	for (_ix, i) in v.into_iter().enumerate() {
->>>>>>> 618beec2
 		let key: &[u8]= &i.0;
 		if t.remove(key).is_err() {
 			return false;
@@ -103,43 +69,26 @@
 
 fn reference_hashed_null_node<T: TrieLayout>() -> <T::Hash as Hasher>::Out {
 	if T::USE_EXTENSION {
-<<<<<<< HEAD
-		<ReferenceNodeCodec<T::Hash> as NodeCodec<T::Meta>>::hashed_null_node()
-	} else {
-		<ReferenceNodeCodecNoExt<T::Hash> as NodeCodec<T::Meta>>::hashed_null_node()
-=======
 		<ReferenceNodeCodec<T::Hash> as NodeCodec>::hashed_null_node()
 	} else {
 		<ReferenceNodeCodecNoExt<T::Hash> as NodeCodec>::hashed_null_node()
->>>>>>> 618beec2
 	}
 }
 
 #[test]
 fn playpen() {
 	env_logger::init();
-<<<<<<< HEAD
-=======
 	playpen_internal::<AltHashNoExt>();
->>>>>>> 618beec2
 	playpen_internal::<NoExtensionLayout>();
 	playpen_internal::<ExtensionLayout>();
 }
 fn playpen_internal<T: TrieLayout>() {
-<<<<<<< HEAD
-	let mut seed = Default::default();
-	for test_i in 0..10 {
-		if test_i % 50 == 0 {
-			debug!("{:?} of 10000 stress tests done", test_i);
-		}
-=======
 	let mut seed = [0u8;32];
 	for test_i in 0..10_000 {
 		if test_i % 50 == 0 {
 			debug!("{:?} of 10000 stress tests done", test_i);
 		}
 		let initial_seed = seed.clone();
->>>>>>> 618beec2
 		let x = StandardMap {
 			alphabet: Alphabet::Custom(b"@QWERTYUIOPASDFGHJKLZXCVBNM[/]^_".to_vec()),
 			min_key: 5,
@@ -163,11 +112,7 @@
 			}
 		}
 		assert_eq!(*memtrie.root(), real);
-<<<<<<< HEAD
-		unpopulate_trie(&mut memtrie, &x);
-=======
 		assert!(unpopulate_trie(&mut memtrie, &x), "{:?}", (test_i, initial_seed));
->>>>>>> 618beec2
 		memtrie.commit();
 		let hashed_null_node = reference_hashed_null_node::<T>();
 		if *memtrie.root() != hashed_null_node {
@@ -519,29 +464,15 @@
 	use trie_db::TrieDB;
 	use std::collections::HashMap;
 	use std::cell::RefCell;
-<<<<<<< HEAD
-	use reference_trie::{CheckMetaHasherNoExt, TestMetaHasher};
-	use hash_db::{Prefix, AsHashDB};
-
-	type Updatable = CheckMetaHasherNoExt;
-	type VF = TestMetaHasher<RefHasher>;
-	type Meta = reference_trie::ValueRange;
-	type GlobalMeta = <reference_trie::ValueRange as trie_db::Meta>::GlobalMeta;
-=======
 	use reference_trie::AltHashNoExt;
 	use hash_db::{Prefix, AsHashDB};
 
 	type Layout = AltHashNoExt;
 	type Meta = trie_db::Meta;
->>>>>>> 618beec2
 	type MemoryDB = memory_db::MemoryDB<
 		RefHasher,
 		PrefixedKey<RefHasher>,
 		DBValue,
-<<<<<<< HEAD
-		VF,
-=======
->>>>>>> 618beec2
 	>;
 	let x = [
 		(b"test1".to_vec(), vec![1;32]), // inline
@@ -551,59 +482,28 @@
 
 	let mut memdb = MemoryDB::default();
 	let mut root = Default::default();
-<<<<<<< HEAD
-	let layout = CheckMetaHasherNoExt(true); // flagged for hashed.
-	let _ = populate_trie_and_flag::<Updatable>(&mut memdb, &mut root, &x, Some(layout));
-	{
-		let trie = TrieDB::<Updatable>::new(&memdb, &root).unwrap();
-=======
 	let layout = AltHashNoExt(Some(1)); // flagged for hashed.
 	let _ = populate_trie_and_flag::<Layout>(&mut memdb, &mut root, &x, Some(layout.clone()));
 	{
 		let trie = TrieDB::<Layout>::new_with_layout(&memdb, &root,  layout.clone()).unwrap();
->>>>>>> 618beec2
 		println!("{:?}", trie);
 	}
 
 	struct ProofRecorder {
 		db: MemoryDB,
-<<<<<<< HEAD
-		record: RefCell<HashMap<Vec<u8>, (Vec<u8>, Meta)>>,
-=======
 		record: RefCell<HashMap<Vec<u8>, (Vec<u8>, Meta, bool)>>,
->>>>>>> 618beec2
 	}
 	// Only to test without threads.
 	unsafe impl Send for ProofRecorder { }
 	unsafe impl Sync for ProofRecorder { }
 
-<<<<<<< HEAD
-	impl HashDB<RefHasher, DBValue, Meta, GlobalMeta> for ProofRecorder {
-		fn get(&self, key: &<RefHasher as Hasher>::Out, prefix: Prefix) -> Option<DBValue> {
-			self.get_with_meta(key, prefix, false).map(|v| v.0)
-		}
-
-		fn get_with_meta(
-			&self,
-			key: &<RefHasher as Hasher>::Out,
-			prefix: Prefix,
-			global_meta: GlobalMeta,
-		) -> Option<(DBValue, Meta)> {
-			let v = self.db.get_with_meta(key, prefix, global_meta);
-=======
 	impl HashDB<RefHasher, DBValue> for ProofRecorder {
 		fn get(&self, key: &<RefHasher as Hasher>::Out, prefix: Prefix) -> Option<DBValue> {
 			let v = self.db.get(key, prefix);
->>>>>>> 618beec2
 			if let Some(v) = v.as_ref() {
 				self.record.borrow_mut()
 					.entry(key[..].to_vec())
 					.or_insert_with(|| {
-<<<<<<< HEAD
-						let mut v = v.clone();
-						v.1.set_accessed_value(false);
-						v
-=======
 						let mut meta = Meta::default();
 						// Fully init meta by decoding.
 						let _ = <AltHashNoExt as TrieLayout>::Codec::decode_plan(
@@ -611,21 +511,14 @@
 							&mut meta,
 						);
 						(v.clone(), meta, false)
->>>>>>> 618beec2
 					});
 			}
 			v
 		}
 
 		fn access_from(&self, key: &<RefHasher as Hasher>::Out, _at: Option<&<RefHasher as Hasher>::Out>) -> Option<DBValue> {
-<<<<<<< HEAD
-
-			self.record.borrow_mut().entry(key[..].to_vec())
-				.and_modify(|entry| entry.1.set_accessed_value(true));
-=======
 			self.record.borrow_mut().entry(key[..].to_vec())
 				.and_modify(|entry| { entry.2 = true; } );
->>>>>>> 618beec2
 			None
 		}
 
@@ -637,26 +530,14 @@
 			self.db.emplace(key, prefix, value)
 		}
 
-<<<<<<< HEAD
-=======
 		fn emplace_ref(&mut self, key: &<RefHasher as Hasher>::Out, prefix: Prefix, value: &[u8]) {
 			self.db.emplace_ref(key, prefix, value)
 		}
 
->>>>>>> 618beec2
 		fn insert(&mut self, prefix: Prefix, value: &[u8]) -> <RefHasher as Hasher>::Out {
 			self.db.insert(prefix, value)
 		}
 
-<<<<<<< HEAD
-		fn insert_with_meta(
-			&mut self,
-			prefix: Prefix,
-			value: &[u8],
-			meta: Meta,
-		) -> <RefHasher as Hasher>::Out {
-			self.db.insert_with_meta(prefix, value, meta)
-=======
 		fn alt_insert(
 			&mut self,
 			prefix: Prefix,
@@ -664,7 +545,6 @@
 			alt_hashing: hash_db::AltHashing,
 		) -> <RefHasher as Hasher>::Out {
 			self.db.alt_insert(prefix, value, alt_hashing)
->>>>>>> 618beec2
 		}
 
 		fn remove(&mut self, key: &<RefHasher as Hasher>::Out, prefix: Prefix) {
@@ -672,19 +552,11 @@
 		}
 	}
 
-<<<<<<< HEAD
-	impl AsHashDB<RefHasher, DBValue, Meta, GlobalMeta> for ProofRecorder {
-		fn as_hash_db(&self) -> &dyn HashDB<RefHasher, DBValue, Meta, GlobalMeta> {
-			self
-		}
-		fn as_hash_db_mut<'a>(&'a mut self) -> &'a mut (dyn HashDB<RefHasher, DBValue, Meta, GlobalMeta> + 'a) {
-=======
 	impl AsHashDB<RefHasher, DBValue> for ProofRecorder {
 		fn as_hash_db(&self) -> &dyn HashDB<RefHasher, DBValue> {
 			self
 		}
 		fn as_hash_db_mut<'a>(&'a mut self) -> &'a mut (dyn HashDB<RefHasher, DBValue> + 'a) {
->>>>>>> 618beec2
 			self
 		}
 	}
@@ -696,11 +568,7 @@
 
 	let root_proof = root.clone();
 	{
-<<<<<<< HEAD
-		let mut trie = TrieDBMut::from_existing_with_layout(&mut memdb, &mut root, CheckMetaHasherNoExt::default())
-=======
 		let mut trie = TrieDBMut::from_existing_with_layout(&mut memdb, &mut root, layout.clone())
->>>>>>> 618beec2
 			.unwrap();
 		// touch te value (test1 remains untouch).
 		trie.get(b"te").unwrap();
@@ -716,16 +584,6 @@
 		RefHasher,
 		memory_db::HashKey<RefHasher>,
 		DBValue,
-<<<<<<< HEAD
-		VF,
-	>;
-	let mut memdb_from_proof = MemoryDBProof::default();
-	for (_key, value) in memdb.record.into_inner().into_iter() {
-		memdb_from_proof.insert_with_meta(
-			hash_db::EMPTY_PREFIX,
-			value.0.as_slice(),
-			value.1,
-=======
 	>;
 	let mut memdb_from_proof = MemoryDBProof::default();
 	for (_key, mut value) in memdb.record.into_inner().into_iter() {
@@ -742,7 +600,6 @@
 			hash_db::EMPTY_PREFIX,
 			v.as_slice(),
 			value.1.resolve_alt_hashing::<<Layout as TrieLayout>::Codec>(),
->>>>>>> 618beec2
 		);
 	}
 
@@ -755,11 +612,7 @@
 		let mut trie = TrieDBMut::from_existing_with_layout(
 			&mut memdb_from_proof,
 			&mut root_proof,
-<<<<<<< HEAD
-			CheckMetaHasherNoExt::default(),
-=======
 			layout.clone(),
->>>>>>> 618beec2
 		).unwrap();
 		trie.get(b"te").unwrap();
 		trie.insert(b"test12", &[2u8;36][..]).unwrap();
@@ -770,11 +623,7 @@
 	let mut root_proof = root_unpacked.clone();
 	{
 		use trie_db::Trie;
-<<<<<<< HEAD
-		let trie = TrieDB::<CheckMetaHasherNoExt>::new(&memdb_from_proof, &root_proof).unwrap();
-=======
 		let trie = TrieDB::<AltHashNoExt>::new_with_layout(&memdb_from_proof, &root_proof, layout.clone()).unwrap();
->>>>>>> 618beec2
 		assert!(trie.get(b"te").unwrap().is_some());
 		assert!(trie.get(b"test1").is_err()); // TODO check incomplete db error
 	}
@@ -783,11 +632,7 @@
 		let trie = TrieDBMut::from_existing_with_layout(
 			&mut memdb_from_proof,
 			&mut root_proof,
-<<<<<<< HEAD
-			CheckMetaHasherNoExt::default(),
-=======
 			layout.clone(),
->>>>>>> 618beec2
 		).unwrap();
 		assert!(trie.get(b"te").unwrap().is_some());
 		assert!(trie.get(b"test1").is_err()); // TODO check incomplete db error
