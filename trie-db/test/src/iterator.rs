// Copyright 2017, 2020 Parity Technologies
//
// Licensed under the Apache License, Version 2.0 (the "License");
// you may not use this file except in compliance with the License.
// You may obtain a copy of the License at
//
//     http://www.apache.org/licenses/LICENSE-2.0
//
// Unless required by applicable law or agreed to in writing, software
// distributed under the License is distributed on an "AS IS" BASIS,
// WITHOUT WARRANTIES OR CONDITIONS OF ANY KIND, either express or implied.
// See the License for the specific language governing permissions and
// limitations under the License.

use hash_db::Hasher;
use hex_literal::hex;
use reference_trie::test_layouts;
use trie_db::{
	node::{Node, Value},
	NibbleSlice, NibbleVec, TrieDBBuilder, TrieDBNodeIterator, TrieError, TrieIterator, TrieLayout,
};

use crate::TestDB;

<<<<<<< HEAD
fn build_trie_db<T: TrieLayout, DB: TestDB<T>>(
=======
pub(crate) fn build_trie_db<T: TrieLayout>(
>>>>>>> 2edd0a18
	pairs: &[(Vec<u8>, Vec<u8>)],
) -> (DB, <T::Hash as Hasher>::Out) {
	let mut memdb = DB::default();
	let changeset = {
		let mut t = trie_db::TrieDBMutBuilder::<T>::new(&mut memdb).build();
		for (x, y) in pairs.iter() {
			t.insert(x, y).unwrap();
		}
		t.commit()
	};
	let root = memdb.commit(changeset);
	(memdb, root)
}

pub(crate) fn nibble_vec<T: AsRef<[u8]>>(bytes: T, len: usize) -> NibbleVec {
	let slice = NibbleSlice::new(bytes.as_ref());

	let mut v = NibbleVec::new();
	for i in 0..len {
		v.push(slice.at(i));
	}
	v
}

test_layouts!(iterator_works, iterator_works_internal);
fn iterator_works_internal<T: TrieLayout, DB: TestDB<T>>() {
	let pairs = vec![
		(hex!("01").to_vec(), b"aaaa".to_vec()),
		(hex!("0123").to_vec(), b"bbbb".to_vec()),
		(hex!("02").to_vec(), vec![1; 32]),
	];

	let (memdb, root) = build_trie_db::<T, DB>(&pairs);
	let trie = TrieDBBuilder::<T>::new(&memdb, &root).build();
	let mut iter = TrieDBNodeIterator::new(&trie).unwrap();

	if T::USE_EXTENSION {
		match iter.next() {
			Some(Ok((prefix, Some(_), node))) => {
				assert_eq!(prefix, nibble_vec(hex!(""), 0));
				match node.node() {
					Node::Extension(partial, _) =>
						assert_eq!(partial, NibbleSlice::new_offset(&hex!("00")[..], 1)),
					_ => panic!("unexpected node"),
				}
			},
			_ => panic!("unexpected item"),
		}

		match iter.next() {
			Some(Ok((prefix, Some(_), node))) => {
				assert_eq!(prefix, nibble_vec(hex!("00"), 1));
				match node.node() {
					Node::Branch(_, _) => {},
					_ => panic!("unexpected node"),
				}
			},
			_ => panic!("unexpected item"),
		}

		match iter.next() {
			Some(Ok((prefix, None, node))) => {
				assert_eq!(prefix, nibble_vec(hex!("01"), 2));
				match node.node() {
					Node::Branch(_, _) => {},
					_ => panic!("unexpected node"),
				}
			},
			_ => panic!("unexpected item"),
		}

		match iter.next() {
			Some(Ok((prefix, None, node))) => {
				assert_eq!(prefix, nibble_vec(hex!("0120"), 3));
				match node.node() {
					Node::Leaf(partial, _) =>
						assert_eq!(partial, NibbleSlice::new_offset(&hex!("03")[..], 1)),
					_ => panic!("unexpected node"),
				}
			},
			_ => panic!("unexpected item"),
		}

		match iter.next() {
			Some(Ok((prefix, Some(_), node))) => {
				assert_eq!(prefix, nibble_vec(hex!("02"), 2));
				match node.node() {
					Node::Leaf(partial, _) => assert_eq!(partial, NibbleSlice::new(&hex!("")[..])),
					_ => panic!("unexpected node"),
				}
			},
			_ => panic!("unexpected item"),
		}

		assert!(iter.next().is_none());
	} else {
		let can_expand =
			T::MAX_INLINE_VALUE.unwrap_or(T::Hash::LENGTH as u32) < T::Hash::LENGTH as u32;
		match iter.next() {
			Some(Ok((prefix, Some(_), node))) => {
				assert_eq!(prefix, nibble_vec(hex!(""), 0));
				match node.node() {
					Node::NibbledBranch(partial, _, _) =>
						assert_eq!(partial, NibbleSlice::new_offset(&hex!("00")[..], 1)),
					_ => panic!("unexpected node"),
				}
			},
			_ => panic!("unexpected item"),
		}

		match iter.next() {
			Some(Ok((prefix, hash, node))) => {
				if !can_expand {
					assert!(hash.is_none());
				}
				assert_eq!(prefix, nibble_vec(hex!("01"), 2));
				match node.node() {
					Node::NibbledBranch(partial, _, _) =>
						assert_eq!(partial, NibbleSlice::new(&hex!("")[..])),
					_ => panic!("unexpected node"),
				}
			},
			_ => panic!("unexpected item"),
		}

		match iter.next() {
			Some(Ok((prefix, hash, node))) => {
				if !can_expand {
					assert!(hash.is_none());
				}
				assert_eq!(prefix, nibble_vec(hex!("0120"), 3));
				match node.node() {
					Node::Leaf(partial, _) =>
						assert_eq!(partial, NibbleSlice::new_offset(&hex!("03")[..], 1)),
					_ => panic!("unexpected node"),
				}
			},

			_ => panic!("unexpected item"),
		}

		match iter.next() {
			Some(Ok((prefix, Some(_), node))) => {
				assert_eq!(prefix, nibble_vec(hex!("02"), 2));
				match node.node() {
					Node::Leaf(partial, _) => assert_eq!(partial, NibbleSlice::new(&hex!("")[..])),
					_ => panic!("unexpected node"),
				}
			},
			_ => panic!("unexpected item"),
		}

		assert!(iter.next().is_none());
	}
}

test_layouts!(iterator_over_empty_works, iterator_over_empty_works_internal);
fn iterator_over_empty_works_internal<T: TrieLayout, DB: TestDB<T>>() {
	let (memdb, root) = build_trie_db::<T, DB>(&[]);
	let trie = TrieDBBuilder::<T>::new(&memdb, &root).build();
	let mut iter = TrieDBNodeIterator::new(&trie).unwrap();

	match iter.next() {
		Some(Ok((prefix, Some(_), node))) => {
			assert_eq!(prefix, nibble_vec(hex!(""), 0));
			match node.node() {
				Node::Empty => {},
				_ => panic!("unexpected node"),
			}
		},
		_ => panic!("unexpected item"),
	}

	assert!(iter.next().is_none());
}

test_layouts!(seek_works, seek_works_internal);
fn seek_works_internal<T: TrieLayout, DB: TestDB<T>>() {
	let pairs = vec![
		(hex!("01").to_vec(), b"aaaa".to_vec()),
		(hex!("0123").to_vec(), b"bbbb".to_vec()),
		(hex!("02").to_vec(), vec![1; 32]),
	];

	let (memdb, root) = build_trie_db::<T, DB>(&pairs);
	let trie = TrieDBBuilder::<T>::new(&memdb, &root).build();
	let mut iter = TrieDBNodeIterator::new(&trie).unwrap();

	TrieIterator::seek(&mut iter, &hex!("")[..]).unwrap();
	match iter.next() {
		Some(Ok((prefix, _, _))) => assert_eq!(prefix, nibble_vec(hex!(""), 0)),
		_ => panic!("unexpected item"),
	}

	TrieIterator::seek(&mut iter, &hex!("00")[..]).unwrap();
	match iter.next() {
		Some(Ok((prefix, _, _))) => assert_eq!(prefix, nibble_vec(hex!("01"), 2)),
		_ => panic!("unexpected item"),
	}

	TrieIterator::seek(&mut iter, &hex!("01")[..]).unwrap();
	match iter.next() {
		Some(Ok((prefix, _, _))) => assert_eq!(prefix, nibble_vec(hex!("01"), 2)),
		_ => panic!("unexpected item"),
	}

	TrieIterator::seek(&mut iter, &hex!("02")[..]).unwrap();
	match iter.next() {
		Some(Ok((prefix, _, _))) => assert_eq!(prefix, nibble_vec(hex!("02"), 2)),
		_ => panic!("unexpected item"),
	}

	TrieIterator::seek(&mut iter, &hex!("03")[..]).unwrap();
	assert!(iter.next().is_none());
}

test_layouts!(seek_over_empty_works, seek_over_empty_works_internal);
fn seek_over_empty_works_internal<T: TrieLayout, DB: TestDB<T>>() {
	let (memdb, root) = build_trie_db::<T, DB>(&[]);
	let trie = TrieDBBuilder::<T>::new(&memdb, &root).build();
	let mut iter = TrieDBNodeIterator::new(&trie).unwrap();

	TrieIterator::seek(&mut iter, &hex!("")[..]).unwrap();
	match iter.next() {
		Some(Ok((prefix, _, node))) => {
			assert_eq!(prefix, nibble_vec(hex!(""), 0));
			match node.node() {
				Node::Empty => {},
				_ => panic!("unexpected node"),
			}
		},
		_ => panic!("unexpected item"),
	}

	TrieIterator::seek(&mut iter, &hex!("00")[..]).unwrap();
	assert!(iter.next().is_none());
}

test_layouts!(iterate_over_incomplete_db, iterate_over_incomplete_db_internal);
fn iterate_over_incomplete_db_internal<T: TrieLayout, DB: TestDB<T>>()
where
	T::Location: std::fmt::Debug,
{
	let pairs = vec![
		(hex!("01").to_vec(), b"aaaa".to_vec()),
		(hex!("0123").to_vec(), b"bbbb".to_vec()),
		(hex!("02").to_vec(), vec![1; 32]),
		(hex!("03").to_vec(), vec![2; 32]),
	];

	let (mut memdb, root) = build_trie_db::<T, DB>(&pairs);

	// Look up the leaf node with prefix "02".
	let leaf_hash = {
		let trie = TrieDBBuilder::<T>::new(&memdb, &root).build();
		let mut iter = TrieDBNodeIterator::new(&trie).unwrap();

		TrieIterator::seek(&mut iter, &hex!("02")[..]).unwrap();
		match iter.next() {
			Some(Ok((_, Some(hash), node))) => match node.node() {
				Node::Leaf(_, _) => hash,
				_ => panic!("unexpected node"),
			},
			_ => panic!("unexpected item"),
		}
	};

	// Remove the leaf node from the DB.
	let prefix = (&hex!("02")[..], None);
	memdb.remove(&leaf_hash, prefix);

	// Seek to missing node returns error.
	{
		let trie = TrieDBBuilder::<T>::new(&memdb, &root).build();
		let mut iter = TrieDBNodeIterator::new(&trie).unwrap();

		match TrieIterator::seek(&mut iter, &hex!("02")[..]) {
			Err(e) =>
				if let TrieError::IncompleteDatabase(err_hash) = *e {
					assert_eq!(err_hash.as_ref(), leaf_hash.as_ref());
				},
			_ => panic!("expected IncompleteDatabase error"),
		}
	}

	// Iterate over missing node works.
	{
		let trie = TrieDBBuilder::<T>::new(&memdb, &root).build();
		let mut iter = TrieDBNodeIterator::new(&trie).unwrap();

		TrieIterator::seek(&mut iter, &hex!("0130")[..]).unwrap();
		match iter.next() {
			Some(Err(e)) =>
				if let TrieError::IncompleteDatabase(err_hash) = *e {
					assert_eq!(err_hash.as_ref(), leaf_hash.as_ref());
				},
			_ => panic!("expected IncompleteDatabase error"),
		}
		match iter.next() {
			Some(Ok((_, _, node))) => match node.node() {
				Node::Leaf(_, v) =>
					if !matches!(v, Value::Node(..)) {
						assert_eq!(v, Value::Inline(&vec![2; 32][..]));
					},
				_ => panic!("unexpected node"),
			},
			_ => panic!("unexpected item"),
		}

		assert!(iter.next().is_none());
	}
}

test_layouts!(prefix_works, prefix_works_internal);
fn prefix_works_internal<T: TrieLayout, DB: TestDB<T>>() {
	let can_expand = T::MAX_INLINE_VALUE.unwrap_or(T::Hash::LENGTH as u32) < T::Hash::LENGTH as u32;
	let pairs = vec![
		(hex!("01").to_vec(), b"aaaa".to_vec()),
		(hex!("0123").to_vec(), b"bbbb".to_vec()),
		(hex!("02").to_vec(), vec![1; 32]),
	];

	let (memdb, root) = build_trie_db::<T, DB>(&pairs);
	let trie = TrieDBBuilder::<T>::new(&memdb, &root).build();
	let mut iter = TrieDBNodeIterator::new(&trie).unwrap();

	iter.prefix(&hex!("01").to_vec()[..]).unwrap();

	if T::USE_EXTENSION {
		match iter.next() {
			Some(Ok((prefix, None, node))) => {
				assert_eq!(prefix, nibble_vec(hex!("01"), 2));
				match node.node() {
					Node::Branch(_, _) => {},
					_ => panic!("unexpected node"),
				}
			},
			_ => panic!("unexpected item"),
		}
	} else {
		match iter.next() {
			Some(Ok((prefix, hash, node))) => {
				if !can_expand {
					debug_assert!(hash.is_none());
				}
				assert_eq!(prefix, nibble_vec(hex!("01"), 2));
				match node.node() {
					Node::NibbledBranch(partial, _, _) =>
						assert_eq!(partial, NibbleSlice::new_offset(&hex!("")[..], 0)),
					_ => panic!("unexpected node"),
				}
			},
			_ => panic!("unexpected item"),
		}
	}

	match iter.next() {
		Some(Ok((prefix, hash, node))) => {
			if !can_expand {
				debug_assert!(hash.is_none());
			}
			assert_eq!(prefix, nibble_vec(hex!("0120"), 3));
			match node.node() {
				Node::Leaf(partial, _) => {
					assert_eq!(partial, NibbleSlice::new_offset(&hex!("03")[..], 1))
				},
				_ => panic!("unexpected node"),
			}
		},
		_ => panic!("unexpected item"),
	}

	assert!(iter.next().is_none());

	let mut iter = TrieDBNodeIterator::new(&trie).unwrap();
	iter.prefix(&hex!("0010").to_vec()[..]).unwrap();
	assert!(iter.next().is_none());
	let mut iter = TrieDBNodeIterator::new(&trie).unwrap();
	iter.prefix(&hex!("10").to_vec()[..]).unwrap();
	assert!(iter.next().is_none());
}

test_layouts!(prefix_over_empty_works, prefix_over_empty_works_internal);
fn prefix_over_empty_works_internal<T: TrieLayout, DB: TestDB<T>>() {
	let (memdb, root) = build_trie_db::<T, DB>(&[]);
	let trie = TrieDBBuilder::<T>::new(&memdb, &root).build();
	let mut iter = TrieDBNodeIterator::new(&trie).unwrap();
	iter.prefix(&hex!("")[..]).unwrap();
	match iter.next() {
		Some(Ok((prefix, Some(_), node))) => {
			assert_eq!(prefix, nibble_vec(hex!(""), 0));
			match node.node() {
				Node::Empty => {},
				_ => panic!("unexpected node"),
			}
		},
		_ => panic!("unexpected item"),
	}

	assert!(iter.next().is_none());

	let mut iter = TrieDBNodeIterator::new(&trie).unwrap();
	iter.prefix(&hex!("00")[..]).unwrap();
	assert!(iter.next().is_none());
}<|MERGE_RESOLUTION|>--- conflicted
+++ resolved
@@ -22,11 +22,7 @@
 
 use crate::TestDB;
 
-<<<<<<< HEAD
-fn build_trie_db<T: TrieLayout, DB: TestDB<T>>(
-=======
-pub(crate) fn build_trie_db<T: TrieLayout>(
->>>>>>> 2edd0a18
+pub(crate) fn build_trie_db<T: TrieLayout, DB: TestDB<T>>(
 	pairs: &[(Vec<u8>, Vec<u8>)],
 ) -> (DB, <T::Hash as Hasher>::Out) {
 	let mut memdb = DB::default();
