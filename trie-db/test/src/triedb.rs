--- conflicted
+++ resolved
@@ -22,10 +22,6 @@
 	<T as TrieLayout>::Hash,
 	PrefixedKey<<T as TrieLayout>::Hash>,
 	DBValue,
-<<<<<<< HEAD
-	<T as TrieLayout>::MetaHasher,
-=======
->>>>>>> 618beec2
 >;
 
 test_layouts!(iterator_works, iterator_works_internal);
@@ -63,11 +59,7 @@
 		(hex!("0103000000000000000469").to_vec(), hex!("ffffffffff").to_vec()),
 	];
 
-<<<<<<< HEAD
-	let mut memdb = MemoryDB::<T::Hash, PrefixedKey<_>, DBValue, T::MetaHasher>::default();
-=======
 	let mut memdb = MemoryDB::<T::Hash, PrefixedKey<_>, DBValue>::default();
->>>>>>> 618beec2
 	let mut root = Default::default();
 	{
 		let mut t = TrieDBMut::<T>::new(&mut memdb, &mut root);
