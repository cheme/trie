--- conflicted
+++ resolved
@@ -157,8 +157,7 @@
 	T: Eq + MaybeDebug,
 	M: MemTracker<T> + PartialEq,
 {
-<<<<<<< HEAD
-	fn eq(&self, other: &MemoryDB<H, KF, T>) -> bool {
+	fn eq(&self, other: &MemoryDB<H, KF, T, M>) -> bool {
 		let (s, other) = if self.data.len() > other.data.len() {
 			(&self.data, &other.data)
 		} else {
@@ -166,11 +165,6 @@
 		};
 		for a in s.iter() {
 			match other.get(&a.0) {
-=======
-	fn eq(&self, other: &MemoryDB<H, KF, T, M>) -> bool {
-		for a in self.data.iter() {
-			match other.data.get(&a.0) {
->>>>>>> e41dc3be
 				Some(v) if v != a.1 => return false,
 				None => return false,
 				_ => (),
