[![Build Status](https://travis-ci.org/paritytech/trie.svg?branch=master)](https://travis-ci.org/paritytech/trie)

# Trie

A generic implementation of the Base-16 Modified Merkle Tree ("Trie") data structure,
provided under the Apache2 license.

The implementation comes in two formats:

- Trie DB (`trie-db` crate) which can be combined with a backend database to provide
   a persistent trie structure whose contents can be modified and whose root hash
   is recalculated efficiently.
- Trie Hash (`trie-hash` crate) which provides a closed-form function that accepts a
   sorted enumeration of keys and values (exactly the format provided by
   `BTreeMap<(&[u8], &[u8])>`) and provides a root calculated entirely in-memory and
   closed form.

Trie Hash alone is able to be used in `no_std` builds by disabling its (default)
`std` feature.

In addition to these, several support crates are provided:

- `hash-db` crate, used to provide `Hasher` (trait for all things that
   can make cryptographic hashes) and `HashDB` (trait for databases that can have byte
   slices pushed into them and allow for them to be retrieved based on their hash).
   Suitable for `no_std`, though in this case will only provide `Hasher`.
- `memory-db` crate, contains `MemoryDB`, an implementation of a `HashDB` using only
   in in-memory map.
- `hash256-std-hasher` crate, an implementation of a `std::hash::Hasher` for 32-byte
   keys that have already been hashed. Useful to build the backing `HashMap` for `MemoryDB`.

There are also three crates used only for testing:

- `keccak-hasher` crate, an implementation of `Hasher` based on the Keccak-256 algorithm.
- `reference-trie` crate, an implementation of a simple trie format; this provides both
   a `NodeCodec` and `TrieStream` implementation making it suitable for both Trie DB and
   Trie Hash.
- `trie-standardmap` crate, a key/value generation tool for creating large test datasets
   to specific qualities.
- `trie-bench` crate, a comprehensive standard benchmarking tool for trie format
   implementations. Works using the `criterion` project so benchmarking can be done with
   the stable rustc branch.

In the spirit of all things Rust, this aims to be reliable, secure, and high performance.

Used in the [Substrate](https://parity.io/substrate) project. If you use this crate and
<<<<<<< HEAD
would like your project listed here, please contact us.
=======
would your project listed here, please contact us.

## Buidling &c.

Building is done through cargo, as you'd expect.

### Building

```
cargo build --all
```

### Testing

```
cargo test --all
```

### Benchmarking

```
cargo benchmark --all
```

### Building in `no_std`

This currently requires the nightly compiler:

```
cargo +nightly build --no-default-features
```
>>>>>>> 0b21c0df
<|MERGE_RESOLUTION|>--- conflicted
+++ resolved
@@ -44,9 +44,6 @@
 In the spirit of all things Rust, this aims to be reliable, secure, and high performance.
 
 Used in the [Substrate](https://parity.io/substrate) project. If you use this crate and
-<<<<<<< HEAD
-would like your project listed here, please contact us.
-=======
 would your project listed here, please contact us.
 
 ## Buidling &c.
@@ -77,5 +74,4 @@
 
 ```
 cargo +nightly build --no-default-features
-```
->>>>>>> 0b21c0df
+```