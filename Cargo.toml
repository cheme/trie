--- conflicted
+++ resolved
@@ -8,14 +8,9 @@
 	"test-support/trie-standardmap",
 	"test-support/trie-bench",
 	"trie-db",
-<<<<<<< HEAD
-	"trie-root",
-	"check_no_std"
-=======
 	"trie-db/test",
 	"trie-eip1186",
 	"trie-eip1186/test",
 	"trie-root",
 	"trie-root/test"
->>>>>>> 6eb4b88e
 ]