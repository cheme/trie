--- conflicted
+++ resolved
@@ -31,20 +31,11 @@
 	Partial,
 };
 use std::borrow::Borrow;
-use keccak_hasher::KeccakHasher;
-
-<<<<<<< HEAD
-pub use trie_db::{
-	decode_compact, encode_compact,
-	nibble_ops, NibbleSlice, NibbleVec, NodeCodec, proof, Record, Recorder,
-	Trie, TrieConfiguration, TrieDB, TrieDBIterator, TrieDBMut, TrieDBNodeIterator, TrieError,
-	TrieIterator, TrieLayout, TrieMut, Lookup,
-=======
+
 use trie_db::{
 	nibble_ops, NodeCodec,
-	Trie, TrieConfiguration,
+	Trie, TrieConfiguration, TrieDB, TrieDBMut,
 	TrieLayout, TrieMut,
->>>>>>> e41dc3be
 };
 pub use trie_root::TrieStream;
 pub mod node {
@@ -71,8 +62,8 @@
 impl TrieLayout for ExtensionLayout {
 	const USE_EXTENSION: bool = true;
 	const ALLOW_EMPTY: bool = false;
-	type Hash = KeccakHasher;
-	type Codec = ReferenceNodeCodec<KeccakHasher>;
+	type Hash = RefHasher;
+	type Codec = ReferenceNodeCodec<RefHasher>;
 }
 
 impl TrieConfiguration for ExtensionLayout { }
@@ -94,14 +85,14 @@
 impl TrieLayout for AllowEmptyLayout {
 	const USE_EXTENSION: bool = true;
 	const ALLOW_EMPTY: bool = true;
-	type Hash = KeccakHasher;
-	type Codec = ReferenceNodeCodec<KeccakHasher>;
+	type Hash = RefHasher;
+	type Codec = ReferenceNodeCodec<RefHasher>;
 }
 
 impl<H: Hasher> TrieConfiguration for GenericNoExtensionLayout<H> { }
 
 /// Trie layout without extension nodes.
-pub type NoExtensionLayout = GenericNoExtensionLayout<keccak_hasher::KeccakHasher>;
+pub type NoExtensionLayout = GenericNoExtensionLayout<RefHasher>;
 
 /// Children bitmap codec for radix 16 trie.
 pub struct Bitmap(u16);
@@ -133,11 +124,8 @@
 
 pub type RefTrieDB<'a> = trie_db::TrieDB<'a, ExtensionLayout>;
 pub type RefTrieDBMut<'a> = trie_db::TrieDBMut<'a, ExtensionLayout>;
-<<<<<<< HEAD
-=======
 pub type RefTrieDBMutNoExt<'a> = trie_db::TrieDBMut<'a, NoExtensionLayout>;
 pub type RefTrieDBMutAllowEmpty<'a> = trie_db::TrieDBMut<'a, AllowEmptyLayout>;
->>>>>>> e41dc3be
 pub type RefFatDB<'a> = trie_db::FatDB<'a, ExtensionLayout>;
 pub type RefFatDBMut<'a> = trie_db::FatDBMut<'a, ExtensionLayout>;
 pub type RefSecTrieDB<'a> = trie_db::SecTrieDB<'a, ExtensionLayout>;
@@ -177,6 +165,22 @@
 	let mut cb = trie_db::TrieRoot::<T::Hash, _>::default();
 	trie_visit::<T, _, _, _, _>(data_sorted_unique(input), &mut cb);
 	cb.root.unwrap_or_default()
+}
+
+fn reference_trie_root_unhashed<I, A, B>(input: I) -> Vec<u8> where
+	I: IntoIterator<Item = (A, B)>,
+	A: AsRef<[u8]> + Ord + fmt::Debug,
+	B: AsRef<[u8]> + fmt::Debug,
+{
+	trie_root::unhashed_trie::<RefHasher, ReferenceTrieStream, _, _, _>(input)
+}
+
+fn reference_trie_root_unhashed_no_extension<I, A, B>(input: I) -> Vec<u8> where
+	I: IntoIterator<Item = (A, B)>,
+	A: AsRef<[u8]> + Ord + fmt::Debug,
+	B: AsRef<[u8]> + fmt::Debug,
+{
+	trie_root::unhashed_trie_no_extension::<RefHasher, ReferenceTrieStreamNoExt, _, _, _>(input)
 }
 
 const EMPTY_TRIE: u8 = 0;
@@ -999,6 +1003,35 @@
 	assert_eq!(root, root_new);
 }
 
+/// Compare trie builder and trie root unhashed implementations.
+pub fn compare_unhashed(
+	data: Vec<(Vec<u8>, Vec<u8>)>,
+) {
+	let root_new = {
+		let mut cb = trie_db::TrieRootUnhashed::<RefHasher>::default();
+		trie_visit::<ExtensionLayout, _, _, _, _>(data.clone().into_iter(), &mut cb);
+		cb.root.unwrap_or(Default::default())
+	};
+	let root = reference_trie_root_unhashed(data);
+
+	assert_eq!(root, root_new);
+}
+
+/// Compare trie builder and trie root unhashed implementations.
+/// This uses the variant without extension nodes.
+pub fn compare_unhashed_no_extension(
+	data: Vec<(Vec<u8>, Vec<u8>)>,
+) {
+	let root_new = {
+		let mut cb = trie_db::TrieRootUnhashed::<RefHasher>::default();
+		trie_visit::<NoExtensionLayout, _, _, _, _>(data.clone().into_iter(), &mut cb);
+		cb.root.unwrap_or(Default::default())
+	};
+	let root = reference_trie_root_unhashed_no_extension(data);
+
+	assert_eq!(root, root_new);
+}
+
 /// Trie builder root calculation utility.
 pub fn calc_root<T, I, A, B>(
 	data: I,
