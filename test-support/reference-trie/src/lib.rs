--- conflicted
+++ resolved
@@ -33,6 +33,7 @@
 };
 use std::borrow::Borrow;
 use keccak_hasher::KeccakHasher;
+use trie_db::traverse::batch_update;
 
 pub use trie_db::{
 	decode_compact, encode_compact,
@@ -40,11 +41,6 @@
 	Trie, TrieConfiguration, TrieDB, TrieDBMut, TrieDBNodeIterator, TrieError, TrieIterator,
 	TrieLayout, TrieMut,
 };
-<<<<<<< HEAD
-pub use trie_db::{Record, TrieLayout, TrieConfiguration, nibble_ops};
-pub use trie_db::traverse::batch_update;
-=======
->>>>>>> 38ae4938
 pub use trie_root::TrieStream;
 pub mod node {
 	pub use trie_db::node::Node;
