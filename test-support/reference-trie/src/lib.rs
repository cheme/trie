// Copyright 2017, 2018 Parity Technologies
//
// Licensed under the Apache License, Version 2.0 (the "License");
// you may not use this file except in compliance with the License.
// You may obtain a copy of the License at
//
//     http://www.apache.org/licenses/LICENSE-2.0
//
// Unless required by applicable law or agreed to in writing, software
// distributed under the License is distributed on an "AS IS" BASIS,
// WITHOUT WARRANTIES OR CONDITIONS OF ANY KIND, either express or implied.
// See the License for the specific language governing permissions and
// limitations under the License.

//! Reference implementation of a streamer.

use std::fmt;
use std::iter::once;
use std::marker::PhantomData;
use std::ops::Range;
use parity_scale_codec::{Decode, Input, Output, Encode, Compact, Error as CodecError};
use trie_root::Hasher;

use trie_db::{
	node::{NibbleSlicePlan, NodePlan, NodeHandlePlan},
	triedbmut::ChildReference,
	DBValue,
	trie_visit,
	TrieBuilderHybrid,
	TrieBuilder,
	TrieRoot,
	TrieRootHybrid,
	Partial,
	HasherHybrid,
	BinaryHasher,
	ChildProofHeader,
	HashesPlan,
	binary_additional_hashes,
};
use std::borrow::Borrow;

pub use trie_db::{
	decode_compact, encode_compact, HashDBHybrid, HashDBHybridDyn,
	nibble_ops, NibbleSlice, NibbleVec, NodeCodec, proof, Record, Recorder, NodeCodecHybrid,
	Trie, TrieConfiguration, TrieDB, TrieDBIterator, TrieDBMut, TrieDBNodeIterator, TrieError,
	TrieIterator, TrieLayout, TrieMut, Bitmap, BITMAP_LENGTH, Lookup,
};
pub use trie_root::TrieStream;
pub mod node {
	pub use trie_db::node::Node;
}

/// Reference hasher is a keccak hasher with hybrid ordered trie implementation.
pub type RefHasher = ordered_trie::OrderedTrieHasher<blake2::Blake2Hasher, keccak_hasher::KeccakHasher>;
//pub type RefHasher = ordered_trie::OrderedTrieHasher<blake2::Blake2Hasher, blake2::Blake2Hasher>;
//pub type RefHasher = ordered_trie::OrderedTrieHasher<keccak_hasher::KeccakHasher>;

#[macro_export]
macro_rules! test_layouts {
	($test:ident, $test_internal:ident) => {
		#[test]
		fn $test() {
			$test_internal::<reference_trie::NoExtensionLayout>();
			$test_internal::<reference_trie::ExtensionLayout>();
			$test_internal::<reference_trie::NoExtensionLayoutHybrid>();
			$test_internal::<reference_trie::ExtensionLayoutHybrid>();
		}
	};
}



/// Trie layout using extension nodes.
pub struct ExtensionLayout;


impl TrieLayout for ExtensionLayout {
	const USE_EXTENSION: bool = true;
	const HYBRID_HASH: bool = false;
	type Hash = RefHasher;
	type Codec = ReferenceNodeCodec<RefHasher>;
}

impl TrieConfiguration for ExtensionLayout { }

/// Trie layout using extension nodes.
pub struct ExtensionLayoutHybrid;

impl TrieLayout for ExtensionLayoutHybrid {
	const USE_EXTENSION: bool = true;
	const HYBRID_HASH: bool = true;
	type Hash = RefHasher;
	type Codec = ReferenceNodeCodec<RefHasher>;
}

impl TrieConfiguration for ExtensionLayoutHybrid { }


/// Trie layout without extension nodes, allowing
/// generic hasher.
pub struct GenericNoExtensionLayout<H>(PhantomData<H>);

impl<H: HasherHybrid> TrieLayout for GenericNoExtensionLayout<H> {
	const USE_EXTENSION: bool = false;
	const HYBRID_HASH: bool = false;
	type Hash = H;
	type Codec = ReferenceNodeCodecNoExt<H>;
}

impl<H: HasherHybrid> TrieConfiguration for GenericNoExtensionLayout<H> { }

/// Trie layout without extension nodes.
pub type NoExtensionLayout = GenericNoExtensionLayout<RefHasher>;

/// Trie layout without extension nodes, allowing
/// generic hasher.
pub struct GenericNoExtensionLayoutHybrid<H>(PhantomData<H>);

impl<H: HasherHybrid> TrieLayout for GenericNoExtensionLayoutHybrid<H> {
	const USE_EXTENSION: bool = false;
	const HYBRID_HASH: bool = true;
	type Hash = H;
	type Codec = ReferenceNodeCodecNoExt<H>;
}

impl<H: HasherHybrid> TrieConfiguration for GenericNoExtensionLayoutHybrid<H> { }

/// Trie layout without extension nodes.
pub type NoExtensionLayoutHybrid = GenericNoExtensionLayoutHybrid<RefHasher>;


pub type RefTrieDB<'a> = trie_db::TrieDB<'a, ExtensionLayout>;
pub type RefTrieDBMut<'a> = trie_db::TrieDBMut<'a, ExtensionLayout>;
pub type RefFatDB<'a> = trie_db::FatDB<'a, ExtensionLayout>;
pub type RefFatDBMut<'a> = trie_db::FatDBMut<'a, ExtensionLayout>;
pub type RefSecTrieDB<'a> = trie_db::SecTrieDB<'a, ExtensionLayout>;
pub type RefSecTrieDBMut<'a> = trie_db::SecTrieDBMut<'a, ExtensionLayout>;
pub type RefLookup<'a, Q> = trie_db::Lookup<'a, ExtensionLayout, Q>;
pub type RefLookupHybrid<'a, Q> = trie_db::Lookup<'a, ExtensionLayoutHybrid, Q>;
pub type RefLookupNoExt<'a, Q> = trie_db::Lookup<'a, NoExtensionLayout, Q>;
pub type RefLookupNoExtHybrid<'a, Q> = trie_db::Lookup<'a, NoExtensionLayoutHybrid, Q>;


pub fn reference_trie_root<T: TrieLayout, I, A, B>(input: I) -> <T::Hash as Hasher>::Out where
	I: IntoIterator<Item = (A, B)>,
	A: AsRef<[u8]> + Ord + fmt::Debug,
	B: AsRef<[u8]> + fmt::Debug,
{
	if T::HYBRID_HASH {
		unimplemented!("trie_root does not implement hybrid hash, iter_build does")
	}
	if T::USE_EXTENSION {
		trie_root::trie_root::<T::Hash, ReferenceTrieStream, _, _, _>(input)
	} else {
		trie_root::trie_root_no_extension::<T::Hash, ReferenceTrieStreamNoExt, _, _, _>(input)
	}
}

fn data_sorted_unique<I, A: Ord, B>(input: I) -> Vec<(A, B)>
	where
		I: IntoIterator<Item = (A, B)>,
{
	let mut m = std::collections::BTreeMap::new();
	for (k,v) in input {
		let _ = m.insert(k,v); // latest value for uniqueness
	}
	m.into_iter().collect()
}

pub fn reference_trie_root_iter_build<T, I, A, B>(input: I) -> <T::Hash as Hasher>::Out where
	T: TrieLayout,
	I: IntoIterator<Item = (A, B)>,
	A: AsRef<[u8]> + Ord + fmt::Debug,
	B: AsRef<[u8]> + fmt::Debug,
{
	match T::HYBRID_HASH {
		true => {
			let mut cb = trie_db::TrieRootHybrid::<T::Hash, _>::default();
			trie_visit::<T, _, _, _, _>(data_sorted_unique(input), &mut cb);
			cb.root.unwrap_or(Default::default())
		},
		false => {
			let mut cb = trie_db::TrieRoot::<T::Hash, _>::default();
			trie_visit::<T, _, _, _, _>(data_sorted_unique(input), &mut cb);
			cb.root.unwrap_or(Default::default())
		},
	}
}

const EMPTY_TRIE: u8 = 0;
const LEAF_NODE_OFFSET: u8 = 1;
const EXTENSION_NODE_OFFSET: u8 = 128;
const BRANCH_NODE_NO_VALUE: u8 = 254;
const BRANCH_NODE_WITH_VALUE: u8 = 255;
const LEAF_NODE_OVER: u8 = EXTENSION_NODE_OFFSET - LEAF_NODE_OFFSET;
const EXTENSION_NODE_OVER: u8 = BRANCH_NODE_NO_VALUE - EXTENSION_NODE_OFFSET;
const LEAF_NODE_LAST: u8 = EXTENSION_NODE_OFFSET - 1;
const EXTENSION_NODE_LAST: u8 = BRANCH_NODE_NO_VALUE - 1;

// Constant use with no extensino trie codec.
const EMPTY_TRIE_NO_EXT: u8 = 0;
const NIBBLE_SIZE_BOUND_NO_EXT: usize = u16::max_value() as usize;
const LEAF_PREFIX_MASK_NO_EXT: u8 = 0b_01 << 6;
const BRANCH_WITHOUT_MASK_NO_EXT: u8 = 0b_10 << 6;
const BRANCH_WITH_MASK_NO_EXT: u8 = 0b_11 << 6;

/// Create a leaf/extension node, encoding a number of nibbles. Note that this
/// cannot handle a number of nibbles that is zero or greater than 125 and if
/// you attempt to do so *IT WILL PANIC*.
fn fuse_nibbles_node<'a>(nibbles: &'a [u8], leaf: bool) -> impl Iterator<Item = u8> + 'a {
	debug_assert!(
		nibbles.len() < LEAF_NODE_OVER.min(EXTENSION_NODE_OVER) as usize,
		"nibbles length too long. what kind of size of key are you trying to include in the trie!?!"
	);
	let first_byte = if leaf {
		LEAF_NODE_OFFSET
	} else {
		EXTENSION_NODE_OFFSET
	} + nibbles.len() as u8;

	once(first_byte)
		.chain(if nibbles.len() % 2 == 1 { Some(nibbles[0]) } else { None })
		.chain(nibbles[nibbles.len() % 2..].chunks(2).map(|ch| ch[0] << 4 | ch[1]))
}

enum NodeKindNoExt {
	Leaf,
	BranchNoValue,
	BranchWithValue,
}

/// Create a leaf or branch node header followed by its encoded partial nibbles.
fn fuse_nibbles_node_no_extension<'a>(
	nibbles: &'a [u8],
	kind: NodeKindNoExt,
) -> impl Iterator<Item = u8> + 'a {
	let size = ::std::cmp::min(NIBBLE_SIZE_BOUND_NO_EXT, nibbles.len());

	let iter_start = match kind {
		NodeKindNoExt::Leaf => size_and_prefix_iterator(size, LEAF_PREFIX_MASK_NO_EXT),
		NodeKindNoExt::BranchNoValue => size_and_prefix_iterator(size, BRANCH_WITHOUT_MASK_NO_EXT),
		NodeKindNoExt::BranchWithValue => size_and_prefix_iterator(size, BRANCH_WITH_MASK_NO_EXT),
	};
	iter_start
		.chain(if nibbles.len() % 2 == 1 { Some(nibbles[0]) } else { None })
		.chain(nibbles[nibbles.len() % 2..].chunks(2).map(|ch| ch[0] << 4 | ch[1]))
}

/// Encoding of branch header and children bitmap (for trie stream radix 16).
/// For stream variant with extension.
fn branch_node(has_value: bool, has_children: impl Iterator<Item = bool>) -> [u8; 3] {
	let mut result = [0, 0, 0];
	branch_node_buffered(has_value, has_children, &mut result[..]);
	result
}

/// Encoding of branch header and children bitmap for any radix.
/// For codec/stream variant with extension.
fn branch_node_buffered<I: Iterator<Item = bool>>(
	has_value: bool,
	has_children: I,
	output: &mut[u8],
) {
	let first = if has_value {
		BRANCH_NODE_WITH_VALUE
	} else {
		BRANCH_NODE_NO_VALUE
	};
	output[0] = first;
	Bitmap::encode(has_children, &mut output[1..]);
}

/// Encoding of children bitmap (for trie stream radix 16).
/// For stream variant without extension.
fn branch_node_bit_mask(has_children: impl Iterator<Item = bool>) -> (u8, u8) {
	let mut bitmap: u16 = 0;
	let mut cursor: u16 = 1;
	for v in has_children {
		if v { bitmap |= cursor }
		cursor <<= 1;
	}
	((bitmap % 256 ) as u8, (bitmap / 256 ) as u8)
}

/// Reference implementation of a `TrieStream` with extension nodes.
#[derive(Default, Clone)]
pub struct ReferenceTrieStream {
	buffer: Vec<u8>
}

impl TrieStream for ReferenceTrieStream {
	fn new() -> Self {
		ReferenceTrieStream {
			buffer: Vec::new()
		}
	}

	fn append_empty_data(&mut self) {
		self.buffer.push(EMPTY_TRIE);
	}

	fn append_leaf(&mut self, key: &[u8], value: &[u8]) {
		self.buffer.extend(fuse_nibbles_node(key, true));
		value.encode_to(&mut self.buffer);
	}

	fn begin_branch(
		&mut self,
		maybe_key: Option<&[u8]>,
		maybe_value: Option<&[u8]>,
		has_children: impl Iterator<Item = bool>,
	) {
		self.buffer.extend(&branch_node(maybe_value.is_some(), has_children));
		if let Some(partial) = maybe_key {
			// should not happen
			self.buffer.extend(fuse_nibbles_node(partial, false));
		}
		if let Some(value) = maybe_value {
			value.encode_to(&mut self.buffer);
		}
	}

	fn append_extension(&mut self, key: &[u8]) {
		self.buffer.extend(fuse_nibbles_node(key, false));
	}

	fn append_substream<H: Hasher>(&mut self, other: Self) {
		let data = other.out();
		match data.len() {
			0..=31 => data.encode_to(&mut self.buffer),
			_ => H::hash(&data).as_ref().encode_to(&mut self.buffer),
		}
	}

	fn out(self) -> Vec<u8> { self.buffer }
}

/// Reference implementation of a `TrieStream` without extension.
#[derive(Default, Clone)]
pub struct ReferenceTrieStreamNoExt {
	buffer: Vec<u8>
}

impl TrieStream for ReferenceTrieStreamNoExt {
	fn new() -> Self {
		ReferenceTrieStreamNoExt {
			buffer: Vec::new()
		}
	}

	fn append_empty_data(&mut self) {
		self.buffer.push(EMPTY_TRIE_NO_EXT);
	}

	fn append_leaf(&mut self, key: &[u8], value: &[u8]) {
		self.buffer.extend(fuse_nibbles_node_no_extension(key, NodeKindNoExt::Leaf));
		value.encode_to(&mut self.buffer);
	}

	fn begin_branch(
		&mut self,
		maybe_key: Option<&[u8]>,
		maybe_value: Option<&[u8]>,
		has_children: impl Iterator<Item = bool>
	) {
		if let Some(partial) = maybe_key {
			if maybe_value.is_some() {
				self.buffer.extend(
					fuse_nibbles_node_no_extension(partial, NodeKindNoExt::BranchWithValue)
				);
			} else {
				self.buffer.extend(
					fuse_nibbles_node_no_extension(partial, NodeKindNoExt::BranchNoValue)
				);
			}
			let bitmap = branch_node_bit_mask(has_children);
			self.buffer.extend([bitmap.0, bitmap.1].iter());
		} else {
			// should not happen
			self.buffer.extend(&branch_node(maybe_value.is_some(), has_children));
		}
		if let Some(value) = maybe_value {
			value.encode_to(&mut self.buffer);
		}
	}

	fn append_extension(&mut self, _key: &[u8]) {
		// should not happen
	}

	fn append_substream<H: Hasher>(&mut self, other: Self) {
		let data = other.out();
		match data.len() {
			0..=31 => data.encode_to(&mut self.buffer),
			_ => H::hash(&data).as_ref().encode_to(&mut self.buffer),
		}
	}

	fn out(self) -> Vec<u8> { self.buffer }
}

/// A node header.
#[derive(Copy, Clone, PartialEq, Eq, Debug)]
enum NodeHeader {
	Null,
	Branch(bool),
	Extension(usize),
	Leaf(usize),
}

/// A node header no extension.
#[derive(Copy, Clone, PartialEq, Eq, Debug)]
enum NodeHeaderNoExt {
	Null,
	Branch(bool, usize),
	Leaf(usize),
}

impl NodeHeader {
	fn is_branch(first_byte: u8) -> bool {
		first_byte == BRANCH_NODE_NO_VALUE
			|| first_byte == BRANCH_NODE_NO_VALUE
	}
}

impl Encode for NodeHeader {
	fn encode_to<T: Output>(&self, output: &mut T) {
		match self {
			NodeHeader::Null => output.push_byte(EMPTY_TRIE),
			NodeHeader::Branch(true) => output.push_byte(BRANCH_NODE_WITH_VALUE),
			NodeHeader::Branch(false) => output.push_byte(BRANCH_NODE_NO_VALUE),
			NodeHeader::Leaf(nibble_count) =>
				output.push_byte(LEAF_NODE_OFFSET + *nibble_count as u8),
			NodeHeader::Extension(nibble_count) =>
				output.push_byte(EXTENSION_NODE_OFFSET + *nibble_count as u8),
		}
	}
}

/// Encode and allocate node type header (type and size), and partial value.
/// It uses an iterator over encoded partial bytes as input.
fn size_and_prefix_iterator(size: usize, prefix: u8) -> impl Iterator<Item = u8> {
	let size = ::std::cmp::min(NIBBLE_SIZE_BOUND_NO_EXT, size);

	let l1 = std::cmp::min(62, size);
	let (first_byte, mut rem) = if size == l1 {
		(once(prefix + l1 as u8), 0)
	} else {
		(once(prefix + 63), size - l1)
	};
	let next_bytes = move || {
		if rem > 0 {
			if rem < 256 {
				let result = rem - 1;
				rem = 0;
				Some(result as u8)
			} else {
				rem = rem.saturating_sub(255);
				Some(255)
			}
		} else {
			None
		}
	};
	first_byte.chain(::std::iter::from_fn(next_bytes))
}

fn encode_size_and_prefix(size: usize, prefix: u8, out: &mut impl Output) {
	for b in size_and_prefix_iterator(size, prefix) {
		out.push_byte(b)
	}
}

fn decode_size<I: Input>(first: u8, input: &mut I) -> Result<usize, CodecError> {
	let mut result = (first & 255u8 >> 2) as usize;
	if result < 63 {
		return Ok(result);
	}
	result -= 1;
	while result <= NIBBLE_SIZE_BOUND_NO_EXT {
		let n = input.read_byte()? as usize;
		if n < 255 {
			return Ok(result + n + 1);
		}
		result += 255;
	}
	Err("Size limit reached for a nibble slice".into())
}

impl Encode for NodeHeaderNoExt {
	fn encode_to<T: Output>(&self, output: &mut T) {
		match self {
			NodeHeaderNoExt::Null => output.push_byte(EMPTY_TRIE_NO_EXT),
			NodeHeaderNoExt::Branch(true, nibble_count)	=>
				encode_size_and_prefix(*nibble_count, BRANCH_WITH_MASK_NO_EXT, output),
			NodeHeaderNoExt::Branch(false, nibble_count) =>
				encode_size_and_prefix(*nibble_count, BRANCH_WITHOUT_MASK_NO_EXT, output),
			NodeHeaderNoExt::Leaf(nibble_count) =>
				encode_size_and_prefix(*nibble_count, LEAF_PREFIX_MASK_NO_EXT, output),
		}
	}
}

impl Decode for NodeHeader {
	fn decode<I: Input>(input: &mut I) -> Result<Self, CodecError> {
		Ok(match input.read_byte()? {
			EMPTY_TRIE => NodeHeader::Null,
			BRANCH_NODE_NO_VALUE => NodeHeader::Branch(false),
			BRANCH_NODE_WITH_VALUE => NodeHeader::Branch(true),
			i @ LEAF_NODE_OFFSET ..= LEAF_NODE_LAST =>
				NodeHeader::Leaf((i - LEAF_NODE_OFFSET) as usize),
			i @ EXTENSION_NODE_OFFSET ..= EXTENSION_NODE_LAST =>
				NodeHeader::Extension((i - EXTENSION_NODE_OFFSET) as usize),
		})
	}
}

impl NodeHeaderNoExt {
	fn is_branch(first_byte: u8) -> bool {
		let first_byte = first_byte & (0b11 << 6);
		first_byte == BRANCH_WITHOUT_MASK_NO_EXT
			|| first_byte == BRANCH_WITH_MASK_NO_EXT
	}
}

impl Decode for NodeHeaderNoExt {
	fn decode<I: Input>(input: &mut I) -> Result<Self, CodecError> {
		let i = input.read_byte()?;
		if i == EMPTY_TRIE_NO_EXT {
			return Ok(NodeHeaderNoExt::Null);
		}
		match i & (0b11 << 6) {
			LEAF_PREFIX_MASK_NO_EXT =>
				Ok(NodeHeaderNoExt::Leaf(decode_size(i, input)?)),
			BRANCH_WITHOUT_MASK_NO_EXT =>
				Ok(NodeHeaderNoExt::Branch(false, decode_size(i, input)?)),
			BRANCH_WITH_MASK_NO_EXT =>
				Ok(NodeHeaderNoExt::Branch(true, decode_size(i, input)?)),
			// do not allow any special encoding
			_ => Err("Unknown type of node".into()),
		}
	}
}

/// Simple reference implementation of a `NodeCodec`.
#[derive(Default, Clone)]
pub struct ReferenceNodeCodec<H>(PhantomData<H>);

/// Simple reference implementation of a `NodeCodec`.
/// Even if implementation follows initial specification of
/// https://github.com/w3f/polkadot-re-spec/issues/8, this may
/// not follow it in the future, it is mainly the testing codec without extension node.
#[derive(Default, Clone)]
pub struct ReferenceNodeCodecNoExt<H>(PhantomData<H>);

fn partial_to_key(partial: Partial, offset: u8, over: u8) -> Vec<u8> {
	let number_nibble_encoded = (partial.0).0 as usize;
	let nibble_count = partial.1.len() * nibble_ops::NIBBLE_PER_BYTE + number_nibble_encoded;
	assert!(nibble_count < over as usize);
	let mut output = vec![offset + nibble_count as u8];
	if number_nibble_encoded > 0 {
		output.push(nibble_ops::pad_right((partial.0).1));
	}
	output.extend_from_slice(&partial.1[..]);
	output
}

fn partial_from_iterator_to_key<I: Iterator<Item = u8>>(
	partial: I,
	nibble_count: usize,
	offset: u8,
	over: u8,
) -> Vec<u8> {
	assert!(nibble_count < over as usize);
	let mut output = Vec::with_capacity(1 + (nibble_count / nibble_ops::NIBBLE_PER_BYTE));
	output.push(offset + nibble_count as u8);
	output.extend(partial);
	output
}

fn partial_from_iterator_encode<I: Iterator<Item = u8>>(
	partial: I,
	nibble_count: usize,
	node_kind: NodeKindNoExt,
) -> Vec<u8> {
	let nibble_count = ::std::cmp::min(NIBBLE_SIZE_BOUND_NO_EXT, nibble_count);

	let mut output = Vec::with_capacity(3 + (nibble_count / nibble_ops::NIBBLE_PER_BYTE));
	match node_kind {
		NodeKindNoExt::Leaf =>
			NodeHeaderNoExt::Leaf(nibble_count).encode_to(&mut output),
		NodeKindNoExt::BranchWithValue =>
			NodeHeaderNoExt::Branch(true, nibble_count).encode_to(&mut output),
		NodeKindNoExt::BranchNoValue =>
			NodeHeaderNoExt::Branch(false, nibble_count).encode_to(&mut output),
	};
	output.extend(partial);
	output
}

fn partial_encode(partial: Partial, node_kind: NodeKindNoExt) -> Vec<u8> {
	let number_nibble_encoded = (partial.0).0 as usize;
	let nibble_count = partial.1.len() * nibble_ops::NIBBLE_PER_BYTE + number_nibble_encoded;

	let nibble_count = ::std::cmp::min(NIBBLE_SIZE_BOUND_NO_EXT, nibble_count);

	let mut output = Vec::with_capacity(3 + partial.1.len());
	match node_kind {
		NodeKindNoExt::Leaf =>
			NodeHeaderNoExt::Leaf(nibble_count).encode_to(&mut output),
		NodeKindNoExt::BranchWithValue =>
			NodeHeaderNoExt::Branch(true, nibble_count).encode_to(&mut output),
		NodeKindNoExt::BranchNoValue =>
			NodeHeaderNoExt::Branch(false, nibble_count).encode_to(&mut output),
	};
	if number_nibble_encoded > 0 {
		output.push(nibble_ops::pad_right((partial.0).1));
	}
	output.extend_from_slice(&partial.1[..]);
	output
}

struct ByteSliceInput<'a> {
	data: &'a [u8],
	offset: usize,
}

impl<'a> ByteSliceInput<'a> {
	fn new(data: &'a [u8]) -> Self {
		ByteSliceInput {
			data,
			offset: 0,
		}
	}

	fn take(&mut self, count: usize) -> Result<Range<usize>, CodecError> {
		if self.offset + count > self.data.len() {
			return Err("out of data".into());
		}

		let range = self.offset..(self.offset + count);
		self.offset += count;
		Ok(range)
	}
}

impl<'a> Input for ByteSliceInput<'a> {
	fn remaining_len(&mut self) -> Result<Option<usize>, CodecError> {
		let remaining = if self.offset <= self.data.len() {
			Some(self.data.len() - self.offset)
		} else {
			None
		};
		Ok(remaining)
	}

	fn read(&mut self, into: &mut [u8]) -> Result<(), CodecError> {
		let range = self.take(into.len())?;
		into.copy_from_slice(&self.data[range]);
		Ok(())
	}

	fn read_byte(&mut self) -> Result<u8, CodecError> {
		if self.offset + 1 > self.data.len() {
			return Err("out of data".into());
		}

		let byte = self.data[self.offset];
		self.offset += 1;
		Ok(byte)
	}
}

impl<H: Hasher> ReferenceNodeCodec<H> {
	fn decode_plan_internal(
		data: &[u8],
		is_proof: bool,
	) -> ::std::result::Result<(NodePlan, usize), <Self as NodeCodec>::Error> {
		let mut result_offset = 0;
		let mut input = ByteSliceInput::new(data);
		let node = match NodeHeader::decode(&mut input)? {
			NodeHeader::Null => NodePlan::Empty,
			NodeHeader::Branch(has_value) => {
				let bitmap_range = input.take(BITMAP_LENGTH)?;
				let bitmap = Bitmap::decode(&data[bitmap_range]);

				let value = if has_value {
					let count = <Compact<u32>>::decode(&mut input)?.0 as usize;
					Some(input.take(count)?)
				} else {
					None
				};
				result_offset = input.offset;
				let mut children = [
					None, None, None, None, None, None, None, None,
					None, None, None, None, None, None, None, None,
				];
				for i in 0..nibble_ops::NIBBLE_LENGTH {
					if bitmap.value_at(i) {
						if is_proof {
							children[i] = Some(NodeHandlePlan::Inline(Range { start: 0, end: 0 }));
						} else {
							let count = <Compact<u32>>::decode(&mut input)?.0 as usize;
							let range = input.take(count)?;
							children[i] = Some(if count == H::LENGTH {
								NodeHandlePlan::Hash(range)
							} else {
								NodeHandlePlan::Inline(range)
							});
						}
					}
				}
				NodePlan::Branch { value, children }
			}
			NodeHeader::Extension(nibble_count) => {
				let partial = input.take(
					(nibble_count + (nibble_ops::NIBBLE_PER_BYTE - 1)) / nibble_ops::NIBBLE_PER_BYTE
				)?;
				let partial_padding = nibble_ops::number_padding(nibble_count);
				let count = <Compact<u32>>::decode(&mut input)?.0 as usize;
				let range = input.take(count)?;
				let child = if count == H::LENGTH {
					NodeHandlePlan::Hash(range)
				} else {
					NodeHandlePlan::Inline(range)
				};
				NodePlan::Extension {
					partial: NibbleSlicePlan::new(partial, partial_padding),
					child
				}
			}
			NodeHeader::Leaf(nibble_count) => {
				let partial = input.take(
					(nibble_count + (nibble_ops::NIBBLE_PER_BYTE - 1)) / nibble_ops::NIBBLE_PER_BYTE
				)?;
				let partial_padding = nibble_ops::number_padding(nibble_count);
				let count = <Compact<u32>>::decode(&mut input)?.0 as usize;
				let value = input.take(count)?;
				NodePlan::Leaf {
					partial: NibbleSlicePlan::new(partial, partial_padding),
					value,
				}
			}
		};
		Ok((node, result_offset))
	}
}

// NOTE: what we'd really like here is:
// `impl<H: Hasher> NodeCodec<H> for RlpNodeCodec<H> where <RefHasher as Hasher>::Out: Decodable`
// but due to the current limitations of Rust const evaluation we can't do
// `const HASHED_NULL_NODE: <RefHasher as Hasher>::Out = <RefHasher as Hasher>::Out( … … )`.
// Perhaps one day soon?
impl<H: Hasher> NodeCodec for ReferenceNodeCodec<H> {
	type Error = CodecError;
	type HashOut = H::Out;

	fn hashed_null_node() -> <H as Hasher>::Out {
		H::hash(<Self as NodeCodec>::empty_node())
	}

	fn decode_plan(data: &[u8]) -> ::std::result::Result<NodePlan, Self::Error> {
		Ok(Self::decode_plan_internal(data, false)?.0)
	}

	fn is_empty_node(data: &[u8]) -> bool {
		data == <Self as NodeCodec>::empty_node()
	}

	fn empty_node() -> &'static[u8] {
		&[EMPTY_TRIE]
	}

	fn leaf_node(partial: Partial, value: &[u8]) -> Vec<u8> {
		let mut output = partial_to_key(partial, LEAF_NODE_OFFSET, LEAF_NODE_OVER);
		value.encode_to(&mut output);
		output
	}

	fn extension_node(
		partial: impl Iterator<Item = u8>,
		number_nibble: usize,
		child: ChildReference<Self::HashOut>,
	) -> Vec<u8> {
		let mut output = partial_from_iterator_to_key(
			partial,
			number_nibble,
			EXTENSION_NODE_OFFSET,
			EXTENSION_NODE_OVER,
		);
		match child {
			ChildReference::Hash(h) => h.as_ref().encode_to(&mut output),
			ChildReference::Inline(inline_data, len) =>
				(&AsRef::<[u8]>::as_ref(&inline_data)[..len]).encode_to(&mut output),
		};
		output
	}

	fn branch_node(
		children: impl Iterator<Item = impl Borrow<Option<ChildReference<Self::HashOut>>>>,
		maybe_value: Option<&[u8]>,
	) -> Vec<u8> {
		Self::branch_node_internal(children, maybe_value, None, false, true).0
	}

	fn branch_node_nibbled(
		_partial:	impl Iterator<Item = u8>,
		_number_nibble: usize,
		_children: impl Iterator<Item = impl Borrow<Option<ChildReference<Self::HashOut>>>>,
		_maybe_value: Option<&[u8]>,
	) -> Vec<u8> {
		unreachable!()
	}

}

impl<H: Hasher> NodeCodecHybrid for ReferenceNodeCodec<H> {
	type AdditionalHashesPlan = HashesPlan;

	fn decode_plan_compact_proof(data: &[u8]) -> Result<(NodePlan, Option<(Bitmap, Self::AdditionalHashesPlan)>), Self::Error> {
		let (node, offset) = Self::decode_plan_internal(data, true)?;
		decode_plan_compact_proof_internal(data, offset, node, H::LENGTH)
	}

	fn branch_node_common(
		children: impl Iterator<Item = impl Borrow<Option<ChildReference<Self::HashOut>>>>,
		maybe_value: Option<&[u8]>,
		register_children: Option<&mut [Option<Range<usize>>]>,
	) -> (Vec<u8>, ChildProofHeader) {
		Self::branch_node_internal(children, maybe_value, register_children, true, true)
	}

	fn branch_node_nibbled_common(
		_partial:	impl Iterator<Item = u8>,
		_number_nibble: usize,
		_children: impl Iterator<Item = impl Borrow<Option<ChildReference<Self::HashOut>>>>,
		_maybe_value: Option<&[u8]>,
		_register_children: Option<&mut [Option<Range<usize>>]>,
	) -> (Vec<u8>, ChildProofHeader) {
		unreachable!()
	}

	fn branch_node_for_hash(
		children: impl Iterator<Item = impl Borrow<Option<ChildReference<Self::HashOut>>>>,
		maybe_value: Option<&[u8]>,
	) -> Vec<u8> {
		Self::branch_node_internal(children, maybe_value, None, true, false).0
	}

	fn branch_node_nibbled_for_hash(
		_partial:	impl Iterator<Item = u8>,
		_number_nibble: usize,
		_children: impl Iterator<Item = impl Borrow<Option<ChildReference<Self::HashOut>>>>,
		_maybe_value: Option<&[u8]>,
	) -> Vec<u8> {
		unreachable!()
	}

	fn encode_compact_proof<BH: BinaryHasher>(
		hash_proof_header: Vec<u8>,
		children: &[Option<ChildReference<BH::Out>>],
		in_proof: &[bool],
		hash_buf: &mut BH::Buffer,
	) -> Vec<u8> {
		encode_proof_internal::<BH>(hash_proof_header, children, hash_buf, in_proof)
	}

	fn need_hybrid_proof(data: &[u8]) -> Result<Option<(NodePlan, ChildProofHeader)>, ()> {
		if data.len() > 0 {
			if NodeHeader::is_branch(data[0]) {
				let (node, offset) = Self::decode_plan_internal(data, false).map_err(|_| ())?;
				let header = ChildProofHeader::Range( Range {
					start: 0,
					end: offset,
				});
				return Ok(Some((node, header)))
			}
		}
		Ok(None)
	}

	fn codec_error(desc: &'static str) -> Self::Error {
		desc.into()
	}
}

impl<H: Hasher> ReferenceNodeCodec<H> {
	fn branch_node_internal(
		children: impl Iterator<Item = impl Borrow<Option<ChildReference<<Self as NodeCodec>::HashOut>>>>,
		maybe_value: Option<&[u8]>,
		mut register_children: Option<&mut [Option<Range<usize>>]>,
		hybrid: bool,
		encode_children: bool,
	) -> (Vec<u8>, ChildProofHeader) {
		let mut output = vec![0; BITMAP_LENGTH + 1];
		let mut prefix: [u8; 3] = [0; 3];
		let have_value = if let Some(value) = maybe_value {
			value.encode_to(&mut output);
			true
		} else {
			false
		};
		let mut ix = 0;
		let ix = &mut ix;
		let mut register_children = register_children.as_mut();
		let register_children = &mut register_children;
		let common = if encode_children && hybrid {
			ChildProofHeader::Range(Range {
				start: 0,
				end: output.len(),
			})
		} else {
			ChildProofHeader::Unused
		};

		let mut child_ix = output.len();
		let has_children = children.map(|maybe_child| match maybe_child.borrow() {
			Some(ChildReference::Hash(h)) => {
				if let Some(ranges) = register_children {
					// this assume scale codec put len on one byte, which is the
					// case for reasonable hash length.
					let encode_size_offset = 1;
					ranges[*ix] = Some(Range {
						start: child_ix + encode_size_offset,
						end: child_ix + encode_size_offset + h.as_ref().len(),
					});
					child_ix += encode_size_offset + h.as_ref().len();
					*ix += 1;
				}
				if encode_children {
					h.as_ref().encode_to(&mut output);
				}
				true
			}
			&Some(ChildReference::Inline(inline_data, len)) => {
				if let Some(ranges) = register_children {
					let encode_size_offset = 1;
					ranges[*ix] = Some(Range {
						start: child_ix + encode_size_offset,
						end: child_ix + encode_size_offset + len,
					});
					child_ix += encode_size_offset + len;
					*ix += 1;
				}
				if encode_children {
					inline_data.as_ref()[..len].encode_to(&mut output);
				}
				true
			}
			None => {
				if register_children.is_some() {
					*ix += 1;
				}
				false
			},
		});
		branch_node_buffered(have_value, has_children, prefix.as_mut());
		output[0..BITMAP_LENGTH + 1].copy_from_slice(prefix.as_ref());
		(output, common)
	}
}

fn decode_plan_compact_proof_internal(
	data: &[u8],
	mut offset: usize,
	mut node: NodePlan,
	hash_len: usize,
) -> Result<(NodePlan, Option<(Bitmap, HashesPlan)>), CodecError> {
	let hashes_plan = match &mut node {
		NodePlan::Branch{children, ..} | NodePlan::NibbledBranch{children, ..} => {
			if data.len() < offset + 3 {
				return Err(CodecError::from("Decode branch, missing proof headers"));
			}
			let keys_position = Bitmap::decode(&data[offset..offset + BITMAP_LENGTH]);
			offset += BITMAP_LENGTH;

			let nb_additional;
			// read inline nodes.
			loop {
				let nb = data[offset] as usize;
				offset += 1;
				if nb >= 128 {
					nb_additional = nb - 128;
					break;
				}
				// 2 for inline index and next elt length.
				if data.len() < offset + nb + 2 {
					return Err(CodecError::from("Decode branch, missing proof inline data"));
				}
				let ix = data[offset] as usize;
				offset += 1;
				let inline = offset..offset + nb;
				if ix >= nibble_ops::NIBBLE_LENGTH {
					return Err(CodecError::from("Decode branch, invalid inline index"));
				}
				children[ix] = Some(NodeHandlePlan::Inline(inline));
				offset += nb;
			}
			let additional_len = nb_additional * hash_len;
			if data.len() < offset + additional_len {
				return Err(CodecError::from("Decode branch, missing child proof hashes"));
			}
			Some((keys_position, HashesPlan::new(nb_additional, offset, hash_len)))
		},
		_ => None,
	};
	Ok((node, hashes_plan))
}

fn encode_proof_internal<H: BinaryHasher>(
	mut result: Vec<u8>,
	children: &[Option<ChildReference<H::Out>>],
	hash_buf: &mut H::Buffer,
	in_proof: &[bool],
) -> Vec<u8> {
	let bitmap_start = result.len();
	result.push(0u8);
	result.push(0u8);
	// Write all inline nodes, that need to be proved.
	for (ix, child) in children.iter().enumerate() {
		if let Some(ChildReference::Inline(h, nb)) = child.borrow() {
			if *nb > 0 {
				if in_proof[ix] {
					debug_assert!(*nb < 128);
					result.push(*nb as u8);
					result.push(ix as u8);
					result.extend_from_slice(&h.as_ref()[..*nb]);
				}
			} else {
				debug_assert!(in_proof[ix]);
			}
		}
	}
	// We write a bitmap containing all children node that are included in the binary
	// child proof construction.
	// In practice, that is inline values and ommited compacted values).
	Bitmap::encode(in_proof.iter().map(|b| *b), &mut result[bitmap_start..]);

	let additional_hashes = binary_additional_hashes::<H>(
		&children[..],
		&in_proof[..],
		hash_buf,
	);
	result.push((additional_hashes.len() as u8) | 128); // first bit at one indicates we are on additional hashes
	for hash in additional_hashes {
		result.extend_from_slice(hash.as_ref());
	}
	result
}

impl<H: Hasher> ReferenceNodeCodecNoExt<H> {
	fn decode_plan_internal(
		data: &[u8],
		is_proof: bool,
	) -> ::std::result::Result<(NodePlan, usize), <Self as NodeCodec>::Error> {
		let mut result_offset = 0;
		let mut input = ByteSliceInput::new(data);
		let node = match NodeHeaderNoExt::decode(&mut input)? {
			NodeHeaderNoExt::Null => NodePlan::Empty,
			NodeHeaderNoExt::Branch(has_value, nibble_count) => {
				let padding = nibble_count % nibble_ops::NIBBLE_PER_BYTE != 0;
				// check that the padding is valid (if any)
				if padding && nibble_ops::pad_left(data[input.offset]) != 0 {
					return Err(CodecError::from("Bad format"));
				}
				let partial = input.take(
					(nibble_count + (nibble_ops::NIBBLE_PER_BYTE - 1)) / nibble_ops::NIBBLE_PER_BYTE
				)?;
				let partial_padding = nibble_ops::number_padding(nibble_count);
				let bitmap_range = input.take(BITMAP_LENGTH)?;
				let bitmap = Bitmap::decode(&data[bitmap_range]);
				let value = if has_value {
					let count = <Compact<u32>>::decode(&mut input)?.0 as usize;
					Some(input.take(count)?)
				} else {
					None
				};
				let mut children = [
					None, None, None, None, None, None, None, None,
					None, None, None, None, None, None, None, None,
				];
				result_offset = input.offset;
				for i in 0..nibble_ops::NIBBLE_LENGTH {
					if bitmap.value_at(i) {
						if is_proof {
							children[i] = Some(NodeHandlePlan::Inline(Range { start: 0, end: 0 }));
						} else {
							let count = <Compact<u32>>::decode(&mut input)?.0 as usize;
							let range = input.take(count)?;
							children[i] = Some(if count == H::LENGTH {
								NodeHandlePlan::Hash(range)
							} else {
								NodeHandlePlan::Inline(range)
							});
						}
					}
				}
				NodePlan::NibbledBranch {
					partial: NibbleSlicePlan::new(partial, partial_padding),
					value,
					children,
				}
			}
			NodeHeaderNoExt::Leaf(nibble_count) => {
				let padding = nibble_count % nibble_ops::NIBBLE_PER_BYTE != 0;
				// check that the padding is valid (if any)
				if padding && nibble_ops::pad_left(data[input.offset]) != 0 {
					return Err(CodecError::from("Bad format"));
				}
				let partial = input.take(
					(nibble_count + (nibble_ops::NIBBLE_PER_BYTE - 1)) / nibble_ops::NIBBLE_PER_BYTE
				)?;
				let partial_padding = nibble_ops::number_padding(nibble_count);
				let count = <Compact<u32>>::decode(&mut input)?.0 as usize;
				let value = input.take(count)?;
				NodePlan::Leaf {
					partial: NibbleSlicePlan::new(partial, partial_padding),
					value,
				}
			}
		};
		Ok((node, result_offset))
	}
}

impl<H: Hasher> NodeCodec for ReferenceNodeCodecNoExt<H> {
	type Error = CodecError;
	type HashOut = <H as Hasher>::Out;

	fn decode_plan(data: &[u8]) -> ::std::result::Result<NodePlan, Self::Error> {
		Ok(Self::decode_plan_internal(data, false)?.0)
	}

	fn hashed_null_node() -> <H as Hasher>::Out {
		H::hash(<Self as NodeCodec>::empty_node())
	}

	fn is_empty_node(data: &[u8]) -> bool {
		data == <Self as NodeCodec>::empty_node()
	}

	fn empty_node() -> &'static [u8] {
		&[EMPTY_TRIE_NO_EXT]
	}

	fn leaf_node(partial: Partial, value: &[u8]) -> Vec<u8> {
		let mut output = partial_encode(partial, NodeKindNoExt::Leaf);
		value.encode_to(&mut output);
		output
	}

	fn extension_node(
		_partial: impl Iterator<Item = u8>,
		_nbnibble: usize,
		_child: ChildReference<<H as Hasher>::Out>,
	) -> Vec<u8> {
		unreachable!()
	}

	fn branch_node(
		_children: impl Iterator<Item = impl Borrow<Option<ChildReference<<H as Hasher>::Out>>>>,
		_maybe_value: Option<&[u8]>,
	) -> Vec<u8> {
		unreachable!()
	}

	fn branch_node_nibbled(
		partial: impl Iterator<Item = u8>,
		number_nibble: usize,
		children: impl Iterator<Item = impl Borrow<Option<ChildReference<Self::HashOut>>>>,
		maybe_value: Option<&[u8]>,
	) -> Vec<u8> {
		Self::branch_node_nibbled_internal(partial, number_nibble, children, maybe_value, None, false, true).0
	}
}

impl<H: Hasher> ReferenceNodeCodecNoExt<H> {
	fn branch_node_nibbled_internal(
		partial: impl Iterator<Item = u8>,
		number_nibble: usize,
		children: impl Iterator<Item = impl Borrow<Option<ChildReference<<Self as NodeCodec>::HashOut>>>>,
		maybe_value: Option<&[u8]>,
		mut register_children: Option<&mut [Option<Range<usize>>]>,
		hybrid: bool,
		encode_children: bool,
	) -> (Vec<u8>, ChildProofHeader) {
		let mut output = if maybe_value.is_some() {
			partial_from_iterator_encode(
				partial,
				number_nibble,
				NodeKindNoExt::BranchWithValue,
			)
		} else {
			partial_from_iterator_encode(
				partial,
				number_nibble,
				NodeKindNoExt::BranchNoValue,
			)
		};
		let bitmap_index = output.len();
		let mut bitmap: [u8; BITMAP_LENGTH] = [0; BITMAP_LENGTH];
		(0..BITMAP_LENGTH).for_each(|_| output.push(0));
		if let Some(value) = maybe_value {
			value.encode_to(&mut output);
		};
		let mut ix = 0;
		let ix = &mut ix;
		let mut register_children = register_children.as_mut();
		let register_children = &mut register_children;
		let common = if encode_children && hybrid {
			ChildProofHeader::Range(Range {
				start: 0,
				end: output.len(),
			})
		} else {
			ChildProofHeader::Unused
		};

		let mut child_ix = output.len();
		Bitmap::encode(children.map(|maybe_child| match maybe_child.borrow() {
			Some(ChildReference::Hash(h)) => {
				if let Some(ranges) = register_children {
					// this assume scale codec put len on one byte, which is the
					// case for reasonable hash length.
					let encode_size_offset = 1;
					ranges[*ix] = Some(Range {
						start: child_ix + encode_size_offset,
						end: child_ix + encode_size_offset + h.as_ref().len(),
					});
					child_ix += encode_size_offset + h.as_ref().len();
					*ix += 1;
				}
				if encode_children {
					h.as_ref().encode_to(&mut output);
				}
				true
			}
			&Some(ChildReference::Inline(inline_data, len)) => {
				if let Some(ranges) = register_children {
					let encode_size_offset = 1;
					ranges[*ix] = Some(Range {
						start: child_ix + encode_size_offset,
						end: child_ix + encode_size_offset + len,
					});
					child_ix += encode_size_offset + len;
					*ix += 1;
				}
				if encode_children {
					inline_data.as_ref()[..len].encode_to(&mut output);
				}
				true
			}
			None => {
				if register_children.is_some() {
					*ix += 1;
				}
				false
			},
		}), bitmap.as_mut());
		output[bitmap_index..bitmap_index + BITMAP_LENGTH]
			.copy_from_slice(&bitmap.as_ref()[..BITMAP_LENGTH]);
		(output, common)
	}
}

impl<H: Hasher> NodeCodecHybrid for ReferenceNodeCodecNoExt<H> {
	type AdditionalHashesPlan = HashesPlan;

	fn decode_plan_compact_proof(data: &[u8]) -> Result<(NodePlan, Option<(Bitmap, Self::AdditionalHashesPlan)>), Self::Error> {
		let (node, offset) = Self::decode_plan_internal(data, true)?;
		decode_plan_compact_proof_internal(data, offset, node, H::LENGTH)
	}

	fn branch_node_common(
		_children: impl Iterator<Item = impl Borrow<Option<ChildReference<<H as Hasher>::Out>>>>,
		_maybe_value: Option<&[u8]>,
		_register_children: Option<&mut [Option<Range<usize>>]>,
	) -> (Vec<u8>, ChildProofHeader) {
		unreachable!()
	}

	fn branch_node_nibbled_common(
		partial: impl Iterator<Item = u8>,
		number_nibble: usize,
		children: impl Iterator<Item = impl Borrow<Option<ChildReference<Self::HashOut>>>>,
		maybe_value: Option<&[u8]>,
		register_children: Option<&mut [Option<Range<usize>>]>,
	) -> (Vec<u8>, ChildProofHeader) {
		Self::branch_node_nibbled_internal(
			partial,
			number_nibble,
			children,
			maybe_value,
			register_children,
			true,
			true,
		)
	}

	fn branch_node_for_hash(
		_children: impl Iterator<Item = impl Borrow<Option<ChildReference<<H as Hasher>::Out>>>>,
		_maybe_value: Option<&[u8]>,
	) -> Vec<u8> {
		unreachable!()
	}

	fn branch_node_nibbled_for_hash(
		partial: impl Iterator<Item = u8>,
		number_nibble: usize,
		children: impl Iterator<Item = impl Borrow<Option<ChildReference<Self::HashOut>>>>,
		maybe_value: Option<&[u8]>,
	) -> Vec<u8> {
		Self::branch_node_nibbled_internal(
			partial,
			number_nibble,
			children,
			maybe_value,
			None,
			true,
			false,
		).0
	}

	fn encode_compact_proof<BH: BinaryHasher>(
		hash_proof_header: Vec<u8>,
		children: &[Option<ChildReference<BH::Out>>],
		in_proof: &[bool],
		hash_buf: &mut BH::Buffer,
	) -> Vec<u8> {
		encode_proof_internal::<BH>(hash_proof_header, children, hash_buf, in_proof)
	}

	fn need_hybrid_proof(data: &[u8]) -> Result<Option<(NodePlan, ChildProofHeader)>, ()> {
		if data.len() > 0 {
			if NodeHeaderNoExt::is_branch(data[0]) {
				let (node, offset) = Self::decode_plan_internal(data, false).map_err(|_| ())?;
				let header = ChildProofHeader::Range( Range {
					start: 0,
					end: offset,
				});
				return Ok(Some((node, header)))
			}
		}
		Ok(None)
	}

	fn codec_error(desc: &'static str) -> Self::Error {
		desc.into()
	}
}

/// Compare trie builder and in memory trie.
pub fn compare_implementations<T: TrieLayout, X : HashDBHybrid<T::Hash, DBValue> + Eq> (
	data: Vec<(Vec<u8>, Vec<u8>)>,
	mut memdb: X,
	mut hashdb: X,
) {
	let root_new = calc_root_build::<T, _, _, _, _>(data.clone(), &mut hashdb);
	let root = {
		let mut root = Default::default();
		let mut t = TrieDBMut::<T>::new(&mut memdb, &mut root);
		for i in 0..data.len() {
			t.insert(&data[i].0[..], &data[i].1[..]).unwrap();
		}
		t.commit();
		*t.root()
	};
	if root_new != root {
		{
			let db : &dyn hash_db::HashDB<_, _> = &hashdb;
			let t = TrieDB::<T>::new(&db, &root_new).unwrap();
			println!("{:?}", t);
			for a in t.iter().unwrap() {
				println!("a:{:x?}", a);
			}
		}
		{
			let db : &dyn hash_db::HashDB<_, _> = &memdb;
			let t = TrieDB::<T>::new(&db, &root).unwrap();
			println!("{:?}", t);
			for a in t.iter().unwrap() {
				println!("a:{:x?}", a);
			}
		}
	}

	assert_eq!(root, root_new);
	// compare db content for key fuzzing
	assert!(memdb == hashdb);
}

/// Compare trie builder and trie root implementations.
pub fn compare_root<T: TrieLayout, DB: HashDBHybrid<T::Hash, DBValue>>(
	data: Vec<(Vec<u8>, Vec<u8>)>,
	mut memdb: DB,
) {
	let root_new = reference_trie_root_iter_build::<T, _, _, _>(data.clone());
	let root = {
		let mut root = Default::default();
		let mut t = trie_db::TrieDBMut::<T>::new(&mut memdb, &mut root);
		for i in 0..data.len() {
			t.insert(&data[i].0[..], &data[i].1[..]).unwrap();
		}
		*t.root()
	};

	assert_eq!(root, root_new);
}

/// Trie builder root calculation utility.
pub fn calc_root<T, I, A, B>(
	data: I,
) -> <T::Hash as Hasher>::Out
	where
		T: TrieLayout,
		I: IntoIterator<Item = (A, B)>,
		A: AsRef<[u8]> + Ord + fmt::Debug,
		B: AsRef<[u8]> + fmt::Debug,
{
	if T::HYBRID_HASH {
		let mut cb = TrieRootHybrid::<T::Hash, _>::default();
		trie_visit::<T, _, _, _, _>(data.into_iter(), &mut cb);
		cb.root.unwrap_or(Default::default())
	} else {
		let mut cb = TrieRoot::<T::Hash, _>::default();
		trie_visit::<T, _, _, _, _>(data.into_iter(), &mut cb);
		cb.root.unwrap_or(Default::default())
	}
}

/// Trie builder trie building utility.
pub fn calc_root_build<T, I, A, B, DB>(
	data: I,
	hashdb: &mut DB
) -> <T::Hash as Hasher>::Out
	where
		T: TrieLayout,
		I: IntoIterator<Item = (A, B)>,
		A: AsRef<[u8]> + Ord + fmt::Debug,
		B: AsRef<[u8]> + fmt::Debug,
		DB: HashDBHybrid<T::Hash, DBValue>,
{
	if T::HYBRID_HASH {
		let mut cb = TrieBuilderHybrid::new(hashdb);
		trie_visit::<T, _, _, _, _>(data.into_iter(), &mut cb);
		cb.root.unwrap_or(Default::default())
	} else {
		let mut cb = TrieBuilder::new(hashdb);
		trie_visit::<T, _, _, _, _>(data.into_iter(), &mut cb);
		cb.root.unwrap_or(Default::default())
<<<<<<< HEAD
=======
	};
	let root = {
		let mut root = Default::default();
		let mut t = RefTrieDBMutNoExt::new(&mut memdb, &mut root);
		for i in 0..data.len() {
			t.insert(&data[i].0[..], &data[i].1[..]).unwrap();
		}
		*t.root()
	};
	
	if root != root_new {
		{
			let db : &dyn hash_db::HashDB<_, _> = &memdb;
			let t = RefTrieDBNoExt::new(&db, &root).unwrap();
			println!("{:?}", t);
			for a in t.iter().unwrap() {
				println!("a:{:?}", a);
			}
		}
		{
			let db : &dyn hash_db::HashDB<_, _> = &hashdb;
			let t = RefTrieDBNoExt::new(&db, &root_new).unwrap();
			println!("{:?}", t);
			for a in t.iter().unwrap() {
				println!("a:{:?}", a);
			}
		}
>>>>>>> 5281fdff
	}
}

/// `compare_implementations_no_extension` for unordered input (trie_root does
/// ordering before running when trie_build expect correct ordering).
pub fn compare_implementations_unordered<T: TrieLayout, X : HashDBHybrid<T::Hash, DBValue> + Eq> (
	data: Vec<(Vec<u8>, Vec<u8>)>,
	mut memdb: X,
	mut hashdb: X,
) {
	let mut b_map = std::collections::btree_map::BTreeMap::new();
	let root = {
		let mut root = Default::default();
		let mut t = TrieDBMut::<T>::new(&mut memdb, &mut root);
		for i in 0..data.len() {
			t.insert(&data[i].0[..], &data[i].1[..]).unwrap();
			b_map.insert(data[i].0.clone(), data[i].1.clone());
		}
		*t.root()
	};
	let root_new = {
		let mut cb = TrieBuilderHybrid::new(&mut hashdb);
		trie_visit::<T, _, _, _, _>(b_map.into_iter(), &mut cb);
		cb.root.unwrap_or(Default::default())
	};

	if root != root_new {
		{
			let db : &dyn hash_db::HashDB<_, _> = &memdb;
			let t = TrieDB::<T>::new(&db, &root).unwrap();
			println!("{:?}", t);
			for a in t.iter().unwrap() {
				println!("a:{:?}", a);
			}
		}
		{
			let db : &dyn hash_db::HashDB<_, _> = &hashdb;
			let t = TrieDB::<T>::new(&db, &root_new).unwrap();
			println!("{:?}", t);
			for a in t.iter().unwrap() {
				println!("a:{:?}", a);
			}
		}
	}

	assert_eq!(root, root_new);
}

/// Testing utility that uses some periodic removal over
/// its input test data.
pub fn compare_insert_remove<T: TrieLayout, DB: HashDBHybrid<T::Hash, DBValue>>(
	data: Vec<(bool, Vec<u8>, Vec<u8>)>,
	mut memdb: DB,
) {
	let mut data2 = std::collections::BTreeMap::new();
	let mut root = Default::default();
	let mut a = 0;
	{
		let mut t = TrieDBMut::<T>::new(&mut memdb, &mut root);
		t.commit();
	}
	while a < data.len() {
		// new triemut every 3 element
		root = {
			let mut t = TrieDBMut::<T>::from_existing(&mut memdb, &mut root).unwrap();
			for _ in 0..3 {
				if data[a].0 {
					// remove
					t.remove(&data[a].1[..]).unwrap();
					data2.remove(&data[a].1[..]);
				} else {
					// add
					t.insert(&data[a].1[..], &data[a].2[..]).unwrap();
					data2.insert(&data[a].1[..], &data[a].2[..]);
				}

				a += 1;
				if a == data.len() {
					break;
				}
			}
			t.commit();
			*t.root()
		};
	}
	let mut t = TrieDBMut::<T>::from_existing(&mut memdb, &mut root).unwrap();
	// we are testing the RefTrie code here so we do not sort or check uniqueness
	// before.
	assert_eq!(*t.root(), calc_root::<T, _, _, _>(data2));
}

#[cfg(test)]
mod tests {
	use super::*;
	use trie_db::node::Node;

	#[test]
	fn test_encoding_simple_trie() {
		for prefix in [
			LEAF_PREFIX_MASK_NO_EXT,
			BRANCH_WITHOUT_MASK_NO_EXT,
			BRANCH_WITH_MASK_NO_EXT,
		].iter() {
			for i in (0..1000).chain(NIBBLE_SIZE_BOUND_NO_EXT - 2..NIBBLE_SIZE_BOUND_NO_EXT + 2) {
				let mut output = Vec::new();
				encode_size_and_prefix(i, *prefix, &mut output);
				let input = &mut &output[..];
				let first = input.read_byte().unwrap();
				assert_eq!(first & (0b11 << 6), *prefix);
				let v = decode_size(first, input);
				assert_eq!(Ok(std::cmp::min(i, NIBBLE_SIZE_BOUND_NO_EXT)), v);
			}
		}
	}

	#[test]
	fn too_big_nibble_length() {
		// + 1 for 0 added byte of nibble encode
		let input = vec![0u8; (NIBBLE_SIZE_BOUND_NO_EXT as usize + 1) / 2 + 1];
		let enc = <ReferenceNodeCodecNoExt<RefHasher> as NodeCodec>
		::leaf_node(((0, 0), &input), &[1]);
		let dec = <ReferenceNodeCodecNoExt<RefHasher> as NodeCodec>
		::decode(&enc).unwrap();
		let o_sl = if let Node::Leaf(sl, _) = dec {
			Some(sl)
		} else { None };
		assert!(o_sl.is_some());
	}

	#[test]
	fn size_encode_limit_values() {
		let sizes = [0, 1, 62, 63, 64, 317, 318, 319, 572, 573, 574];
		let encs = [
			vec![0],
			vec![1],
			vec![0x3e],
			vec![0x3f, 0],
			vec![0x3f, 1],
			vec![0x3f, 0xfe],
			vec![0x3f, 0xff, 0],
			vec![0x3f, 0xff, 1],
			vec![0x3f, 0xff, 0xfe],
			vec![0x3f, 0xff, 0xff, 0],
			vec![0x3f, 0xff, 0xff, 1],
		];
		for i in 0..sizes.len() {
			let mut enc = Vec::new();
			encode_size_and_prefix(sizes[i], 0, &mut enc);
			assert_eq!(enc, encs[i]);
			let s_dec = decode_size(encs[i][0], &mut &encs[i][1..]);
			assert_eq!(s_dec, Ok(sizes[i]));
		}
	}
}

pub mod blake2 {
	use hash_db::{Hasher, BinaryHasher};
	use hash256_std_hasher::Hash256StdHasher;

	/// Concrete implementation of Hasher using Blake2b 256-bit hashes
	#[derive(Debug)]
	pub struct Blake2Hasher;

	impl Hasher for Blake2Hasher {
		type Out = [u8; 32];
		type StdHasher = Hash256StdHasher;
		const LENGTH: usize = 32;

		fn hash(x: &[u8]) -> Self::Out {
			let mut dest = [0u8; 32];
			dest.copy_from_slice(blake2_rfc::blake2b::blake2b(32, &[], x).as_bytes());
			dest
		}
	}

	impl BinaryHasher for Blake2Hasher {
		const NULL_HASH: &'static [u8] = &[14, 87, 81, 192, 38, 229,
			67, 178, 232, 171, 46, 176, 96, 153, 218, 161, 209, 229, 223,
			71, 119, 143, 119, 135, 250, 171, 69, 205, 241, 47, 227, 168];
		type Buffer = blake2_rfc::blake2b::Blake2b;

		fn init_buffer() -> Self::Buffer {
			blake2_rfc::blake2b::Blake2b::new(32)
		}

		fn reset_buffer(buff: &mut Self::Buffer) {
			let _ = core::mem::replace(buff, Self::init_buffer());
		}

		fn buffer_hash(buff: &mut Self::Buffer, x: &[u8]) {
			buff.update(&x[..])
		}

		fn buffer_finalize(buff: &mut Self::Buffer) -> Self::Out {
			let mut res: [u8; 32] = [0; 32];
			let k = core::mem::replace(buff, Self::init_buffer());
			res.copy_from_slice(k.finalize().as_bytes());
			res
		}

	}

	#[test]
	fn test_blake2b_hasher() {
		hash_db::test_binary_hasher::<Blake2Hasher>()
	}
}<|MERGE_RESOLUTION|>--- conflicted
+++ resolved
@@ -1448,36 +1448,6 @@
 		let mut cb = TrieBuilder::new(hashdb);
 		trie_visit::<T, _, _, _, _>(data.into_iter(), &mut cb);
 		cb.root.unwrap_or(Default::default())
-<<<<<<< HEAD
-=======
-	};
-	let root = {
-		let mut root = Default::default();
-		let mut t = RefTrieDBMutNoExt::new(&mut memdb, &mut root);
-		for i in 0..data.len() {
-			t.insert(&data[i].0[..], &data[i].1[..]).unwrap();
-		}
-		*t.root()
-	};
-	
-	if root != root_new {
-		{
-			let db : &dyn hash_db::HashDB<_, _> = &memdb;
-			let t = RefTrieDBNoExt::new(&db, &root).unwrap();
-			println!("{:?}", t);
-			for a in t.iter().unwrap() {
-				println!("a:{:?}", a);
-			}
-		}
-		{
-			let db : &dyn hash_db::HashDB<_, _> = &hashdb;
-			let t = RefTrieDBNoExt::new(&db, &root_new).unwrap();
-			println!("{:?}", t);
-			for a in t.iter().unwrap() {
-				println!("a:{:?}", a);
-			}
-		}
->>>>>>> 5281fdff
 	}
 }
 
