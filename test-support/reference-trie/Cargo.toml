--- conflicted
+++ resolved
@@ -13,13 +13,9 @@
 keccak-hasher = { path = "../keccak-hasher", version = "0.15.3" }
 trie-db = { path = "../../trie-db", default-features = false, version = "0.22.0" }
 trie-root = { path = "../../trie-root", default-features = false, version = "0.16.0" }
-<<<<<<< HEAD
+blake2-rfc = { version = "0.2.18", default-features = false }
 ordered-trie = { path = "../../ordered-trie", default-features = false, version = "0.19.2"}
-parity-scale-codec = { version = "1.0.3", features = ["derive"] }
-blake2-rfc = { version = "0.2.18", default-features = false }
-=======
 parity-scale-codec = { version = "2.0.0", features = ["derive"] }
->>>>>>> e41dc3be
 
 [dev-dependencies]
 trie-bench = { path = "../trie-bench", version = "0.27.0" }
