--- conflicted
+++ resolved
@@ -1,6 +1,6 @@
 [package]
 name = "trie-root"
-version = "0.9.1"
+version = "0.9.2"
 authors = ["Parity Technologies <admin@parity.io>"]
 description = "In-memory patricia trie operations"
 repository = "https://github.com/paritytech/parity-common"
@@ -12,16 +12,10 @@
 
 [dev-dependencies]
 hex-literal = "0.1"
-<<<<<<< HEAD
-keccak-hasher = { path = "../test-support/keccak-hasher" }
-trie-standardmap = { path = "../test-support/trie-standardmap" }
-reference-trie = { path = "../test-support/reference-trie", default-features = false }
-=======
 keccak-hasher = { path = "../test-support/keccak-hasher", version = "0.2.1" }
 trie-standardmap = { path = "../test-support/trie-standardmap", version = "0.9.1" }
 # DISABLE the following line when publishing until cyclic dependencies are resolved https://github.com/rust-lang/cargo/issues/4242
-reference-trie = { path = "../test-support/reference-trie", version = "0.2.0" }
->>>>>>> 696a380c
+reference-trie = { path = "../test-support/reference-trie", default-features = false, version = "0.2.0" }
 
 [features]
 default = ["std"]
