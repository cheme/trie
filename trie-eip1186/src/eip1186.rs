use crate::rstd::{result::Result, vec::Vec};
use hash_db::{HashDBRef, Hasher};
use trie_db::{
	node::{decode_hash, Node, NodeHandle, Value},
	recorder::Recorder,
	CError, DBValue, NibbleSlice, NodeCodec, Result as TrieResult, Trie, TrieDBBuilder, TrieHash,
	TrieLayout,
};

/// Generate an eip-1186 compatible proof for key-value pairs in a trie given a key.
pub fn generate_proof<L>(
	db: &dyn HashDBRef<L::Hash, DBValue>,
	root: &TrieHash<L>,
	key: &[u8],
) -> TrieResult<(Vec<Vec<u8>>, Option<Vec<u8>>), TrieHash<L>, CError<L>>
where
	L: TrieLayout,
{
	let mut recorder = Recorder::<L>::new();

	let item = {
		let trie = TrieDBBuilder::<L>::new(db, root).with_recorder(&mut recorder).build();
		trie.get(key)?
	};

	let proof: Vec<Vec<u8>> = recorder.drain().into_iter().map(|r| r.data).collect();
	Ok((proof, item))
}

/// Errors that may occur during proof verification. Most of the errors types simply indicate that
/// the proof is invalid with respect to the statement being verified, and the exact error type can
/// be used for debugging.
#[derive(PartialEq, Eq)]
#[cfg_attr(feature = "std", derive(Debug))]
pub enum VerifyError<'a, HO, CE> {
	/// The proof does not contain any value for the given key
	/// the error carries the nibbles left after traversing the trie
	NonExistingValue(NibbleSlice<'a>),
	/// The proof contains a value for the given key
	/// while we were expecting to find a non-existence proof
	ExistingValue(Vec<u8>),
	/// The proof indicates that the trie contains a different value.
	/// the error carries the value contained in the trie
	ValueMismatch(Vec<u8>),
	/// The proof is missing trie nodes required to verify.
	IncompleteProof,
	/// The node hash computed from the proof is not matching.
	HashMismatch(HO),
	/// One of the proof nodes could not be decoded.
	DecodeError(CE),
	/// Error in converting a plain hash into a HO
	HashDecodeError(&'a [u8]),
}

#[cfg(feature = "std")]
impl<'a, HO: std::fmt::Debug, CE: std::error::Error> std::fmt::Display for VerifyError<'a, HO, CE> {
	fn fmt(&self, f: &mut std::fmt::Formatter<'_>) -> Result<(), std::fmt::Error> {
		match self {
			VerifyError::NonExistingValue(key) => {
				write!(f, "Key does not exist in trie: reaming key={:?}", key)
			},
			VerifyError::ExistingValue(value) => {
				write!(f, "trie contains a value for given key value={:?}", value)
			},
			VerifyError::ValueMismatch(key) => {
				write!(f, "Expected value was not found in the trie: key={:?}", key)
			},
			VerifyError::IncompleteProof => write!(f, "Proof is incomplete -- expected more nodes"),
			VerifyError::HashMismatch(hash) => write!(f, "hash mismatch found: hash={:?}", hash),
			VerifyError::DecodeError(err) => write!(f, "Unable to decode proof node: {}", err),
			VerifyError::HashDecodeError(plain_hash) => {
				write!(f, "Unable to decode hash value plain_hash: {:?}", plain_hash)
			},
		}
	}
}

#[cfg(feature = "std")]
impl<'a, HO: std::fmt::Debug, CE: std::error::Error + 'static> std::error::Error
	for VerifyError<'a, HO, CE>
{
	fn source(&self) -> Option<&(dyn std::error::Error + 'static)> {
		match self {
			VerifyError::DecodeError(err) => Some(err),
			_ => None,
		}
	}
}

/// Verify a compact proof for key-value pairs in a trie given a root hash.
pub fn verify_proof<'a, L>(
	root: &<L::Hash as Hasher>::Out,
	proof: &'a [Vec<u8>],
	raw_key: &'a [u8],
	expected_value: Option<&[u8]>,
) -> Result<(), VerifyError<'a, TrieHash<L>, CError<L>>>
where
	L: TrieLayout,
{
	if proof.is_empty() {
		return Err(VerifyError::IncompleteProof)
	}
	let key = NibbleSlice::new(raw_key);
	process_node::<L>(Some(root), &proof[0], key, expected_value, &proof[1..])
}

fn process_node<'a, L>(
	expected_node_hash: Option<&<L::Hash as Hasher>::Out>,
	encoded_node: &'a [u8],
	key: NibbleSlice<'a>,
	expected_value: Option<&[u8]>,
	proof: &'a [Vec<u8>],
) -> Result<(), VerifyError<'a, TrieHash<L>, CError<L>>>
where
	L: TrieLayout,
{
	if let Some(value) = expected_value {
		if encoded_node == value {
			return Ok(())
		}
	}
	if let Some(expected) = expected_node_hash {
		let calculated_node_hash = <L::Hash as Hasher>::hash(encoded_node);
		if calculated_node_hash != *expected {
			return Err(VerifyError::HashMismatch(calculated_node_hash))
		}
	}
	let node = <L::Codec as NodeCodec>::decode(encoded_node).map_err(VerifyError::DecodeError)?;
	match node {
		Node::Empty => process_empty::<L>(key, expected_value, proof),
		Node::Leaf(nib, data) => process_leaf::<L>(nib, data, key, expected_value, proof),
		Node::Extension(nib, handle) =>
			process_extension::<L>(&nib, handle, key, expected_value, proof),
		Node::Branch(children, maybe_data) =>
			process_branch::<L>(children, maybe_data, key, expected_value, proof),
		Node::NibbledBranch(nib, children, maybe_data) =>
			process_nibbledbranch::<L>(nib, children, maybe_data, key, expected_value, proof),
	}
}

fn process_empty<'a, L>(
	key: NibbleSlice<'a>,
	expected_value: Option<&[u8]>,
	_: &[Vec<u8>],
) -> Result<(), VerifyError<'a, TrieHash<L>, CError<L>>>
where
	L: TrieLayout,
{
	if expected_value.is_none() {
		Ok(())
	} else {
		Err(VerifyError::NonExistingValue(key))
	}
}

fn process_leaf<'a, L>(
	nib: NibbleSlice,
	data: Value<'a>,
	key: NibbleSlice<'a>,
	expected_value: Option<&[u8]>,
	proof: &'a [Vec<u8>],
) -> Result<(), VerifyError<'a, TrieHash<L>, CError<L>>>
where
	L: TrieLayout,
{
	if key != nib && expected_value.is_none() {
		return Ok(())
	} else if key != nib {
		return Err(VerifyError::NonExistingValue(key))
	}
	match_value::<L>(Some(data), key, expected_value, proof)
}
fn process_extension<'a, L>(
	nib: &NibbleSlice,
	handle: NodeHandle<'a>,
	mut key: NibbleSlice<'a>,
	expected_value: Option<&[u8]>,
	proof: &'a [Vec<u8>],
) -> Result<(), VerifyError<'a, TrieHash<L>, CError<L>>>
where
	L: TrieLayout,
{
	if !key.starts_with(nib) && expected_value.is_none() {
		return Ok(())
	} else if !key.starts_with(nib) {
		return Err(VerifyError::NonExistingValue(key))
	}
	key.advance(nib.len());

	match handle {
		NodeHandle::Inline(encoded_node) =>
			process_node::<L>(None, encoded_node, key, expected_value, proof),
		NodeHandle::Hash(plain_hash) => {
			let new_root = decode_hash::<L::Hash>(plain_hash)
				.ok_or(VerifyError::HashDecodeError(plain_hash))?;
			process_node::<L>(Some(&new_root), &proof[0], key, expected_value, &proof[1..])
		},
	}
}

fn process_nibbledbranch<'a, L>(
	nib: NibbleSlice,
	children: [Option<NodeHandle<'a>>; 16],
	maybe_data: Option<Value<'a>>,
	mut key: NibbleSlice<'a>,
	expected_value: Option<&[u8]>,
	proof: &'a [Vec<u8>],
) -> Result<(), VerifyError<'a, TrieHash<L>, CError<L>>>
where
	L: TrieLayout,
{
	if !key.starts_with(&nib) && expected_value.is_none() {
		return Ok(())
	} else if !key.starts_with(&nib) && expected_value.is_some() {
		return Err(VerifyError::NonExistingValue(key))
	}
	key.advance(nib.len());

	if key.is_empty() {
		match_value::<L>(maybe_data, key, expected_value, proof)
	} else {
		match_children::<L>(children, key, expected_value, proof)
	}
}

fn process_branch<'a, L>(
	children: [Option<NodeHandle<'a>>; 16],
	maybe_data: Option<Value<'a>>,
	key: NibbleSlice<'a>,
	expected_value: Option<&[u8]>,
	proof: &'a [Vec<u8>],
) -> Result<(), VerifyError<'a, TrieHash<L>, CError<L>>>
where
	L: TrieLayout,
{
	if key.is_empty() {
		match_value::<L>(maybe_data, key, expected_value, proof)
	} else {
		match_children::<L>(children, key, expected_value, proof)
	}
}
fn match_children<'a, L>(
	children: [Option<NodeHandle<'a>>; 16],
	mut key: NibbleSlice<'a>,
	expected_value: Option<&[u8]>,
	proof: &'a [Vec<u8>],
) -> Result<(), VerifyError<'a, TrieHash<L>, CError<L>>>
where
	L: TrieLayout,
{
	match children.get(key.at(0) as usize) {
		Some(Some(NodeHandle::Hash(hash))) =>
			if proof.is_empty() {
				Err(VerifyError::IncompleteProof)
			} else {
				key.advance(1);
				let new_root =
					decode_hash::<L::Hash>(hash).ok_or(VerifyError::HashDecodeError(hash))?;
				process_node::<L>(Some(&new_root), &proof[0], key, expected_value, &proof[1..])
			},
		Some(Some(NodeHandle::Inline(encoded_node))) => {
			key.advance(1);
			process_node::<L>(None, encoded_node, key, expected_value, proof)
		},
		Some(None) =>
			if expected_value.is_none() {
				Ok(())
			} else {
				Err(VerifyError::NonExistingValue(key))
			},
		None => panic!("key index is out of range in children array"),
	}
}

fn match_value<'a, L>(
	maybe_data: Option<Value<'a>>,
	key: NibbleSlice<'a>,
	expected_value: Option<&[u8]>,
	proof: &'a [Vec<u8>],
) -> Result<(), VerifyError<'a, TrieHash<L>, CError<L>>>
where
	L: TrieLayout,
{
	match (maybe_data, proof.first(), expected_value) {
		(None, _, None) => Ok(()),
		(None, _, Some(_)) => Err(VerifyError::NonExistingValue(key)),
		(Some(Value::Inline(inline_data)), _, Some(value)) =>
			if inline_data == value {
				Ok(())
			} else {
				Err(VerifyError::ValueMismatch(inline_data.to_vec()))
			},
		(Some(Value::Inline(inline_data)), _, None) =>
			Err(VerifyError::ExistingValue(inline_data.to_vec())),
<<<<<<< HEAD
		(Some(Value::Node(plain_hash, ..)), Some(next_proof_item), Some(value)) => {
=======
		(Some(Value::Node(plain_hash)), Some(next_proof_item), Some(value)) => {
>>>>>>> 48fcfa99
			let value_hash = L::Hash::hash(value);
			let node_hash = decode_hash::<L::Hash>(plain_hash)
				.ok_or(VerifyError::HashDecodeError(plain_hash))?;
			if node_hash != value_hash {
				Err(VerifyError::HashMismatch(node_hash))
			} else if next_proof_item != value {
				Err(VerifyError::ValueMismatch(next_proof_item.to_vec()))
			} else {
				Ok(())
			}
		},
<<<<<<< HEAD
		(Some(Value::Node(..)), None, _) => Err(VerifyError::IncompleteProof),
		(Some(Value::Node(..)), Some(proof_item), None) =>
=======
		(Some(Value::Node(_)), None, _) => Err(VerifyError::IncompleteProof),
		(Some(Value::Node(_)), Some(proof_item), None) =>
>>>>>>> 48fcfa99
			Err(VerifyError::ExistingValue(proof_item.to_vec())),
	}
}<|MERGE_RESOLUTION|>--- conflicted
+++ resolved
@@ -292,11 +292,7 @@
 			},
 		(Some(Value::Inline(inline_data)), _, None) =>
 			Err(VerifyError::ExistingValue(inline_data.to_vec())),
-<<<<<<< HEAD
 		(Some(Value::Node(plain_hash, ..)), Some(next_proof_item), Some(value)) => {
-=======
-		(Some(Value::Node(plain_hash)), Some(next_proof_item), Some(value)) => {
->>>>>>> 48fcfa99
 			let value_hash = L::Hash::hash(value);
 			let node_hash = decode_hash::<L::Hash>(plain_hash)
 				.ok_or(VerifyError::HashDecodeError(plain_hash))?;
@@ -308,13 +304,8 @@
 				Ok(())
 			}
 		},
-<<<<<<< HEAD
 		(Some(Value::Node(..)), None, _) => Err(VerifyError::IncompleteProof),
 		(Some(Value::Node(..)), Some(proof_item), None) =>
-=======
-		(Some(Value::Node(_)), None, _) => Err(VerifyError::IncompleteProof),
-		(Some(Value::Node(_)), Some(proof_item), None) =>
->>>>>>> 48fcfa99
 			Err(VerifyError::ExistingValue(proof_item.to_vec())),
 	}
 }