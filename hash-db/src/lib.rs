--- conflicted
+++ resolved
@@ -213,13 +213,8 @@
 	/// Same as `stored_value` but consiming an allocated data.
 	fn stored_value_owned(value: T, meta: Self::Meta) -> T;
 
-<<<<<<< HEAD
-	/// Get meta and input value from stored.
+	/// Get meta and hashable value from stored value.
 	fn extract_value(stored: &[u8]) -> (&[u8], Self::Meta);
-=======
-	/// Get meta and hashable value from stored value.
-	fn extract_value(stored: &[u8]) -> (T, Self::Meta);
->>>>>>> 3631ecd5
 
 	/// Same as `extract_value` but consiming an allocated
 	/// buffer.
