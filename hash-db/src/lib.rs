// Copyright 2017, 2021 Parity Technologies
//
// Licensed under the Apache License, Version 2.0 (the "License");
// you may not use this file except in compliance with the License.
// You may obtain a copy of the License at
//
//     http://www.apache.org/licenses/LICENSE-2.0
//
// Unless required by applicable law or agreed to in writing, software
// distributed under the License is distributed on an "AS IS" BASIS,
// WITHOUT WARRANTIES OR CONDITIONS OF ANY KIND, either express or implied.
// See the License for the specific language governing permissions and
// limitations under the License.

//! Database of byte-slices keyed to their hash.

#![cfg_attr(not(feature = "std"), no_std)]

#[cfg(not(feature = "std"))]
extern crate alloc;

#[cfg(feature = "std")]
use std::fmt::Debug;
#[cfg(feature = "std")]
use std::hash;
#[cfg(not(feature = "std"))]
use core::hash;
#[cfg(not(feature = "std"))]
use alloc::{vec, vec::Vec};

#[cfg(feature = "std")]
pub trait MaybeDebug: Debug {}
#[cfg(feature = "std")]
impl<T: Debug> MaybeDebug for T {}
#[cfg(not(feature = "std"))]
pub trait MaybeDebug {}
#[cfg(not(feature = "std"))]
impl<T> MaybeDebug for T {}

/// A trie node prefix, it is the nibble path from the trie root
/// to the trie node.
/// For a node containing no partial key value it is the full key.
/// For a value node or node containing a partial key, it is the full key minus its node partial
/// nibbles (the node key can be split into prefix and node partial).
/// Therefore it is always the leftmost portion of the node key, so its internal representation
/// is a non expanded byte slice followed by a last padded byte representation.
/// The padded byte is an optional padded value.
pub type Prefix<'a> = (&'a[u8], Option<u8>);

/// An empty prefix constant.
/// Can be use when the prefix is not use internally
/// or for root nodes.
pub static EMPTY_PREFIX: Prefix<'static> = (&[], None);

/// Trait describing an object that can hash a slice of bytes. Used to abstract
/// other types over the hashing algorithm. Defines a single `hash` method and an
/// `Out` associated type with the necessary bounds.
pub trait Hasher: Sync + Send {
	/// The output type of the `Hasher`
	type Out: AsRef<[u8]> + AsMut<[u8]> + Default + MaybeDebug + PartialEq + Eq
		+ hash::Hash + Send + Sync + Clone + Copy;
	/// What to use to build `HashMap`s with this `Hasher`.
	type StdHasher: Sync + Send + Default + hash::Hasher;
	/// The length in bytes of the `Hasher` output.
	const LENGTH: usize;

	/// Compute the hash of the provided slice of bytes returning the `Out` type of the `Hasher`.
	fn hash(x: &[u8]) -> Self::Out;
}

/// Trait modelling a plain datastore whose key is a fixed type.
/// The caller should ensure that a key only corresponds to
/// one value.
pub trait PlainDB<K, V>: Send + Sync + AsPlainDB<K, V> {
	/// Look up a given hash into the bytes that hash to it, returning None if the
	/// hash is not known.
	fn get(&self, key: &K) -> Option<V>;

	/// Check for the existence of a hash-key.
	fn contains(&self, key: &K) -> bool;

	/// Insert a datum item into the DB. Insertions are counted and the equivalent
	/// number of `remove()`s must be performed before the data is considered dead.
	/// The caller should ensure that a key only corresponds to one value.
	fn emplace(&mut self, key: K, value: V);

	/// Remove a datum previously inserted. Insertions can be "owed" such that the
	/// same number of `insert()`s may happen without the data being eventually
	/// being inserted into the DB. It can be "owed" more than once.
	/// The caller should ensure that a key only corresponds to one value.
	fn remove(&mut self, key: &K);
}

/// Trait for immutable reference of PlainDB.
pub trait PlainDBRef<K, V> {
	/// Look up a given hash into the bytes that hash to it, returning None if the
	/// hash is not known.
	fn get(&self, key: &K) -> Option<V>;

	/// Check for the existance of a hash-key.
	fn contains(&self, key: &K) -> bool;
}

impl<'a, K, V> PlainDBRef<K, V> for &'a dyn PlainDB<K, V> {
	fn get(&self, key: &K) -> Option<V> { PlainDB::get(*self, key) }
	fn contains(&self, key: &K) -> bool { PlainDB::contains(*self, key) }
}

impl<'a, K, V> PlainDBRef<K, V> for &'a mut dyn PlainDB<K, V> {
	fn get(&self, key: &K) -> Option<V> { PlainDB::get(*self, key) }
	fn contains(&self, key: &K) -> bool { PlainDB::contains(*self, key) }
}

/// Trait modelling datastore keyed by a hash defined by the `Hasher`.
pub trait HashDB<H: Hasher, T, M, GM>: Send + Sync + AsHashDB<H, T, M, GM> {
	/// Look up a given hash into the bytes that hash to it, returning None if the
	/// hash is not known.
	fn get(&self, key: &H::Out, prefix: Prefix) -> Option<T>;

<<<<<<< HEAD
	/// Look up a given hash into the bytes that hash to it, returning None if the
	/// hash is not known.
	/// Resolve associated meta, and allow inheriting meta from parent definition.
	fn get_with_meta(&self, key: &H::Out, prefix: Prefix, global_meta: GM) -> Option<(T, M)>;

	/// Access additional content or indicate additional content already accessed and needed.
	///
	/// In one case `at` is `None` and no reply is expected, this is a callback indicate access.
	///
	/// In the other case `at` is `Some` and we also got additional content (eg if value
=======
	/// Access additional content or indicates additional content being accessed.
	///
	/// When `at` is `None`, no reply is expected, acts as a callback on content access
	/// (eg access to a trie node value).
	///
	/// When `at` is `Some`, we also try to fetch additional content (eg if value
>>>>>>> 618beec2
	/// of a trie node is stored externally for performance purpose).
	fn access_from(&self, _key: &H::Out, _at: Option<&H::Out>) -> Option<T> {
		None
	}

	/// Check for the existence of a hash-key.
	fn contains(&self, key: &H::Out, prefix: Prefix) -> bool;

	/// Insert a datum item into the DB and return the datum's hash for a later lookup. Insertions
	/// are counted and the equivalent number of `remove()`s must be performed before the data
	/// is considered dead.
	fn insert(&mut self, prefix: Prefix, value: &[u8]) -> H::Out;

	/// Like `insert()`, except you provide the key and the data is all moved.
	fn emplace(&mut self, key: H::Out, prefix: Prefix, value: T);

	/// `emplace` variant using reference to data.
	fn emplace_ref(&mut self, key: &H::Out, prefix: Prefix, value: &[u8]);

	/// Remove a datum previously inserted. Insertions can be "owed" such that the same number of
	/// `insert()`s may happen without the data being eventually being inserted into the DB.
	/// It can be "owed" more than once.
	fn remove(&mut self, key: &H::Out, prefix: Prefix);

<<<<<<< HEAD
	/// Insert with inner meta.
	fn insert_with_meta(
		&mut self,
		prefix: Prefix,
		value: &[u8],
		meta: M,
	) -> H::Out;
=======
	/// Insert with alternate hashing info.
	///
	/// This operation allows different hashing scheme.
	/// Currently `AltHashing` allows inner hashing of a range
	/// of byte (eg to exclude some values from a trie node proof when unaccessed).
	fn alt_insert(
		&mut self,
		prefix: Prefix,
		value: &[u8],
		alt_hashing: AltHashing,
	) -> H::Out {
		if !alt_hashing.is_active() {
			return self.insert(prefix, value);
		}
		let key = alt_hashing.alt_hash::<H>(value);
		self.emplace_ref(&key, prefix, value);
		key
	}
}

/// Define how alternate hashing should be applied by the hash db.
#[derive(Default, Clone, Debug)]
pub struct AltHashing {
	/// Allow skipping first bytes.
	/// Can be use to add some metadata to some content without
	/// changing the resulting hash.
	/// (eg indicate that a trie node in proof does not contains
	/// a value but its hash).
	pub encoded_offset: usize,

	/// Indicate a specific range of bytes, that could be used to apply
	/// some alternate hashing.
	/// Named `value_range` because first use case is with trie node
	/// where there value is hashed a first time internally.
	///
	/// This range is defined with offseted content included.
	pub value_range: Option<(usize, usize)>,
>>>>>>> 618beec2
}

impl AltHashing {
	fn is_active(&self) -> bool {
		self.encoded_offset > 0 || self.value_range.is_some()
	}

	/// Apply hash with alternate hashing scheme.
	pub fn alt_hash<H: Hasher>(&self, value: &[u8]) -> H::Out {
		if !self.is_active() {
			return H::hash(value);
		}
		let hash_value = &value[self.encoded_offset..];
		if self.value_range.is_some() {
			let hash_value = alt_hashed_value::<H>(value, self.value_range);
			H::hash(hash_value.as_slice())
		} else {
			H::hash(hash_value)
		}

	}
}

/// Representation of hash db value before final hashing.
/// eg for a trie node with inner hashing of value, this is the encoded node with
/// value replaced by its hash.
pub fn alt_hashed_value<H: Hasher>(x: &[u8], range: Option<(usize, usize)>) -> Vec<u8> {
	if let Some((start, end)) = range {
		let len = x.len();
		if start < len && end == len {
			// terminal inner hash
			let hash_end = H::hash(&x[start..]);
			let mut buff = vec![0; x.len() + hash_end.as_ref().len() - (end - start)];
			buff[..start].copy_from_slice(&x[..start]);
			buff[start..].copy_from_slice(hash_end.as_ref());
			return buff;
		}
		if start == 0 && end < len {
			// start inner hash
			let hash_start = H::hash(&x[..start]);
			let hash_len = hash_start.as_ref().len();
			let mut buff = vec![0; x.len() + hash_len - (end - start)];
			buff[..hash_len].copy_from_slice(hash_start.as_ref());
			buff[hash_len..].copy_from_slice(&x[end..]);
			return buff;
		}
		if start < len && end < len {
			// middle inner hash
			let hash_middle = H::hash(&x[start..end]);
			let hash_len = hash_middle.as_ref().len();
			let mut buff = vec![0; x.len() + hash_len - (end - start)];
			buff[..start].copy_from_slice(&x[..start]);
			buff[start..start + hash_len].copy_from_slice(hash_middle.as_ref());
			buff[start + hash_len..].copy_from_slice(&x[end..]);
			return buff;
		}
	}
	// if anything wrong default to hash
	x.to_vec()
}


/// Trait for immutable reference of HashDB.
pub trait HashDBRef<H: Hasher, T, M, GM> {
	/// Look up a given hash into the bytes that hash to it, returning None if the
	/// hash is not known.
	fn get(&self, key: &H::Out, prefix: Prefix) -> Option<T>;

<<<<<<< HEAD
	/// Look up a given hash into the bytes that hash to it, returning None if the
	/// hash is not known.
	/// Resolve associated meta.
	fn get_with_meta(&self, key: &H::Out, prefix: Prefix, global_meta: GM) -> Option<(T, M)>;

	/// TODO
=======
	/// Callback for content access.
>>>>>>> 618beec2
	fn access_from(&self, _key: &H::Out, _at: Option<&H::Out>) -> Option<T>;

	/// Check for the existance of a hash-key.
	fn contains(&self, key: &H::Out, prefix: Prefix) -> bool;
}

impl<'a, H: Hasher, T, M, GM> HashDBRef<H, T, M, GM> for &'a dyn HashDB<H, T, M, GM> {
	fn get(&self, key: &H::Out, prefix: Prefix) -> Option<T> { HashDB::get(*self, key, prefix) }
	fn access_from(&self, key: &H::Out, at: Option<&H::Out>) -> Option<T> {
		HashDB::access_from(*self, key, at)
	}
<<<<<<< HEAD
	fn get_with_meta(&self, key: &H::Out, prefix: Prefix, global_meta: GM) -> Option<(T, M)> {
		HashDB::get_with_meta(*self, key, prefix, global_meta)
	}
=======
>>>>>>> 618beec2
	fn contains(&self, key: &H::Out, prefix: Prefix) -> bool {
		HashDB::contains(*self, key, prefix)
	}
}

impl<'a, H: Hasher, T, M, GM> HashDBRef<H, T, M, GM> for &'a mut dyn HashDB<H, T, M, GM> {
	fn get(&self, key: &H::Out, prefix: Prefix) -> Option<T> { HashDB::get(*self, key, prefix) }
	fn access_from(&self, key: &H::Out, at: Option<&H::Out>) -> Option<T> {
		HashDB::access_from(*self, key, at)
	}
<<<<<<< HEAD
	fn get_with_meta(&self, key: &H::Out, prefix: Prefix, global_meta: GM) -> Option<(T, M)> {
		HashDB::get_with_meta(*self, key, prefix, global_meta)
	}
=======
>>>>>>> 618beec2
	fn contains(&self, key: &H::Out, prefix: Prefix) -> bool {
		HashDB::contains(*self, key, prefix)
	}
}

/// Upcast trait for HashDB.
pub trait AsHashDB<H: Hasher, T, M, GM> {
	/// Perform upcast to HashDB for anything that derives from HashDB.
	fn as_hash_db(&self) -> &dyn HashDB<H, T, M, GM>;
	/// Perform mutable upcast to HashDB for anything that derives from HashDB.
	fn as_hash_db_mut<'a>(&'a mut self) -> &'a mut (dyn HashDB<H, T, M, GM> + 'a);
}

/// Upcast trait for PlainDB.
pub trait AsPlainDB<K, V> {
	/// Perform upcast to PlainDB for anything that derives from PlainDB.
	fn as_plain_db(&self) -> &dyn PlainDB<K, V>;
	/// Perform mutable upcast to PlainDB for anything that derives from PlainDB.
	fn as_plain_db_mut<'a>(&'a mut self) -> &'a mut (dyn PlainDB<K, V> + 'a);
}

/// Trait allowing to apply different hashing strategy
/// depending on stored value or encoded value with meta.
pub trait MetaHasher<H: Hasher, T>: Send + Sync {
	/// Additional content fetchable from storage.
	/// `Default` should be use for undefined content
	/// (eg in some case null node).
	/// Also meta can register information that is not
	/// stored, in this case default initiate these.
	type Meta: Default + Clone;
	/// Global meta that applies to all read individual
	/// content meta.
	type GlobalMeta;

	/// Produce hash, from its hashable value and its metadata.
	fn hash(value: &[u8], meta: &Self::Meta) -> H::Out;

	/// Produce stored value, for hashable value and its meta.
	fn stored_value(value: &[u8], meta: Self::Meta) -> T;

	/// Same as `stored_value` but consiming an allocated data.
	fn stored_value_owned(value: T, meta: Self::Meta) -> T;

	/// Get meta and hashable value from stored value.
	fn extract_value(stored: &[u8], global_meta: Self::GlobalMeta) -> (&[u8], Self::Meta);

	/// Same as `extract_value` but consiming an allocated
	/// buffer.
	fn extract_value_owned(stored: T, global_meta: Self::GlobalMeta) -> (T, Self::Meta);
}

/// Default `MetaHasher` implementation, stored value
/// is the same as hashed value, no meta data added.
pub struct NoMeta;

impl<H, T> MetaHasher<H, T> for NoMeta
	where
		H: Hasher,
		T: for<'a> From<&'a [u8]>,
{
	type Meta = ();
	type GlobalMeta = ();

	fn hash(value: &[u8], _meta: &Self::Meta) -> H::Out {
		H::hash(value)
	}

	fn stored_value(value: &[u8], _meta: Self::Meta) -> T {
		value.into()
	}

	fn stored_value_owned(value: T, _meta: Self::Meta) -> T {
		value
	}

	fn extract_value(stored: &[u8], _global_meta: Self::GlobalMeta) -> (&[u8], Self::Meta) {
		(stored, ())
	}

	fn extract_value_owned(stored: T, _global_meta: Self::GlobalMeta) -> (T, Self::Meta) {
		(stored, ())
	}
}

// NOTE: There used to be a `impl<T> AsHashDB for T` but that does not work with generics.
// See https://stackoverflow.com/questions/48432842/
// implementing-a-trait-for-reference-and-non-reference-types-causes-conflicting-im
// This means we need concrete impls of AsHashDB in several places, which somewhat defeats
// the point of the trait.
impl<'a, H: Hasher, T, VF, GM> AsHashDB<H, T, VF, GM> for &'a mut dyn HashDB<H, T, VF, GM> {
	fn as_hash_db(&self) -> &dyn HashDB<H, T, VF, GM> { &**self }
	fn as_hash_db_mut<'b>(&'b mut self) -> &'b mut (dyn HashDB<H, T, VF, GM> + 'b) { &mut **self }
}

#[cfg(feature = "std")]
impl<'a, K, V> AsPlainDB<K, V> for &'a mut dyn PlainDB<K, V> {
	fn as_plain_db(&self) -> &dyn PlainDB<K, V> { &**self }
	fn as_plain_db_mut<'b>(&'b mut self) -> &'b mut (dyn PlainDB<K, V> + 'b) { &mut **self }
}<|MERGE_RESOLUTION|>--- conflicted
+++ resolved
@@ -112,30 +112,17 @@
 }
 
 /// Trait modelling datastore keyed by a hash defined by the `Hasher`.
-pub trait HashDB<H: Hasher, T, M, GM>: Send + Sync + AsHashDB<H, T, M, GM> {
+pub trait HashDB<H: Hasher, T>: Send + Sync + AsHashDB<H, T> {
 	/// Look up a given hash into the bytes that hash to it, returning None if the
 	/// hash is not known.
 	fn get(&self, key: &H::Out, prefix: Prefix) -> Option<T>;
 
-<<<<<<< HEAD
-	/// Look up a given hash into the bytes that hash to it, returning None if the
-	/// hash is not known.
-	/// Resolve associated meta, and allow inheriting meta from parent definition.
-	fn get_with_meta(&self, key: &H::Out, prefix: Prefix, global_meta: GM) -> Option<(T, M)>;
-
-	/// Access additional content or indicate additional content already accessed and needed.
-	///
-	/// In one case `at` is `None` and no reply is expected, this is a callback indicate access.
-	///
-	/// In the other case `at` is `Some` and we also got additional content (eg if value
-=======
 	/// Access additional content or indicates additional content being accessed.
 	///
 	/// When `at` is `None`, no reply is expected, acts as a callback on content access
 	/// (eg access to a trie node value).
 	///
 	/// When `at` is `Some`, we also try to fetch additional content (eg if value
->>>>>>> 618beec2
 	/// of a trie node is stored externally for performance purpose).
 	fn access_from(&self, _key: &H::Out, _at: Option<&H::Out>) -> Option<T> {
 		None
@@ -160,15 +147,6 @@
 	/// It can be "owed" more than once.
 	fn remove(&mut self, key: &H::Out, prefix: Prefix);
 
-<<<<<<< HEAD
-	/// Insert with inner meta.
-	fn insert_with_meta(
-		&mut self,
-		prefix: Prefix,
-		value: &[u8],
-		meta: M,
-	) -> H::Out;
-=======
 	/// Insert with alternate hashing info.
 	///
 	/// This operation allows different hashing scheme.
@@ -206,7 +184,6 @@
 	///
 	/// This range is defined with offseted content included.
 	pub value_range: Option<(usize, usize)>,
->>>>>>> 618beec2
 }
 
 impl AltHashing {
@@ -270,65 +247,44 @@
 
 
 /// Trait for immutable reference of HashDB.
-pub trait HashDBRef<H: Hasher, T, M, GM> {
+pub trait HashDBRef<H: Hasher, T> {
 	/// Look up a given hash into the bytes that hash to it, returning None if the
 	/// hash is not known.
 	fn get(&self, key: &H::Out, prefix: Prefix) -> Option<T>;
 
-<<<<<<< HEAD
-	/// Look up a given hash into the bytes that hash to it, returning None if the
-	/// hash is not known.
-	/// Resolve associated meta.
-	fn get_with_meta(&self, key: &H::Out, prefix: Prefix, global_meta: GM) -> Option<(T, M)>;
-
-	/// TODO
-=======
 	/// Callback for content access.
->>>>>>> 618beec2
 	fn access_from(&self, _key: &H::Out, _at: Option<&H::Out>) -> Option<T>;
 
 	/// Check for the existance of a hash-key.
 	fn contains(&self, key: &H::Out, prefix: Prefix) -> bool;
 }
 
-impl<'a, H: Hasher, T, M, GM> HashDBRef<H, T, M, GM> for &'a dyn HashDB<H, T, M, GM> {
+impl<'a, H: Hasher, T> HashDBRef<H, T> for &'a dyn HashDB<H, T> {
 	fn get(&self, key: &H::Out, prefix: Prefix) -> Option<T> { HashDB::get(*self, key, prefix) }
 	fn access_from(&self, key: &H::Out, at: Option<&H::Out>) -> Option<T> {
 		HashDB::access_from(*self, key, at)
 	}
-<<<<<<< HEAD
-	fn get_with_meta(&self, key: &H::Out, prefix: Prefix, global_meta: GM) -> Option<(T, M)> {
-		HashDB::get_with_meta(*self, key, prefix, global_meta)
-	}
-=======
->>>>>>> 618beec2
 	fn contains(&self, key: &H::Out, prefix: Prefix) -> bool {
 		HashDB::contains(*self, key, prefix)
 	}
 }
 
-impl<'a, H: Hasher, T, M, GM> HashDBRef<H, T, M, GM> for &'a mut dyn HashDB<H, T, M, GM> {
+impl<'a, H: Hasher, T> HashDBRef<H, T> for &'a mut dyn HashDB<H, T> {
 	fn get(&self, key: &H::Out, prefix: Prefix) -> Option<T> { HashDB::get(*self, key, prefix) }
 	fn access_from(&self, key: &H::Out, at: Option<&H::Out>) -> Option<T> {
 		HashDB::access_from(*self, key, at)
 	}
-<<<<<<< HEAD
-	fn get_with_meta(&self, key: &H::Out, prefix: Prefix, global_meta: GM) -> Option<(T, M)> {
-		HashDB::get_with_meta(*self, key, prefix, global_meta)
-	}
-=======
->>>>>>> 618beec2
 	fn contains(&self, key: &H::Out, prefix: Prefix) -> bool {
 		HashDB::contains(*self, key, prefix)
 	}
 }
 
 /// Upcast trait for HashDB.
-pub trait AsHashDB<H: Hasher, T, M, GM> {
+pub trait AsHashDB<H: Hasher, T> {
 	/// Perform upcast to HashDB for anything that derives from HashDB.
-	fn as_hash_db(&self) -> &dyn HashDB<H, T, M, GM>;
+	fn as_hash_db(&self) -> &dyn HashDB<H, T>;
 	/// Perform mutable upcast to HashDB for anything that derives from HashDB.
-	fn as_hash_db_mut<'a>(&'a mut self) -> &'a mut (dyn HashDB<H, T, M, GM> + 'a);
+	fn as_hash_db_mut<'a>(&'a mut self) -> &'a mut (dyn HashDB<H, T> + 'a);
 }
 
 /// Upcast trait for PlainDB.
@@ -339,77 +295,14 @@
 	fn as_plain_db_mut<'a>(&'a mut self) -> &'a mut (dyn PlainDB<K, V> + 'a);
 }
 
-/// Trait allowing to apply different hashing strategy
-/// depending on stored value or encoded value with meta.
-pub trait MetaHasher<H: Hasher, T>: Send + Sync {
-	/// Additional content fetchable from storage.
-	/// `Default` should be use for undefined content
-	/// (eg in some case null node).
-	/// Also meta can register information that is not
-	/// stored, in this case default initiate these.
-	type Meta: Default + Clone;
-	/// Global meta that applies to all read individual
-	/// content meta.
-	type GlobalMeta;
-
-	/// Produce hash, from its hashable value and its metadata.
-	fn hash(value: &[u8], meta: &Self::Meta) -> H::Out;
-
-	/// Produce stored value, for hashable value and its meta.
-	fn stored_value(value: &[u8], meta: Self::Meta) -> T;
-
-	/// Same as `stored_value` but consiming an allocated data.
-	fn stored_value_owned(value: T, meta: Self::Meta) -> T;
-
-	/// Get meta and hashable value from stored value.
-	fn extract_value(stored: &[u8], global_meta: Self::GlobalMeta) -> (&[u8], Self::Meta);
-
-	/// Same as `extract_value` but consiming an allocated
-	/// buffer.
-	fn extract_value_owned(stored: T, global_meta: Self::GlobalMeta) -> (T, Self::Meta);
-}
-
-/// Default `MetaHasher` implementation, stored value
-/// is the same as hashed value, no meta data added.
-pub struct NoMeta;
-
-impl<H, T> MetaHasher<H, T> for NoMeta
-	where
-		H: Hasher,
-		T: for<'a> From<&'a [u8]>,
-{
-	type Meta = ();
-	type GlobalMeta = ();
-
-	fn hash(value: &[u8], _meta: &Self::Meta) -> H::Out {
-		H::hash(value)
-	}
-
-	fn stored_value(value: &[u8], _meta: Self::Meta) -> T {
-		value.into()
-	}
-
-	fn stored_value_owned(value: T, _meta: Self::Meta) -> T {
-		value
-	}
-
-	fn extract_value(stored: &[u8], _global_meta: Self::GlobalMeta) -> (&[u8], Self::Meta) {
-		(stored, ())
-	}
-
-	fn extract_value_owned(stored: T, _global_meta: Self::GlobalMeta) -> (T, Self::Meta) {
-		(stored, ())
-	}
-}
-
 // NOTE: There used to be a `impl<T> AsHashDB for T` but that does not work with generics.
 // See https://stackoverflow.com/questions/48432842/
 // implementing-a-trait-for-reference-and-non-reference-types-causes-conflicting-im
 // This means we need concrete impls of AsHashDB in several places, which somewhat defeats
 // the point of the trait.
-impl<'a, H: Hasher, T, VF, GM> AsHashDB<H, T, VF, GM> for &'a mut dyn HashDB<H, T, VF, GM> {
-	fn as_hash_db(&self) -> &dyn HashDB<H, T, VF, GM> { &**self }
-	fn as_hash_db_mut<'b>(&'b mut self) -> &'b mut (dyn HashDB<H, T, VF, GM> + 'b) { &mut **self }
+impl<'a, H: Hasher, T> AsHashDB<H, T> for &'a mut dyn HashDB<H, T> {
+	fn as_hash_db(&self) -> &dyn HashDB<H, T> { &**self }
+	fn as_hash_db_mut<'b>(&'b mut self) -> &'b mut (dyn HashDB<H, T> + 'b) { &mut **self }
 }
 
 #[cfg(feature = "std")]
